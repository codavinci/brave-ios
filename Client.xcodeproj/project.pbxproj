// !$*UTF8*$!
{
	archiveVersion = 1;
	classes = {
	};
	objectVersion = 46;
	objects = {

/* Begin PBXBuildFile section */
		03CCC9181AF05E7300DBF30D /* RelativeDatesTests.swift in Sources */ = {isa = PBXBuildFile; fileRef = 03CCC9171AF05E7300DBF30D /* RelativeDatesTests.swift */; };
		0A02BDE521356E09008B5F74 /* CRUDProtocolsTests.swift in Sources */ = {isa = PBXBuildFile; fileRef = 0A02BDE421356E09008B5F74 /* CRUDProtocolsTests.swift */; };
		0A4B012020D02EC4004D4011 /* TabsBarViewController.swift in Sources */ = {isa = PBXBuildFile; fileRef = 0A4B011F20D02EC4004D4011 /* TabsBarViewController.swift */; };
		0A4B012220D02F26004D4011 /* TabBarCell.swift in Sources */ = {isa = PBXBuildFile; fileRef = 0A4B012120D02F26004D4011 /* TabBarCell.swift */; };
		0A4B012420D0321A004D4011 /* UX.swift in Sources */ = {isa = PBXBuildFile; fileRef = 0A4B012320D0321A004D4011 /* UX.swift */; };
<<<<<<< HEAD
		0A4CB76920D8178E00A9CF4A /* HomePanelDelegates.swift in Sources */ = {isa = PBXBuildFile; fileRef = 0A4CB76820D8178E00A9CF4A /* HomePanelDelegates.swift */; };
		0AA4FC392109D685000B173A /* CRUDProtocols.swift in Sources */ = {isa = PBXBuildFile; fileRef = 0AA4FC382109D685000B173A /* CRUDProtocols.swift */; };
		0AADC4C820D2A55A00FDE368 /* TopSitesViewController.swift in Sources */ = {isa = PBXBuildFile; fileRef = 0AADC4C720D2A55A00FDE368 /* TopSitesViewController.swift */; };
=======
		0AADC4C820D2A55A00FDE368 /* FavoritesViewController.swift in Sources */ = {isa = PBXBuildFile; fileRef = 0AADC4C720D2A55A00FDE368 /* FavoritesViewController.swift */; };
>>>>>>> 8454686e
		0AADC4CA20D2A66E00FDE368 /* FavoriteCell.swift in Sources */ = {isa = PBXBuildFile; fileRef = 0AADC4C920D2A66E00FDE368 /* FavoriteCell.swift */; };
		0AADC4D220D2A6A200FDE368 /* FavoritesHelper.swift in Sources */ = {isa = PBXBuildFile; fileRef = 0AADC4CE20D2A6A200FDE368 /* FavoritesHelper.swift */; };
		0AADC4D320D2A6A200FDE368 /* FavoritesTileDecorator.swift in Sources */ = {isa = PBXBuildFile; fileRef = 0AADC4CF20D2A6A200FDE368 /* FavoritesTileDecorator.swift */; };
		0AADC4D420D2A6A200FDE368 /* FavoritesDataSource.swift in Sources */ = {isa = PBXBuildFile; fileRef = 0AADC4D020D2A6A200FDE368 /* FavoritesDataSource.swift */; };
		0AADC4D520D2A6A200FDE368 /* PreloadedFavorites.swift in Sources */ = {isa = PBXBuildFile; fileRef = 0AADC4D120D2A6A200FDE368 /* PreloadedFavorites.swift */; };
		0AADC4D720D2B03900FDE368 /* BraveShieldStatsView.swift in Sources */ = {isa = PBXBuildFile; fileRef = 0AADC4D620D2B03900FDE368 /* BraveShieldStatsView.swift */; };
		0ABA874320E68CF500D2694F /* SessionData.swift in Sources */ = {isa = PBXBuildFile; fileRef = 74C027441B2A348C001B1E88 /* SessionData.swift */; };
		0AF3B4ED213D8E3300695962 /* CoreDataTestCase.swift in Sources */ = {isa = PBXBuildFile; fileRef = 0AF3B4E5213D8E3200695962 /* CoreDataTestCase.swift */; };
		0AF3B4EE213D8E3300695962 /* HistoryTests.swift in Sources */ = {isa = PBXBuildFile; fileRef = 0AF3B4E6213D8E3200695962 /* HistoryTests.swift */; };
		0AF3B4EF213D8E3300695962 /* DomainTests.swift in Sources */ = {isa = PBXBuildFile; fileRef = 0AF3B4E7213D8E3200695962 /* DomainTests.swift */; };
		0AF3B4F0213D8E3300695962 /* FaviconMOTests.swift in Sources */ = {isa = PBXBuildFile; fileRef = 0AF3B4E8213D8E3200695962 /* FaviconMOTests.swift */; };
		0AF3B4F1213D8E3300695962 /* DataControllerTests.swift in Sources */ = {isa = PBXBuildFile; fileRef = 0AF3B4E9213D8E3200695962 /* DataControllerTests.swift */; };
		0AF3B4F2213D8E3300695962 /* BookmarkTests.swift in Sources */ = {isa = PBXBuildFile; fileRef = 0AF3B4EA213D8E3200695962 /* BookmarkTests.swift */; };
		0AF3B4F3213D8E3300695962 /* DeviceTests.swift in Sources */ = {isa = PBXBuildFile; fileRef = 0AF3B4EB213D8E3300695962 /* DeviceTests.swift */; };
		0AF3B4F4213D8E3300695962 /* TabMOTests.swift in Sources */ = {isa = PBXBuildFile; fileRef = 0AF3B4EC213D8E3300695962 /* TabMOTests.swift */; };
		0B21E8061E26CCB7000C8779 /* EarlGrey.framework in CopyFiles */ = {isa = PBXBuildFile; fileRef = 0B21E8051E26CCB7000C8779 /* EarlGrey.framework */; settings = {ATTRIBUTES = (CodeSignOnCopy, ); }; };
		0B305E1B1E3A98A900BE0767 /* BookmarkingTests.swift in Sources */ = {isa = PBXBuildFile; fileRef = 0B305E1A1E3A98A900BE0767 /* BookmarkingTests.swift */; };
		0B3D670E1E09B90B00C1EFC7 /* AuthenticationTest.swift in Sources */ = {isa = PBXBuildFile; fileRef = 0B3D670D1E09B90B00C1EFC7 /* AuthenticationTest.swift */; };
		0B3E7D951B27A7CE00E2E84D /* AboutHomeHandler.swift in Sources */ = {isa = PBXBuildFile; fileRef = 0B3E7D931B27A7CE00E2E84D /* AboutHomeHandler.swift */; };
		0B54BD191B698B7C004C822C /* SuggestedSites.swift in Sources */ = {isa = PBXBuildFile; fileRef = 0B54BD181B698B7C004C822C /* SuggestedSites.swift */; };
		0B5A93421B1EB572004F47A2 /* readablePage.html in Resources */ = {isa = PBXBuildFile; fileRef = 0B5A93411B1EB572004F47A2 /* readablePage.html */; };
		0B62EFD21AD63CD100ACB9CD /* Clearables.swift in Sources */ = {isa = PBXBuildFile; fileRef = 0B62EFD11AD63CD100ACB9CD /* Clearables.swift */; };
		0B6FBAB21AC1F830007EC669 /* numberedPage.html in Resources */ = {isa = PBXBuildFile; fileRef = 0B6FBAB11AC1F830007EC669 /* numberedPage.html */; };
		0B729D371E047D6A008E6859 /* HomePageSettingsTest.swift in Sources */ = {isa = PBXBuildFile; fileRef = 0B729D361E047D6A008E6859 /* HomePageSettingsTest.swift */; };
		0B742CCF1B32493E00EE9264 /* libsqlcipher.a in Frameworks */ = {isa = PBXBuildFile; fileRef = 0B742CCC1B32491400EE9264 /* libsqlcipher.a */; };
		0B7C1E951F6097AD006A8869 /* TrackingProtectionTests.swift in Sources */ = {isa = PBXBuildFile; fileRef = 0B7C1E941F6097AD006A8869 /* TrackingProtectionTests.swift */; };
		0B8E0FF41A932BD500161DC3 /* ImageIO.framework in Frameworks */ = {isa = PBXBuildFile; fileRef = 0B8E0FF31A932BD500161DC3 /* ImageIO.framework */; };
		0BA1E00E1B03FB0B007675AF /* NetError.html in Resources */ = {isa = PBXBuildFile; fileRef = 0BA1E00D1B03FB0B007675AF /* NetError.html */; };
		0BA1E02E1B046F1E007675AF /* ErrorPageHelper.swift in Sources */ = {isa = PBXBuildFile; fileRef = 0BA1E02D1B046F1E007675AF /* ErrorPageHelper.swift */; };
		0BA1E0301B051A07007675AF /* NetError.css in Resources */ = {isa = PBXBuildFile; fileRef = 0BA1E02F1B051A07007675AF /* NetError.css */; };
		0BA8964B1A250E6500C1010C /* ProfileTest.swift in Sources */ = {isa = PBXBuildFile; fileRef = 0BA896491A250E6500C1010C /* ProfileTest.swift */; };
		0BB5B2881AC0A2B90052877D /* SnackBar.swift in Sources */ = {isa = PBXBuildFile; fileRef = 0BB5B2861AC0A2B90052877D /* SnackBar.swift */; };
		0BB5B30B1AC0AD1F0052877D /* LoginsHelper.swift in Sources */ = {isa = PBXBuildFile; fileRef = 0BB5B30A1AC0AD1F0052877D /* LoginsHelper.swift */; };
		0BC9C9C41F26F54D000E8AB5 /* SiteLoadTest.swift in Sources */ = {isa = PBXBuildFile; fileRef = 0BC9C9C31F26F54D000E8AB5 /* SiteLoadTest.swift */; };
		0BD19A671A25309B0084FBA7 /* NSUserDefaultsPrefs.swift in Sources */ = {isa = PBXBuildFile; fileRef = 0BD19A661A25309B0084FBA7 /* NSUserDefaultsPrefs.swift */; };
		0BDA56B01B26B1D5008C9B96 /* TestLogins.swift in Sources */ = {isa = PBXBuildFile; fileRef = 0BDA56AE1B26B1D5008C9B96 /* TestLogins.swift */; };
		0BDA56B21B26B1E4008C9B96 /* Logins.swift in Sources */ = {isa = PBXBuildFile; fileRef = 0BDA56B11B26B1E4008C9B96 /* Logins.swift */; };
		0BDA56B41B26B203008C9B96 /* SQLiteLogins.swift in Sources */ = {isa = PBXBuildFile; fileRef = 0BDA56B31B26B203008C9B96 /* SQLiteLogins.swift */; };
		0BEF44631E31165700187C32 /* EarlGrey.swift in Sources */ = {isa = PBXBuildFile; fileRef = 0BEF44621E31165700187C32 /* EarlGrey.swift */; };
		0BF0DB4A1E57B05E009172B0 /* LaunchArguments.swift in Sources */ = {isa = PBXBuildFile; fileRef = E65075861E37F7AB006961AC /* LaunchArguments.swift */; };
		0BF0DB941A8545800039F300 /* URLBarView.swift in Sources */ = {isa = PBXBuildFile; fileRef = 0BF0DB931A8545800039F300 /* URLBarView.swift */; };
		0BF1B7E31AC60DEA00A7B407 /* InsetButton.swift in Sources */ = {isa = PBXBuildFile; fileRef = 0BF1B7E21AC60DEA00A7B407 /* InsetButton.swift */; };
		0BF42D4F1A7CD09600889E28 /* TestFavicons.swift in Sources */ = {isa = PBXBuildFile; fileRef = 0BF42D4E1A7CD09600889E28 /* TestFavicons.swift */; };
		0BF8F8DA1AEFF1C900E90BC2 /* noTitle.html in Resources */ = {isa = PBXBuildFile; fileRef = 0BF8F8D91AEFF1C900E90BC2 /* noTitle.html */; };
		2760D2BF215ACCE20068E131 /* BundleExtensions.swift in Sources */ = {isa = PBXBuildFile; fileRef = 2760D2BE215ACCE20068E131 /* BundleExtensions.swift */; };
		2798E01D213EFC3F003EDBB1 /* FavoriteTests.swift in Sources */ = {isa = PBXBuildFile; fileRef = 2798E015213EFC3F003EDBB1 /* FavoriteTests.swift */; };
		27A586E1214C0DDD000CAE3C /* PreferencesTest.swift in Sources */ = {isa = PBXBuildFile; fileRef = 27A586E0214C0DDD000CAE3C /* PreferencesTest.swift */; };
		27C461DE211B76500088A441 /* ShieldsView.swift in Sources */ = {isa = PBXBuildFile; fileRef = 27C461DD211B76500088A441 /* ShieldsView.swift */; };
		27C46201211CD8D20088A441 /* DeferredTestUtils.swift in Sources */ = {isa = PBXBuildFile; fileRef = A176323020CF2A6000126F25 /* DeferredTestUtils.swift */; };
		27D87C2E2152B50200FB55C6 /* GradientView.swift in Sources */ = {isa = PBXBuildFile; fileRef = 27D87C2D2152B50200FB55C6 /* GradientView.swift */; };
		27F4439F2135E11200296C58 /* BraveShareTo.appex in Embed App Extensions */ = {isa = PBXBuildFile; fileRef = 27F443952135E11200296C58 /* BraveShareTo.appex */; settings = {ATTRIBUTES = (RemoveHeadersOnCopy, ); }; };
		27F443AD2135E25300296C58 /* ShareToBraveViewController.swift in Sources */ = {isa = PBXBuildFile; fileRef = 27F443AC2135E25300296C58 /* ShareToBraveViewController.swift */; };
		27F443F42138843400296C58 /* BraveShareToInfoPlist.strings in Resources */ = {isa = PBXBuildFile; fileRef = 27F443F22138843400296C58 /* BraveShareToInfoPlist.strings */; };
		27FD2CAB2146C31C00A5A779 /* RequestDesktopSiteActivity.swift in Sources */ = {isa = PBXBuildFile; fileRef = 27FD2CA12146C31C00A5A779 /* RequestDesktopSiteActivity.swift */; };
		27FD2CAC2146C31C00A5A779 /* FindInPageActivity.swift in Sources */ = {isa = PBXBuildFile; fileRef = 27FD2CA92146C31C00A5A779 /* FindInPageActivity.swift */; };
		27FD2CAD2146C31C00A5A779 /* AddToFavoritesActivity.swift in Sources */ = {isa = PBXBuildFile; fileRef = 27FD2CAA2146C31C00A5A779 /* AddToFavoritesActivity.swift */; };
		28126F481C2F948E006466CC /* SQLiteBookmarksHelpers.swift in Sources */ = {isa = PBXBuildFile; fileRef = 28126F471C2F948E006466CC /* SQLiteBookmarksHelpers.swift */; };
		28126F6E1C2F94F9006466CC /* SQLiteBookmarksModel.swift in Sources */ = {isa = PBXBuildFile; fileRef = 28126F6D1C2F94F9006466CC /* SQLiteBookmarksModel.swift */; };
		28126F741C2F96F1006466CC /* SQLiteBookmarksResetting.swift in Sources */ = {isa = PBXBuildFile; fileRef = 28126F731C2F96F1006466CC /* SQLiteBookmarksResetting.swift */; };
		28126F771C2F9833006466CC /* SQLiteBookmarksBase.swift in Sources */ = {isa = PBXBuildFile; fileRef = 28126F761C2F9833006466CC /* SQLiteBookmarksBase.swift */; };
		2816F0001B33E05400522243 /* UIConstants.swift in Sources */ = {isa = PBXBuildFile; fileRef = 2816EFFF1B33E05400522243 /* UIConstants.swift */; };
		281B2BEA1ADF4D90002917DC /* MockProfile.swift in Sources */ = {isa = PBXBuildFile; fileRef = 281B2BE91ADF4D90002917DC /* MockProfile.swift */; };
		2829D37A1C2F0A7F00DCF931 /* BookmarksModel.swift in Sources */ = {isa = PBXBuildFile; fileRef = 2829D3791C2F0A7F00DCF931 /* BookmarksModel.swift */; };
		2829D3A01C2F0AD400DCF931 /* Sharing.swift in Sources */ = {isa = PBXBuildFile; fileRef = 2829D39F1C2F0AD400DCF931 /* Sharing.swift */; };
		282DA4731A68C1E700A406E2 /* OpenSearch.swift in Sources */ = {isa = PBXBuildFile; fileRef = D3FA77831A43B2CE0010CD32 /* OpenSearch.swift */; };
		28302E401AF0747800521E2E /* DatabaseError.swift in Sources */ = {isa = PBXBuildFile; fileRef = 28302E3F1AF0747800521E2E /* DatabaseError.swift */; };
		283586FD1C73F18E00A55435 /* CachingItemSource.swift in Sources */ = {isa = PBXBuildFile; fileRef = 283586FC1C73F18E00A55435 /* CachingItemSource.swift */; };
		2852B8441C51996B00591EAC /* Trees.swift in Sources */ = {isa = PBXBuildFile; fileRef = 2852B8431C51996B00591EAC /* Trees.swift */; };
		28532BE91C471FFB000072D9 /* ResultTests.swift in Sources */ = {isa = PBXBuildFile; fileRef = 2FEBABAE1AB3659000DB5728 /* ResultTests.swift */; };
		28532BEA1C472008000072D9 /* DeferredTests.swift in Sources */ = {isa = PBXBuildFile; fileRef = 28786E541AB0F5FA009EA9EF /* DeferredTests.swift */; };
		28532BEB1C472015000072D9 /* UtilsTests.swift in Sources */ = {isa = PBXBuildFile; fileRef = 28A6CE891AC082E200C1A2D4 /* UtilsTests.swift */; };
		28532D321C483E3D000072D9 /* CompletionOps.swift in Sources */ = {isa = PBXBuildFile; fileRef = 28532D311C483E3D000072D9 /* CompletionOps.swift */; };
		285D3B681B4380B70035FD22 /* Queue.swift in Sources */ = {isa = PBXBuildFile; fileRef = 285D3B671B4380B70035FD22 /* Queue.swift */; };
		285D3B901B4386520035FD22 /* SQLiteQueue.swift in Sources */ = {isa = PBXBuildFile; fileRef = 285D3B8F1B4386520035FD22 /* SQLiteQueue.swift */; };
		285F2DC11AF80B4600211843 /* SQLiteBookmarksSyncing.swift in Sources */ = {isa = PBXBuildFile; fileRef = 285F2DC01AF80B4600211843 /* SQLiteBookmarksSyncing.swift */; };
		288A2D9D1AB8B3260023ABC3 /* Shared.framework in Frameworks */ = {isa = PBXBuildFile; fileRef = 288A2D861AB8B3260023ABC3 /* Shared.framework */; };
		288A2DB51AB8B38D0023ABC3 /* Error.swift in Sources */ = {isa = PBXBuildFile; fileRef = 288A2DB31AB8B38D0023ABC3 /* Error.swift */; };
		288A2DB61AB8B38D0023ABC3 /* Result.swift in Sources */ = {isa = PBXBuildFile; fileRef = 288A2DB41AB8B38D0023ABC3 /* Result.swift */; };
		2891F2CB1F991185001B105E /* v33.db in Resources */ = {isa = PBXBuildFile; fileRef = 2891F2BA1F991185001B105E /* v33.db */; };
		289A4C131C4EB90600A460E3 /* StorageTestUtils.swift in Sources */ = {isa = PBXBuildFile; fileRef = 289A4C121C4EB90600A460E3 /* StorageTestUtils.swift */; };
		28B62ACE1BC745E7004A585A /* Syncable.swift in Sources */ = {isa = PBXBuildFile; fileRef = 28B62ACD1BC745E7004A585A /* Syncable.swift */; };
		28C4AB721AD42D4300D9ACE3 /* Clients.swift in Sources */ = {isa = PBXBuildFile; fileRef = 28C4AB711AD42D4300D9ACE3 /* Clients.swift */; };
		28C8B7851C852535006D8318 /* BookmarksPanelTests.swift in Sources */ = {isa = PBXBuildFile; fileRef = 28C8B7841C852535006D8318 /* BookmarksPanelTests.swift */; };
		28E08C991AF44EF9009BA2FA /* SQLiteHistory.swift in Sources */ = {isa = PBXBuildFile; fileRef = 2FCAE2551ABB531100877008 /* SQLiteHistory.swift */; };
		28E08C9A1AF44F00009BA2FA /* BrowserSchema.swift in Sources */ = {isa = PBXBuildFile; fileRef = 282915E51AF1A7920006EEB5 /* BrowserSchema.swift */; };
		28EADE5D1AFC3A78007FB2FB /* UIImageViewExtensions.swift in Sources */ = {isa = PBXBuildFile; fileRef = 28EADE381AFC3898007FB2FB /* UIImageViewExtensions.swift */; };
		28FDFF0C1C1F725800840F86 /* SeparatorTableCell.swift in Sources */ = {isa = PBXBuildFile; fileRef = 28FDFF0B1C1F725800840F86 /* SeparatorTableCell.swift */; };
		2C28F96C201B2D4C00ABA8A5 /* MailAppSettingsTests.swift in Sources */ = {isa = PBXBuildFile; fileRef = 2C28F96B201B2D4C00ABA8A5 /* MailAppSettingsTests.swift */; };
		2C2A5EF41E68469500F02659 /* PrivateBrowsingTest.swift in Sources */ = {isa = PBXBuildFile; fileRef = 2C2A5EF31E68469500F02659 /* PrivateBrowsingTest.swift */; };
		2C2A91291FA2410D002E36BD /* HistoryTests.swift in Sources */ = {isa = PBXBuildFile; fileRef = 2C2A91281FA2410D002E36BD /* HistoryTests.swift */; };
		2C31A8471E8D447F00DAC646 /* HomePageSettingsUITest.swift in Sources */ = {isa = PBXBuildFile; fileRef = 2C31A8461E8D447F00DAC646 /* HomePageSettingsUITest.swift */; };
		2C3406C81E719F00000FD889 /* SettingsTest.swift in Sources */ = {isa = PBXBuildFile; fileRef = 2C3406C71E719F00000FD889 /* SettingsTest.swift */; };
		2C49854E206173C800893DAE /* photon-colors.swift in Sources */ = {isa = PBXBuildFile; fileRef = 2C49854D206173C800893DAE /* photon-colors.swift */; };
		2C4A07DC20246EAD0083E320 /* DragAndDropTests.swift in Sources */ = {isa = PBXBuildFile; fileRef = 2C4A07DB20246EAD0083E320 /* DragAndDropTests.swift */; };
		2C4B6BF320349EB800A009C2 /* FirstRunTourTests.swift in Sources */ = {isa = PBXBuildFile; fileRef = 2C4B6BF220349EB800A009C2 /* FirstRunTourTests.swift */; };
		2C8C07771E7800EA00DC1237 /* FindInPageTest.swift in Sources */ = {isa = PBXBuildFile; fileRef = 2C8C07761E7800EA00DC1237 /* FindInPageTest.swift */; };
		2C97EC711E72C80E0092EC18 /* TopTabsTest.swift in Sources */ = {isa = PBXBuildFile; fileRef = 2C97EC701E72C80E0092EC18 /* TopTabsTest.swift */; };
		2CA16FDE1E5F089100332277 /* SearchTest.swift in Sources */ = {isa = PBXBuildFile; fileRef = 2CA16FDD1E5F089100332277 /* SearchTest.swift */; };
		2CB1A65A1FDEA8B60084E96D /* NewTabSettings.swift in Sources */ = {isa = PBXBuildFile; fileRef = 2CB1A6591FDEA8B60084E96D /* NewTabSettings.swift */; };
		2CB56E3F1E926BFB00AF7586 /* ToolbarTest.swift in Sources */ = {isa = PBXBuildFile; fileRef = 2CB56E3E1E926BFB00AF7586 /* ToolbarTest.swift */; };
		2CC1B3F01E9B861400814EEC /* DomainAutocompleteTest.swift in Sources */ = {isa = PBXBuildFile; fileRef = 2CC1B3EF1E9B861400814EEC /* DomainAutocompleteTest.swift */; };
		2CEA6F791E93E3A600D4100E /* SearchSettingsUITest.swift in Sources */ = {isa = PBXBuildFile; fileRef = 2CEA6F781E93E3A600D4100E /* SearchSettingsUITest.swift */; };
		2CF449A51E7BFE2C00FD7595 /* NavigationTest.swift in Sources */ = {isa = PBXBuildFile; fileRef = 2CF449A41E7BFE2C00FD7595 /* NavigationTest.swift */; };
		2CF9D9AA20067FA10083DF2A /* BrowsingPDFTests.swift in Sources */ = {isa = PBXBuildFile; fileRef = 2CF9D9A920067FA10083DF2A /* BrowsingPDFTests.swift */; };
		2F13E79B1AC0C02700D75081 /* StringExtensionsTests.swift in Sources */ = {isa = PBXBuildFile; fileRef = 2F13E79A1AC0C02700D75081 /* StringExtensionsTests.swift */; };
		2F44FA1B1A9D426A00FD20CC /* TestHashExtensions.swift in Sources */ = {isa = PBXBuildFile; fileRef = 2F44FA1A1A9D426A00FD20CC /* TestHashExtensions.swift */; };
		2F44FB2D1A9D5D8500FD20CC /* FiraSans-BoldItalic.ttf in Resources */ = {isa = PBXBuildFile; fileRef = E4B7B7421A793CF20022C5E0 /* FiraSans-BoldItalic.ttf */; };
		2F44FC721A9E840300FD20CC /* SettingsNavigationController.swift in Sources */ = {isa = PBXBuildFile; fileRef = 2F44FC711A9E840300FD20CC /* SettingsNavigationController.swift */; };
		2F44FCC51A9E85E900FD20CC /* SettingsTableSectionHeaderFooterView.swift in Sources */ = {isa = PBXBuildFile; fileRef = 2F44FCC41A9E85E900FD20CC /* SettingsTableSectionHeaderFooterView.swift */; };
		2F44FCC71A9E8CF500FD20CC /* SearchSettingsTableViewController.swift in Sources */ = {isa = PBXBuildFile; fileRef = 2F44FCC61A9E8CF500FD20CC /* SearchSettingsTableViewController.swift */; };
		2F44FCCB1A9E972E00FD20CC /* SearchEnginePicker.swift in Sources */ = {isa = PBXBuildFile; fileRef = 2F44FCCA1A9E972E00FD20CC /* SearchEnginePicker.swift */; };
		2F697F7E1A9FD22D009E03AE /* SearchEnginesTests.swift in Sources */ = {isa = PBXBuildFile; fileRef = 2F697F7D1A9FD22D009E03AE /* SearchEnginesTests.swift */; };
		2FCAE2251ABB51F800877008 /* Storage.framework in Frameworks */ = {isa = PBXBuildFile; fileRef = 2FCAE21A1ABB51F800877008 /* Storage.framework */; };
		2FCAE2311ABB51F800877008 /* Storage.framework in Frameworks */ = {isa = PBXBuildFile; fileRef = 2FCAE21A1ABB51F800877008 /* Storage.framework */; };
		2FCAE25D1ABB531100877008 /* Bookmarks.swift in Sources */ = {isa = PBXBuildFile; fileRef = 2FCAE23F1ABB531100877008 /* Bookmarks.swift */; };
		2FCAE25F1ABB531100877008 /* Cursor.swift in Sources */ = {isa = PBXBuildFile; fileRef = 2FCAE2411ABB531100877008 /* Cursor.swift */; };
		2FCAE2601ABB531100877008 /* Favicons.swift in Sources */ = {isa = PBXBuildFile; fileRef = 2FCAE2421ABB531100877008 /* Favicons.swift */; };
		2FCAE2611ABB531100877008 /* FileAccessor.swift in Sources */ = {isa = PBXBuildFile; fileRef = 2FCAE2431ABB531100877008 /* FileAccessor.swift */; };
		2FCAE2621ABB531100877008 /* History.swift in Sources */ = {isa = PBXBuildFile; fileRef = 2FCAE2441ABB531100877008 /* History.swift */; };
		2FCAE2651ABB531100877008 /* RemoteTabs.swift in Sources */ = {isa = PBXBuildFile; fileRef = 2FCAE2471ABB531100877008 /* RemoteTabs.swift */; };
		2FCAE2661ABB531100877008 /* Site.swift in Sources */ = {isa = PBXBuildFile; fileRef = 2FCAE2481ABB531100877008 /* Site.swift */; };
		2FCAE2681ABB531100877008 /* BrowserDB.swift in Sources */ = {isa = PBXBuildFile; fileRef = 2FCAE24B1ABB531100877008 /* BrowserDB.swift */; };
		2FCAE2751ABB531100877008 /* SQLiteRemoteClientsAndTabs.swift in Sources */ = {isa = PBXBuildFile; fileRef = 2FCAE2581ABB531100877008 /* SQLiteRemoteClientsAndTabs.swift */; };
		2FCAE2771ABB531100877008 /* SwiftData.swift in Sources */ = {isa = PBXBuildFile; fileRef = 2FCAE25B1ABB531100877008 /* SwiftData.swift */; };
		2FCAE2781ABB531100877008 /* Visit.swift in Sources */ = {isa = PBXBuildFile; fileRef = 2FCAE25C1ABB531100877008 /* Visit.swift */; };
		2FCAE2841ABB533A00877008 /* MockFiles.swift in Sources */ = {isa = PBXBuildFile; fileRef = 2FCAE2791ABB533A00877008 /* MockFiles.swift */; };
		2FCAE33E1ABB5F1800877008 /* Storage-Bridging-Header.h in Headers */ = {isa = PBXBuildFile; fileRef = 2FCAE33D1ABB5F1800877008 /* Storage-Bridging-Header.h */; settings = {ATTRIBUTES = (Public, ); }; };
		2FDB10931A9FBEC5006CF312 /* PrefsTests.swift in Sources */ = {isa = PBXBuildFile; fileRef = 2FDB10921A9FBEC5006CF312 /* PrefsTests.swift */; };
		318FB6EB1DB5600D0004E40F /* SQLiteHistoryFactories.swift in Sources */ = {isa = PBXBuildFile; fileRef = 318FB6EA1DB5600D0004E40F /* SQLiteHistoryFactories.swift */; };
		31ADB5DA1E58CEC300E87909 /* ClipboardBarDisplayHandler.swift in Sources */ = {isa = PBXBuildFile; fileRef = 31ADB5D91E58CEC300E87909 /* ClipboardBarDisplayHandler.swift */; };
		39012F281F8ED262002E3D31 /* ScreenGraphTest.swift in Sources */ = {isa = PBXBuildFile; fileRef = 39012F271F8ED262002E3D31 /* ScreenGraphTest.swift */; };
		391B4FFF1F9767F50094F841 /* FxScreenGraph.swift in Sources */ = {isa = PBXBuildFile; fileRef = 39EB46981E26DDB4006346E8 /* FxScreenGraph.swift */; };
		39236E721FCC600200A38F1B /* TabEventHandlerTests.swift in Sources */ = {isa = PBXBuildFile; fileRef = 39236E711FCC600200A38F1B /* TabEventHandlerTests.swift */; };
		392E18031FEC4D7B00EBA79C /* MappaMundi.framework in Frameworks */ = {isa = PBXBuildFile; fileRef = 392E18021FEC4D7B00EBA79C /* MappaMundi.framework */; };
		392E18041FEC4D9E00EBA79C /* MappaMundi.framework in Frameworks */ = {isa = PBXBuildFile; fileRef = 392E18021FEC4D7B00EBA79C /* MappaMundi.framework */; };
		392ED7E41D0AEF56009D9B62 /* NewTabAccessors.swift in Sources */ = {isa = PBXBuildFile; fileRef = 392ED7E31D0AEF56009D9B62 /* NewTabAccessors.swift */; };
		392ED7E61D0AEFEF009D9B62 /* HomePageAccessors.swift in Sources */ = {isa = PBXBuildFile; fileRef = 392ED7E51D0AEFEF009D9B62 /* HomePageAccessors.swift */; };
		39455F771FC83F430088A22C /* TabEventHandler.swift in Sources */ = {isa = PBXBuildFile; fileRef = 39455F761FC83F430088A22C /* TabEventHandler.swift */; };
		394CF6CF1BAA493C00906917 /* DefaultSuggestedSites.swift in Sources */ = {isa = PBXBuildFile; fileRef = 394CF6CE1BAA493C00906917 /* DefaultSuggestedSites.swift */; };
		3964B09A1EA8F06F00F2EEF4 /* FeatureSwitch.swift in Sources */ = {isa = PBXBuildFile; fileRef = 3964B0991EA8F06F00F2EEF4 /* FeatureSwitch.swift */; };
		3964B09C1EA8F32C00F2EEF4 /* FeatureSwitchTests.swift in Sources */ = {isa = PBXBuildFile; fileRef = 3964B09B1EA8F32C00F2EEF4 /* FeatureSwitchTests.swift */; };
		396CDB55203C5B870034A3A3 /* TabTrayController+KeyCommands.swift in Sources */ = {isa = PBXBuildFile; fileRef = 396CDB54203C5B870034A3A3 /* TabTrayController+KeyCommands.swift */; };
		39A359E41BFCCE94006B9E87 /* UserActivityHandler.swift in Sources */ = {isa = PBXBuildFile; fileRef = 39A359E31BFCCE94006B9E87 /* UserActivityHandler.swift */; };
		39A35AED1C0662A3006B9E87 /* SpotlightHelper.js in Resources */ = {isa = PBXBuildFile; fileRef = 39A35AEC1C0662A3006B9E87 /* SpotlightHelper.js */; };
		39C261CC2018DE21009D97BD /* FxScreenGraphTests.swift in Sources */ = {isa = PBXBuildFile; fileRef = 39C261CB2018DE20009D97BD /* FxScreenGraphTests.swift */; };
		39DD030D1CD53E1900BC09B3 /* HomePageHelper.swift in Sources */ = {isa = PBXBuildFile; fileRef = 39DD030C1CD53E1900BC09B3 /* HomePageHelper.swift */; };
		39E65D271CA5B92000C63CE3 /* AsyncReducerTests.swift in Sources */ = {isa = PBXBuildFile; fileRef = 39E65D261CA5B92000C63CE3 /* AsyncReducerTests.swift */; };
		39EB469A1E26DDB4006346E8 /* FxScreenGraph.swift in Sources */ = {isa = PBXBuildFile; fileRef = 39EB46981E26DDB4006346E8 /* FxScreenGraph.swift */; };
		39F4C0FA2045D87400746155 /* FocusHelper.js in Resources */ = {isa = PBXBuildFile; fileRef = 39F4C0F92045D87400746155 /* FocusHelper.js */; };
		39F4C10A2045DB2E00746155 /* FocusHelper.swift in Sources */ = {isa = PBXBuildFile; fileRef = 39F4C1092045DB2E00746155 /* FocusHelper.swift */; };
		39F819C61FD70F5D009E31E4 /* TabEventHandlers.swift in Sources */ = {isa = PBXBuildFile; fileRef = 39F819C51FD70F5D009E31E4 /* TabEventHandlers.swift */; };
		3B0943811D6CC4FC004F24E1 /* FilledPageControl.swift in Sources */ = {isa = PBXBuildFile; fileRef = 3B0943801D6CC4FC004F24E1 /* FilledPageControl.swift */; };
		3B43E3D31D95C48D00BBA9DB /* StoragePerfTests.swift in Sources */ = {isa = PBXBuildFile; fileRef = 3B43E3D21D95C48D00BBA9DB /* StoragePerfTests.swift */; };
		3B4988CE1E42B01800A12FDA /* SwiftyJSON.framework in Frameworks */ = {isa = PBXBuildFile; fileRef = 3B4988CD1E42B01800A12FDA /* SwiftyJSON.framework */; };
		3B4AA24B1D8B8C4C00A2E008 /* ArrayExtensionTests.swift in Sources */ = {isa = PBXBuildFile; fileRef = 3B4AA24A1D8B8C4C00A2E008 /* ArrayExtensionTests.swift */; };
		3B546EC01D95ECAE00BDBE36 /* ActivityStreamTest.swift in Sources */ = {isa = PBXBuildFile; fileRef = 3B546EBF1D95ECAE00BDBE36 /* ActivityStreamTest.swift */; };
		3B6889C51D66950E002AC85E /* UIImageColors.swift in Sources */ = {isa = PBXBuildFile; fileRef = 3B6889C41D66950E002AC85E /* UIImageColors.swift */; };
		3BA9A0231D2C208C00BD418C /* Fuzi.framework in Frameworks */ = {isa = PBXBuildFile; fileRef = 3BA9A0221D2C208C00BD418C /* Fuzi.framework */; };
		3BB54B311E68EB2B0021DAC4 /* AuthenticationKeychainInfoTests.swift in Sources */ = {isa = PBXBuildFile; fileRef = 3BB54B301E68EB2B0021DAC4 /* AuthenticationKeychainInfoTests.swift */; };
		3BC659491E5BA4AE006D560F /* TopSites in Resources */ = {isa = PBXBuildFile; fileRef = 3BC659481E5BA4AE006D560F /* TopSites */; };
		3BC659591E5BA505006D560F /* top_sites.json in Resources */ = {isa = PBXBuildFile; fileRef = 3BC659581E5BA505006D560F /* top_sites.json */; };
		3BCE6D3C1CEB9E4D0080928C /* ThirdPartySearchAlerts.swift in Sources */ = {isa = PBXBuildFile; fileRef = 3BCE6D3B1CEB9E4D0080928C /* ThirdPartySearchAlerts.swift */; };
		3BE7275D1CCFE8B60099189F /* CustomSearchHandler.swift in Sources */ = {isa = PBXBuildFile; fileRef = 3BE7275C1CCFE8B60099189F /* CustomSearchHandler.swift */; };
		3BF4B8E91D38497A00493393 /* BaseTestCase.swift in Sources */ = {isa = PBXBuildFile; fileRef = 3BF4B8E81D38497A00493393 /* BaseTestCase.swift */; };
		3BF56D271CDBBE1F00AC4D75 /* SimpleToast.swift in Sources */ = {isa = PBXBuildFile; fileRef = 3BF56D261CDBBE1F00AC4D75 /* SimpleToast.swift */; };
		3BFCBF201E04B1C50070C042 /* UIImageViewExtensionsTests.swift in Sources */ = {isa = PBXBuildFile; fileRef = 3BFCBF1F1E04B1C50070C042 /* UIImageViewExtensionsTests.swift */; };
		3BFE4B501D34673D00DDF53F /* ThirdPartySearchTest.swift in Sources */ = {isa = PBXBuildFile; fileRef = 3BFE4B4F1D34673D00DDF53F /* ThirdPartySearchTest.swift */; };
		3D71C89E1F5703A1008D8646 /* CopiedLinksTests.swift in Sources */ = {isa = PBXBuildFile; fileRef = 3D71C89D1F5703A1008D8646 /* CopiedLinksTests.swift */; };
		3D9CA9841EF456A8002434DD /* NightModeTests.swift in Sources */ = {isa = PBXBuildFile; fileRef = 3D9CA9831EF456A8002434DD /* NightModeTests.swift */; };
		3D9CA9A81EF84D04002434DD /* NoImageTests.swift in Sources */ = {isa = PBXBuildFile; fileRef = 3D9CA9A71EF84D04002434DD /* NoImageTests.swift */; };
		3D9CAA1C1EFCD655002434DD /* ClipBoardTests.swift in Sources */ = {isa = PBXBuildFile; fileRef = 3D9CAA1B1EFCD655002434DD /* ClipBoardTests.swift */; };
		3DEFED081F55EBE300F8620C /* TrackingProtectionTests.swift in Sources */ = {isa = PBXBuildFile; fileRef = 3DEFED071F55EBE300F8620C /* TrackingProtectionTests.swift */; };
		4F514FD41ACD8F2C0022D7EA /* HistoryTests.swift in Sources */ = {isa = PBXBuildFile; fileRef = 4F514FD31ACD8F2C0022D7EA /* HistoryTests.swift */; };
		4F97573B1AFA6F37006ECC24 /* readerContent.html in Resources */ = {isa = PBXBuildFile; fileRef = 4F9757391AFA6F37006ECC24 /* readerContent.html */; };
		55A747171DC46FC400CE1B57 /* HomePageUITest.swift in Sources */ = {isa = PBXBuildFile; fileRef = 55A747161DC46FC400CE1B57 /* HomePageUITest.swift */; };
		59A681BDFC95A19F05E07223 /* SearchViewController.swift in Sources */ = {isa = PBXBuildFile; fileRef = 59A68CCB63E2A565CB03F832 /* SearchViewController.swift */; };
		59A68D66379CFA85C4EAF00B /* TwoLineCell.swift in Sources */ = {isa = PBXBuildFile; fileRef = 59A68B1F857A8638598A63A0 /* TwoLineCell.swift */; };
		5D1DC51C20AC9AFB00905E5A /* Data.framework in Frameworks */ = {isa = PBXBuildFile; fileRef = 5D1DC51320AC9AF900905E5A /* Data.framework */; };
		5D1DC52520AC9AFB00905E5A /* Data.h in Headers */ = {isa = PBXBuildFile; fileRef = 5D1DC51520AC9AFA00905E5A /* Data.h */; settings = {ATTRIBUTES = (Public, ); }; };
		5D1DC52820AC9AFB00905E5A /* Data.framework in Frameworks */ = {isa = PBXBuildFile; fileRef = 5D1DC51320AC9AF900905E5A /* Data.framework */; };
		5D1DC52920AC9AFB00905E5A /* Data.framework in Copy Frameworks */ = {isa = PBXBuildFile; fileRef = 5D1DC51320AC9AF900905E5A /* Data.framework */; settings = {ATTRIBUTES = (CodeSignOnCopy, RemoveHeadersOnCopy, ); }; };
		5D1DC55420AE004600905E5A /* WebsitePresentable.swift in Sources */ = {isa = PBXBuildFile; fileRef = 5D1DC54120AE004600905E5A /* WebsitePresentable.swift */; };
		5D1DC55520AE004600905E5A /* TabMO.swift in Sources */ = {isa = PBXBuildFile; fileRef = 5D1DC54220AE004600905E5A /* TabMO.swift */; };
		5D1DC55620AE004600905E5A /* DataController.swift in Sources */ = {isa = PBXBuildFile; fileRef = 5D1DC54320AE004600905E5A /* DataController.swift */; };
		5D1DC55920AE004600905E5A /* Bookmark.swift in Sources */ = {isa = PBXBuildFile; fileRef = 5D1DC54620AE004600905E5A /* Bookmark.swift */; };
		5D1DC55A20AE004600905E5A /* FaviconMO.swift in Sources */ = {isa = PBXBuildFile; fileRef = 5D1DC54720AE004600905E5A /* FaviconMO.swift */; };
		5D1DC55B20AE004600905E5A /* Domain.swift in Sources */ = {isa = PBXBuildFile; fileRef = 5D1DC54820AE004600905E5A /* Domain.swift */; };
		5D1DC55C20AE004600905E5A /* Device.swift in Sources */ = {isa = PBXBuildFile; fileRef = 5D1DC54920AE004600905E5A /* Device.swift */; };
		5D1DC55D20AE004600905E5A /* History.swift in Sources */ = {isa = PBXBuildFile; fileRef = 5D1DC54A20AE004600905E5A /* History.swift */; };
		5D1DC55E20AE004600905E5A /* Syncable.swift in Sources */ = {isa = PBXBuildFile; fileRef = 5D1DC54B20AE004600905E5A /* Syncable.swift */; };
		5D1DC55F20AE004600905E5A /* Model.xcdatamodeld in Sources */ = {isa = PBXBuildFile; fileRef = 5D1DC54C20AE004600905E5A /* Model.xcdatamodeld */; };
		5D1DC56B20AE005400905E5A /* SyncCrypto.swift in Sources */ = {isa = PBXBuildFile; fileRef = 5D1DC56120AE005400905E5A /* SyncCrypto.swift */; };
		5D1DC56C20AE005400905E5A /* SyncShowCodewords.swift in Sources */ = {isa = PBXBuildFile; fileRef = 5D1DC56220AE005400905E5A /* SyncShowCodewords.swift */; };
		5D1DC56D20AE005400905E5A /* Sync.swift in Sources */ = {isa = PBXBuildFile; fileRef = 5D1DC56320AE005400905E5A /* Sync.swift */; };
		5D1DC56E20AE005400905E5A /* SyncBookmark.swift in Sources */ = {isa = PBXBuildFile; fileRef = 5D1DC56420AE005400905E5A /* SyncBookmark.swift */; };
		5D1DC56F20AE005400905E5A /* SyncResponse.swift in Sources */ = {isa = PBXBuildFile; fileRef = 5D1DC56520AE005400905E5A /* SyncResponse.swift */; };
		5D1DC57020AE005400905E5A /* SyncRecord.swift in Sources */ = {isa = PBXBuildFile; fileRef = 5D1DC56620AE005400905E5A /* SyncRecord.swift */; };
		5D1DC57120AE005400905E5A /* SyncDevice.swift in Sources */ = {isa = PBXBuildFile; fileRef = 5D1DC56720AE005400905E5A /* SyncDevice.swift */; };
		5D1DC57220AE005400905E5A /* JSInjector.swift in Sources */ = {isa = PBXBuildFile; fileRef = 5D1DC56820AE005400905E5A /* JSInjector.swift */; };
		5D1DC57320AE005400905E5A /* SyncSite.swift in Sources */ = {isa = PBXBuildFile; fileRef = 5D1DC56920AE005400905E5A /* SyncSite.swift */; };
		5D1DC57420AE005400905E5A /* ios-sync.js in Resources */ = {isa = PBXBuildFile; fileRef = 5D1DC56A20AE005400905E5A /* ios-sync.js */; };
		5D6DDEF3214003A6001FF0AE /* DAU.swift in Sources */ = {isa = PBXBuildFile; fileRef = 5D6DDEE6214003A6001FF0AE /* DAU.swift */; };
		5D6DDEFE2141B6A1001FF0AE /* Preferences.swift in Sources */ = {isa = PBXBuildFile; fileRef = 5D6DDEF62141B6A0001FF0AE /* Preferences.swift */; };
		5D6DDF0021428CF0001FF0AE /* DAUTests.swift in Sources */ = {isa = PBXBuildFile; fileRef = 5D6DDEFF21428CF0001FF0AE /* DAUTests.swift */; };
		5DE7688D20B3456E00FF5533 /* BraveShared.framework in Frameworks */ = {isa = PBXBuildFile; fileRef = 5DE7688420B3456C00FF5533 /* BraveShared.framework */; };
		5DE7689420B3456E00FF5533 /* BraveSharedTests.swift in Sources */ = {isa = PBXBuildFile; fileRef = 5DE7689320B3456E00FF5533 /* BraveSharedTests.swift */; };
		5DE7689620B3456E00FF5533 /* BraveShared.h in Headers */ = {isa = PBXBuildFile; fileRef = 5DE7688620B3456D00FF5533 /* BraveShared.h */; settings = {ATTRIBUTES = (Public, ); }; };
		5DE7689920B3456E00FF5533 /* BraveShared.framework in Frameworks */ = {isa = PBXBuildFile; fileRef = 5DE7688420B3456C00FF5533 /* BraveShared.framework */; };
		5DE7689A20B3456E00FF5533 /* BraveShared.framework in Copy Frameworks */ = {isa = PBXBuildFile; fileRef = 5DE7688420B3456C00FF5533 /* BraveShared.framework */; settings = {ATTRIBUTES = (CodeSignOnCopy, RemoveHeadersOnCopy, ); }; };
		5DE768A520B3458400FF5533 /* Shared.framework in Frameworks */ = {isa = PBXBuildFile; fileRef = 288A2D861AB8B3260023ABC3 /* Shared.framework */; };
		5DE768A620B345C300FF5533 /* SharedExtensions.swift in Sources */ = {isa = PBXBuildFile; fileRef = 5DE7687120B3417A00FF5533 /* SharedExtensions.swift */; };
		5DE768A720B345C600FF5533 /* BraveStrings.swift in Sources */ = {isa = PBXBuildFile; fileRef = 5DE7687C20B342E600FF5533 /* BraveStrings.swift */; };
		5DE768A920B3461300FF5533 /* BraveUX.swift in Sources */ = {isa = PBXBuildFile; fileRef = 5DE768A820B3461200FF5533 /* BraveUX.swift */; };
		5DE768AB20B346B800FF5533 /* BraveShieldState.swift in Sources */ = {isa = PBXBuildFile; fileRef = 5DE768AA20B346B700FF5533 /* BraveShieldState.swift */; };
		5DE768AC20B43F9000FF5533 /* BraveShared.framework in Frameworks */ = {isa = PBXBuildFile; fileRef = 5DE7688420B3456C00FF5533 /* BraveShared.framework */; };
		5DE768AE20B443E500FF5533 /* JSONSerializationExtensions.swift in Sources */ = {isa = PBXBuildFile; fileRef = 5DE768AD20B443E500FF5533 /* JSONSerializationExtensions.swift */; };
		5DE768B020B4601700FF5533 /* UIColorExtensions.swift in Sources */ = {isa = PBXBuildFile; fileRef = 5DE768AF20B4601600FF5533 /* UIColorExtensions.swift */; };
		5DE768B120B4713000FF5533 /* Storage.framework in Frameworks */ = {isa = PBXBuildFile; fileRef = 2FCAE21A1ABB51F800877008 /* Storage.framework */; };
		744B0FFE1B4F172E00100422 /* ToolbarTests.swift in Sources */ = {isa = PBXBuildFile; fileRef = 744B0FFD1B4F172E00100422 /* ToolbarTests.swift */; };
		744ED5611DBFEB8D00A2B5BE /* MailtoLinkHandler.swift in Sources */ = {isa = PBXBuildFile; fileRef = 744ED5601DBFEB8D00A2B5BE /* MailtoLinkHandler.swift */; };
		745DAB3F1CDAB09E00D44181 /* HistoryBackButton.swift in Sources */ = {isa = PBXBuildFile; fileRef = 745DAB3E1CDAB09E00D44181 /* HistoryBackButton.swift */; };
		7479B4EF1C5306A200DF000B /* Reachability.swift in Sources */ = {isa = PBXBuildFile; fileRef = 7479B4ED1C5306A200DF000B /* Reachability.swift */; };
		74821FFE1DB6D3AC00EEEA72 /* MailSchemes.plist in Resources */ = {isa = PBXBuildFile; fileRef = 74821FFD1DB6D3AC00EEEA72 /* MailSchemes.plist */; };
		7482205C1DBAB56300EEEA72 /* MailProviders.swift in Sources */ = {isa = PBXBuildFile; fileRef = 7482205B1DBAB56300EEEA72 /* MailProviders.swift */; };
		74B195441CF503FC007F36EF /* RecentlyClosedTabs.swift in Sources */ = {isa = PBXBuildFile; fileRef = 74B195431CF503FC007F36EF /* RecentlyClosedTabs.swift */; };
		74E36D781B71323500D69DA1 /* SettingsContentViewController.swift in Sources */ = {isa = PBXBuildFile; fileRef = 74E36D771B71323500D69DA1 /* SettingsContentViewController.swift */; };
		7B10AA9F1E3A15020002DD08 /* DataExtensions.swift in Sources */ = {isa = PBXBuildFile; fileRef = 7B10AA9E1E3A15020002DD08 /* DataExtensions.swift */; };
		7B10AABB1E3A1F650002DD08 /* URLRequestExtensions.swift in Sources */ = {isa = PBXBuildFile; fileRef = 7B10AABA1E3A1F650002DD08 /* URLRequestExtensions.swift */; };
		7B2142FE1E5E055000CDD3FC /* InfoPlist.strings in Resources */ = {isa = PBXBuildFile; fileRef = 7B2142FC1E5E055000CDD3FC /* InfoPlist.strings */; };
		7B24DC9C1B67B3590005766B /* ClearPrivateDataTests.swift in Sources */ = {isa = PBXBuildFile; fileRef = 7B24DC9B1B67B3590005766B /* ClearPrivateDataTests.swift */; };
		7B3631EA1C244FEE00D12AF9 /* Theme.swift in Sources */ = {isa = PBXBuildFile; fileRef = 7B3631E91C244FEE00D12AF9 /* Theme.swift */; };
		7B3D9E651E4CBFDB007A50DA /* NSCoderExtensions.swift in Sources */ = {isa = PBXBuildFile; fileRef = 7B3D9E641E4CBFDB007A50DA /* NSCoderExtensions.swift */; };
		7B604F861C494983006EEEC3 /* Alamofire.framework in Frameworks */ = {isa = PBXBuildFile; fileRef = 7B604F851C494983006EEEC3 /* Alamofire.framework */; };
		7B604F991C494F74006EEEC3 /* KIF.framework in Frameworks */ = {isa = PBXBuildFile; fileRef = 7B604F981C494F74006EEEC3 /* KIF.framework */; };
		7B604F9B1C4950F2006EEEC3 /* SDWebImage.framework in Frameworks */ = {isa = PBXBuildFile; fileRef = 7B604F9A1C4950F2006EEEC3 /* SDWebImage.framework */; };
		7B604FA21C495268006EEEC3 /* SnapKit.framework in Frameworks */ = {isa = PBXBuildFile; fileRef = 7B604FA11C495268006EEEC3 /* SnapKit.framework */; };
		7B604FBB1C495D8A006EEEC3 /* XCGLogger.framework in Frameworks */ = {isa = PBXBuildFile; fileRef = 7B604FBA1C495D8A006EEEC3 /* XCGLogger.framework */; };
		7B604FBC1C495E1E006EEEC3 /* XCGLogger.framework in Frameworks */ = {isa = PBXBuildFile; fileRef = 7B604FBA1C495D8A006EEEC3 /* XCGLogger.framework */; settings = {ATTRIBUTES = (Weak, ); }; };
		7B604FBD1C495E31006EEEC3 /* XCGLogger.framework in Frameworks */ = {isa = PBXBuildFile; fileRef = 7B604FBA1C495D8A006EEEC3 /* XCGLogger.framework */; };
		7B6050011C49653B006EEEC3 /* AdjustSdk.framework in Frameworks */ = {isa = PBXBuildFile; fileRef = 7B6050001C49653B006EEEC3 /* AdjustSdk.framework */; };
		7B844E3D1BBDDB9D00E733A2 /* ChevronView.swift in Sources */ = {isa = PBXBuildFile; fileRef = 7B844E3C1BBDDB9D00E733A2 /* ChevronView.swift */; };
		7B8A47F61D01D3B400C07734 /* PassKit.framework in Frameworks */ = {isa = PBXBuildFile; fileRef = 7B8A47F51D01D3B400C07734 /* PassKit.framework */; };
		7B9BF91C1E43472E00CB24F4 /* JSONExtensions.swift in Sources */ = {isa = PBXBuildFile; fileRef = 7B9BF91B1E43472E00CB24F4 /* JSONExtensions.swift */; };
		7B9BF9301E449D2500CB24F4 /* MockLogins.swift in Sources */ = {isa = PBXBuildFile; fileRef = 0B3E7DB91B27AB4C00E2E84D /* MockLogins.swift */; };
		7BA0601B1C0F4DE200DFADB6 /* TabPeekViewController.swift in Sources */ = {isa = PBXBuildFile; fileRef = 7BA0601A1C0F4DE200DFADB6 /* TabPeekViewController.swift */; };
		7BA4A9471C4CED900091D032 /* GCDWebServers.framework in Frameworks */ = {isa = PBXBuildFile; fileRef = 7BA4A9451C4CED780091D032 /* GCDWebServers.framework */; };
		7BA4A94A1C4CEFC70091D032 /* OnePasswordExtension.framework in Frameworks */ = {isa = PBXBuildFile; fileRef = 7BA4A9491C4CEFC70091D032 /* OnePasswordExtension.framework */; };
		7BA4A94C1C4CF03B0091D032 /* SwiftKeychainWrapper.framework in Frameworks */ = {isa = PBXBuildFile; fileRef = 7BA4A94B1C4CF03B0091D032 /* SwiftKeychainWrapper.framework */; settings = {ATTRIBUTES = (Weak, ); }; };
		7BA4A9641C4CFE840091D032 /* Deferred.framework in Frameworks */ = {isa = PBXBuildFile; fileRef = 7BA4A9631C4CFE840091D032 /* Deferred.framework */; settings = {ATTRIBUTES = (Weak, ); }; };
		7BA4A9651C4D007B0091D032 /* Deferred.framework in Frameworks */ = {isa = PBXBuildFile; fileRef = 7BA4A9631C4CFE840091D032 /* Deferred.framework */; };
		7BA4A9661C4D008C0091D032 /* Deferred.framework in Frameworks */ = {isa = PBXBuildFile; fileRef = 7BA4A9631C4CFE840091D032 /* Deferred.framework */; };
		7BA8D1C71BA037F500C8AE9E /* OpenInHelper.swift in Sources */ = {isa = PBXBuildFile; fileRef = 7BA8D1C61BA037F500C8AE9E /* OpenInHelper.swift */; };
		7BBFEE741BB405D900A305AA /* TabManagerTests.swift in Sources */ = {isa = PBXBuildFile; fileRef = 7BBFEE731BB405D900A305AA /* TabManagerTests.swift */; };
		7BEB64441C7345600092C02E /* L10nSnapshotTests.swift in Sources */ = {isa = PBXBuildFile; fileRef = 7B3632D31C2983F000D12AF9 /* L10nSnapshotTests.swift */; };
		7BEB64451C7345600092C02E /* SnapshotHelper.swift in Sources */ = {isa = PBXBuildFile; fileRef = 7B60B0071BDE3AE10090C984 /* SnapshotHelper.swift */; };
		7BEB64511C7345990092C02E /* MarketingUITests.swift in Sources */ = {isa = PBXBuildFile; fileRef = 7B95CD191C3AB2EE00638E31 /* MarketingUITests.swift */; };
		7BEB64521C7345990092C02E /* SnapshotHelper.swift in Sources */ = {isa = PBXBuildFile; fileRef = 7B60B0071BDE3AE10090C984 /* SnapshotHelper.swift */; };
		7BEFC6801BFF68C30059C952 /* QuickActions.swift in Sources */ = {isa = PBXBuildFile; fileRef = 7BEFC67F1BFF68C30059C952 /* QuickActions.swift */; };
		7BF5A1EA1B41640500EA9DD8 /* SyncQueue.swift in Sources */ = {isa = PBXBuildFile; fileRef = 7BF5A1E91B41640500EA9DD8 /* SyncQueue.swift */; };
		A104E199210A384400D2323E /* ShieldsViewController.swift in Sources */ = {isa = PBXBuildFile; fileRef = A104E198210A384400D2323E /* ShieldsViewController.swift */; };
		A134B88A20DA98BB00A581D0 /* ClientPreferences.swift in Sources */ = {isa = PBXBuildFile; fileRef = A134B88920DA98BB00A581D0 /* ClientPreferences.swift */; };
		A13AC72520EC12360040D4BB /* Migration.swift in Sources */ = {isa = PBXBuildFile; fileRef = A13AC72420EC12360040D4BB /* Migration.swift */; };
		A1510DA120E409E9008BF1F4 /* URLCacheExtensions.swift in Sources */ = {isa = PBXBuildFile; fileRef = A1510DA020E409E9008BF1F4 /* URLCacheExtensions.swift */; };
		A1510DDF20E51EF4008BF1F4 /* UIDeviceExtensions.swift in Sources */ = {isa = PBXBuildFile; fileRef = A1510DDE20E51EF4008BF1F4 /* UIDeviceExtensions.swift */; };
		A16DC67F20E585D90069C8E1 /* PasscodeSettingsViewController.swift in Sources */ = {isa = PBXBuildFile; fileRef = A16DC67E20E585D90069C8E1 /* PasscodeSettingsViewController.swift */; };
		A1704D732110A1DC00717321 /* HTTPCookieStorageExtensions.swift in Sources */ = {isa = PBXBuildFile; fileRef = A1704D722110A1DC00717321 /* HTTPCookieStorageExtensions.swift */; };
		A176323820CF2A6000126F25 /* DeferredTestUtils.swift in Sources */ = {isa = PBXBuildFile; fileRef = A176323020CF2A6000126F25 /* DeferredTestUtils.swift */; };
		A176323920CF2AF200126F25 /* DeferredTestUtils.swift in Sources */ = {isa = PBXBuildFile; fileRef = A176323020CF2A6000126F25 /* DeferredTestUtils.swift */; };
		A176323A20CF2AF600126F25 /* DeferredTestUtils.swift in Sources */ = {isa = PBXBuildFile; fileRef = A176323020CF2A6000126F25 /* DeferredTestUtils.swift */; };
		A176323B20CF2AF800126F25 /* DeferredTestUtils.swift in Sources */ = {isa = PBXBuildFile; fileRef = A176323020CF2A6000126F25 /* DeferredTestUtils.swift */; };
		A176323C20CF2AF900126F25 /* DeferredTestUtils.swift in Sources */ = {isa = PBXBuildFile; fileRef = A176323020CF2A6000126F25 /* DeferredTestUtils.swift */; };
		A198E75120C701ED00334C11 /* HistoryViewController.swift in Sources */ = {isa = PBXBuildFile; fileRef = A198E75020C701ED00334C11 /* HistoryViewController.swift */; };
		A1AD4BCF20BF3E8C007A6EA1 /* BookmarksViewController.swift in Sources */ = {isa = PBXBuildFile; fileRef = A1AD4BCE20BF3E8C007A6EA1 /* BookmarksViewController.swift */; };
		A1AD4BD120BF3F4D007A6EA1 /* Eureka.framework in Frameworks */ = {isa = PBXBuildFile; fileRef = A1AD4BD020BF3F4D007A6EA1 /* Eureka.framework */; };
		A1AD4BD420BF4757007A6EA1 /* ImageCache.swift in Sources */ = {isa = PBXBuildFile; fileRef = A1AD4BD220BF4712007A6EA1 /* ImageCache.swift */; };
		A1AD4BD720BF4772007A6EA1 /* FastImageCache.framework in Frameworks */ = {isa = PBXBuildFile; fileRef = A1AD4BD520BF476E007A6EA1 /* FastImageCache.framework */; };
		A1AD4BE120C082EF007A6EA1 /* UIGestureRecognizerExtensions.swift in Sources */ = {isa = PBXBuildFile; fileRef = A1AD4BE020C082EF007A6EA1 /* UIGestureRecognizerExtensions.swift */; };
		A1AD4BE320C0861D007A6EA1 /* UIBarButtonItemExtensions.swift in Sources */ = {isa = PBXBuildFile; fileRef = A1AD4BE220C0861D007A6EA1 /* UIBarButtonItemExtensions.swift */; };
		A1CA29C420E1746A00CB9126 /* OptionSelectionViewController.swift in Sources */ = {isa = PBXBuildFile; fileRef = A1CA29C320E1746A00CB9126 /* OptionSelectionViewController.swift */; };
		A1CDF22B20BDD6B8005C6E58 /* POPExtensions.swift in Sources */ = {isa = PBXBuildFile; fileRef = A1CDF22A20BDD6B8005C6E58 /* POPExtensions.swift */; };
		A1CDF22D20BDDB66005C6E58 /* BasicAnimationController.swift in Sources */ = {isa = PBXBuildFile; fileRef = A1CDF22C20BDDB65005C6E58 /* BasicAnimationController.swift */; };
		A1D841FD20BC405E00BDAFF7 /* pop.framework in Frameworks */ = {isa = PBXBuildFile; fileRef = A1D841F420BC405E00BDAFF7 /* pop.framework */; };
		A1D8420220BC44F800BDAFF7 /* PopoverController.swift in Sources */ = {isa = PBXBuildFile; fileRef = A1D841FF20BC44F800BDAFF7 /* PopoverController.swift */; };
		A1D8420320BC44F800BDAFF7 /* PopoverContainerView.swift in Sources */ = {isa = PBXBuildFile; fileRef = A1D8420020BC44F800BDAFF7 /* PopoverContainerView.swift */; };
		A1D8420420BC44F800BDAFF7 /* PopoverContentComponent.swift in Sources */ = {isa = PBXBuildFile; fileRef = A1D8420120BC44F800BDAFF7 /* PopoverContentComponent.swift */; };
		A1F66A7320DD71C400303328 /* SettingsViewController.swift in Sources */ = {isa = PBXBuildFile; fileRef = A1F66A7220DD71C400303328 /* SettingsViewController.swift */; };
		A1F66A8020DD87CA00303328 /* Static.framework in Frameworks */ = {isa = PBXBuildFile; fileRef = A1F66A7F20DD87CA00303328 /* Static.framework */; };
		A1FEEE0320BEE6BF00298DA2 /* HomeMenuController.swift in Sources */ = {isa = PBXBuildFile; fileRef = A1FEEE0220BEE6BF00298DA2 /* HomeMenuController.swift */; };
		A1FEEE2020BF28D900298DA2 /* Then.swift in Sources */ = {isa = PBXBuildFile; fileRef = A1FEEE1F20BF28D900298DA2 /* Then.swift */; };
		A83E5AB71C1D993D0026D912 /* UIPasteboardExtensions.swift in Sources */ = {isa = PBXBuildFile; fileRef = A83E5AB61C1D993D0026D912 /* UIPasteboardExtensions.swift */; };
		A83E5B1A1C1DA8BF0026D912 /* image.gif in Resources */ = {isa = PBXBuildFile; fileRef = A83E5B181C1DA8BF0026D912 /* image.gif */; };
		A83E5B1B1C1DA8BF0026D912 /* image.png in Resources */ = {isa = PBXBuildFile; fileRef = A83E5B191C1DA8BF0026D912 /* image.png */; };
		A83E5B1D1C1DA8D80026D912 /* UIPasteboardExtensionsTests.swift in Sources */ = {isa = PBXBuildFile; fileRef = A83E5B1C1C1DA8D80026D912 /* UIPasteboardExtensionsTests.swift */; };
		A83E5B1E1C1DAAAA0026D912 /* UIPasteboardExtensions.swift in Sources */ = {isa = PBXBuildFile; fileRef = A83E5AB61C1D993D0026D912 /* UIPasteboardExtensions.swift */; };
		A9072B801D07B34100459960 /* NoImageModeHelper.swift in Sources */ = {isa = PBXBuildFile; fileRef = A9072B7F1D07B34100459960 /* NoImageModeHelper.swift */; };
		A93067E81D0FE18E00C49C6E /* NightModeHelper.swift in Sources */ = {isa = PBXBuildFile; fileRef = A93067E71D0FE18E00C49C6E /* NightModeHelper.swift */; };
		C400467C1CF4E43E00B08303 /* BackForwardListViewController.swift in Sources */ = {isa = PBXBuildFile; fileRef = C400467B1CF4E43E00B08303 /* BackForwardListViewController.swift */; };
		C40046FA1CF8E0B200B08303 /* BackForwardListAnimator.swift in Sources */ = {isa = PBXBuildFile; fileRef = C40046F91CF8E0B200B08303 /* BackForwardListAnimator.swift */; };
		C4E3984C1D21F2FD004E89BA /* TabTrayButtonExtensions.swift in Sources */ = {isa = PBXBuildFile; fileRef = C4E3984B1D21F2FD004E89BA /* TabTrayButtonExtensions.swift */; };
		C4EFEECF1CEBB6F2009762A4 /* BackForwardTableViewCell.swift in Sources */ = {isa = PBXBuildFile; fileRef = C4EFEECE1CEBB6F2009762A4 /* BackForwardTableViewCell.swift */; };
		C4F3B29A1CFCF93A00966259 /* ButtonToast.swift in Sources */ = {isa = PBXBuildFile; fileRef = C4F3B2991CFCF93A00966259 /* ButtonToast.swift */; };
		C615FACF2129FBD000A8168C /* ImageCacheProtocol.swift in Sources */ = {isa = PBXBuildFile; fileRef = C615FACE2129FBD000A8168C /* ImageCacheProtocol.swift */; };
		C615FAD9212A1E2600A8168C /* WebImageCache.swift in Sources */ = {isa = PBXBuildFile; fileRef = C615FAD8212A1E2600A8168C /* WebImageCache.swift */; };
		C615FADF212A319C00A8168C /* PrivacyProtection.swift in Sources */ = {isa = PBXBuildFile; fileRef = C615FADE212A319C00A8168C /* PrivacyProtection.swift */; };
		C615FAE5212AC5E000A8168C /* PrivacyProtectionProtocol.swift in Sources */ = {isa = PBXBuildFile; fileRef = C615FAE4212AC5E000A8168C /* PrivacyProtectionProtocol.swift */; };
		C615FAED212ACAD200A8168C /* BraveWebView.swift in Sources */ = {isa = PBXBuildFile; fileRef = C615FAEC212ACAD200A8168C /* BraveWebView.swift */; };
		C6345ECB2113B3A000CFB983 /* SearchPlugins in Resources */ = {isa = PBXBuildFile; fileRef = C6345ECA2113B3A000CFB983 /* SearchPlugins */; };
		C6620BBB213BCEC6009FE75A /* TabType.swift in Sources */ = {isa = PBXBuildFile; fileRef = C6620BB3213BCEC6009FE75A /* TabType.swift */; };
		C690C208212FF35100E6EEE9 /* WebImageCacheWithNoPrivacyProtectionManager.swift in Sources */ = {isa = PBXBuildFile; fileRef = C690C207212FF35100E6EEE9 /* WebImageCacheWithNoPrivacyProtectionManager.swift */; };
		C690C2142130121E00E6EEE9 /* WebImageCacheManager.swift in Sources */ = {isa = PBXBuildFile; fileRef = C690C2132130121E00E6EEE9 /* WebImageCacheManager.swift */; };
		C6B81B81212D6C1100996084 /* NoPrivacyProtection.swift in Sources */ = {isa = PBXBuildFile; fileRef = C6B81B80212D6C1100996084 /* NoPrivacyProtection.swift */; };
		C6B81B8A212D84BD00996084 /* ImageCacheType.swift in Sources */ = {isa = PBXBuildFile; fileRef = C6B81B89212D84BD00996084 /* ImageCacheType.swift */; };
		C6B81B8C212D989200996084 /* ImageCacheOptions.swift in Sources */ = {isa = PBXBuildFile; fileRef = C6B81B8B212D989200996084 /* ImageCacheOptions.swift */; };
		C6D267522136800100465DFA /* PrivateBrowsingManager.swift in Sources */ = {isa = PBXBuildFile; fileRef = C6D267512136800100465DFA /* PrivateBrowsingManager.swift */; };
		C817B34D1FC609500086018E /* UIScrollViewSwizzled.swift in Sources */ = {isa = PBXBuildFile; fileRef = C817B34C1FC609500086018E /* UIScrollViewSwizzled.swift */; };
		C8611C8E1F71904C00C3DE7D /* DiskImageStoreTests.swift in Sources */ = {isa = PBXBuildFile; fileRef = D3BF8CBC1B7472FA0007AFE6 /* DiskImageStoreTests.swift */; };
		C8611CB01F71AEBA00C3DE7D /* NoImageModeTests.swift in Sources */ = {isa = PBXBuildFile; fileRef = C8611CA11F71AEB900C3DE7D /* NoImageModeTests.swift */; };
		C8EB60C41F1FB12500F9B5B3 /* navigationDelegate.html in Resources */ = {isa = PBXBuildFile; fileRef = C8EB60C31F1FB12500F9B5B3 /* navigationDelegate.html */; };
		C8EB60DC1F1FB9AD00F9B5B3 /* NavigationDelegateTests.swift in Sources */ = {isa = PBXBuildFile; fileRef = C8EB60DB1F1FB9AD00F9B5B3 /* NavigationDelegateTests.swift */; };
		C8F457A81F1FD75A000CB895 /* BrowserViewController+WKNavigationDelegate.swift in Sources */ = {isa = PBXBuildFile; fileRef = C8F457A71F1FD75A000CB895 /* BrowserViewController+WKNavigationDelegate.swift */; };
		C8F457AA1F1FDD9B000CB895 /* BrowserViewController+KeyCommands.swift in Sources */ = {isa = PBXBuildFile; fileRef = C8F457A91F1FDD9B000CB895 /* BrowserViewController+KeyCommands.swift */; };
		CE7F11941F3CEEC800ABFC0B /* RemoteDevices.swift in Sources */ = {isa = PBXBuildFile; fileRef = CE7F115E1F3CCEF900ABFC0B /* RemoteDevices.swift */; };
		D0131B4D1F3CF7D8000CDE86 /* SQLiteFavicons.swift in Sources */ = {isa = PBXBuildFile; fileRef = D0131B4C1F3CF7D8000CDE86 /* SQLiteFavicons.swift */; };
		D018F93E1F44A71A0098F8CA /* Schema.swift in Sources */ = {isa = PBXBuildFile; fileRef = D018F93D1F44A7190098F8CA /* Schema.swift */; };
		D02816C21ECA5E2A00240CAA /* HistoryStateHelper.swift in Sources */ = {isa = PBXBuildFile; fileRef = D02816C11ECA5E2A00240CAA /* HistoryStateHelper.swift */; };
		D029A04920A62DB0001DB72F /* TemporaryDocument.swift in Sources */ = {isa = PBXBuildFile; fileRef = D029A04820A62DB0001DB72F /* TemporaryDocument.swift */; };
		D03F8EB22004014E003C2224 /* FaviconHandler.swift in Sources */ = {isa = PBXBuildFile; fileRef = D03F8EB12004014E003C2224 /* FaviconHandler.swift */; };
		D03F8F23200EAC1F003C2224 /* AllFramesAtDocumentStart.js in Resources */ = {isa = PBXBuildFile; fileRef = D03F8F22200EAC1E003C2224 /* AllFramesAtDocumentStart.js */; };
		D04D1B862097859B0074B35F /* DownloadToast.swift in Sources */ = {isa = PBXBuildFile; fileRef = D04D1B852097859B0074B35F /* DownloadToast.swift */; };
		D04D1B92209790B60074B35F /* Toast.swift in Sources */ = {isa = PBXBuildFile; fileRef = D04D1B91209790B60074B35F /* Toast.swift */; };
		D0625C98208E87F10081F3B2 /* DownloadQueue.swift in Sources */ = {isa = PBXBuildFile; fileRef = D0625C97208E87F10081F3B2 /* DownloadQueue.swift */; };
		D0625CA8208FC47A0081F3B2 /* BrowserViewController+DownloadQueueDelegate.swift in Sources */ = {isa = PBXBuildFile; fileRef = D0625CA7208FC47A0081F3B2 /* BrowserViewController+DownloadQueueDelegate.swift */; };
		D09A0CD81FAA23F6009A0273 /* Shared.framework in Frameworks */ = {isa = PBXBuildFile; fileRef = 288A2D861AB8B3260023ABC3 /* Shared.framework */; };
		D0B29EE01F460BDF00C7CEFC /* LoginsSchema.swift in Sources */ = {isa = PBXBuildFile; fileRef = D0B29EDF1F460BDF00C7CEFC /* LoginsSchema.swift */; };
		D0C95E0E200FD3B200E4E51C /* PrintHelper.swift in Sources */ = {isa = PBXBuildFile; fileRef = D0C95E0D200FD3B200E4E51C /* PrintHelper.swift */; };
		D0C95E36200FDC5500E4E51C /* MetadataParserHelper.swift in Sources */ = {isa = PBXBuildFile; fileRef = D0C95E35200FDC5400E4E51C /* MetadataParserHelper.swift */; };
		D0C95EF6201A55A800E4E51C /* BrowserViewController+UIDropInteractionDelegate.swift in Sources */ = {isa = PBXBuildFile; fileRef = D0C95EF5201A55A800E4E51C /* BrowserViewController+UIDropInteractionDelegate.swift */; };
		D0E55C4F1FB4FD23006DC274 /* FormPostHelper.swift in Sources */ = {isa = PBXBuildFile; fileRef = D0E55C4E1FB4FD23006DC274 /* FormPostHelper.swift */; };
		D0FCF7F51FE45842004A7995 /* UserScriptManager.swift in Sources */ = {isa = PBXBuildFile; fileRef = D0FCF7F41FE45842004A7995 /* UserScriptManager.swift */; };
		D0FCF8061FE4772D004A7995 /* AllFramesAtDocumentEnd.js in Resources */ = {isa = PBXBuildFile; fileRef = D0FCF8031FE4772C004A7995 /* AllFramesAtDocumentEnd.js */; };
		D0FCF8071FE4772D004A7995 /* MainFrameAtDocumentEnd.js in Resources */ = {isa = PBXBuildFile; fileRef = D0FCF8041FE4772D004A7995 /* MainFrameAtDocumentEnd.js */; };
		D0FCF8081FE4772D004A7995 /* MainFrameAtDocumentStart.js in Resources */ = {isa = PBXBuildFile; fileRef = D0FCF8051FE4772D004A7995 /* MainFrameAtDocumentStart.js */; };
		D301AAEE1A3A55B70078DD1D /* TabTrayController.swift in Sources */ = {isa = PBXBuildFile; fileRef = D301AAED1A3A55B70078DD1D /* TabTrayController.swift */; };
		D308E4E41A5306F500842685 /* SearchEngines.swift in Sources */ = {isa = PBXBuildFile; fileRef = D308E4E31A5306F500842685 /* SearchEngines.swift */; };
		D308EE561CBF0BF5006843F2 /* CertError.css in Resources */ = {isa = PBXBuildFile; fileRef = D308EE551CBF0BF5006843F2 /* CertError.css */; };
		D313BE981B2F5096009EF241 /* DomainAutocompleteTests.swift in Sources */ = {isa = PBXBuildFile; fileRef = D313BE971B2F5096009EF241 /* DomainAutocompleteTests.swift */; };
		D314E7F71A37B98700426A76 /* TabToolbar.swift in Sources */ = {isa = PBXBuildFile; fileRef = D314E7F51A37B98700426A76 /* TabToolbar.swift */; };
		D31A0FC71A65D6D000DC8C7E /* SearchSuggestClient.swift in Sources */ = {isa = PBXBuildFile; fileRef = D31A0FC61A65D6D000DC8C7E /* SearchSuggestClient.swift */; };
		D31CF65C1CC1959A001D0BD0 /* PrivilegedRequest.swift in Sources */ = {isa = PBXBuildFile; fileRef = D31CF65B1CC1959A001D0BD0 /* PrivilegedRequest.swift */; };
		D31EC05F1CC57ED80096F4AB /* localhostLoad.html in Resources */ = {isa = PBXBuildFile; fileRef = D31EC05E1CC57ED80096F4AB /* localhostLoad.html */; };
		D31F95E91AC226CB005C9F3B /* ScreenshotHelper.swift in Sources */ = {isa = PBXBuildFile; fileRef = D31F95E81AC226CB005C9F3B /* ScreenshotHelper.swift */; };
		D343DCFE1C446BDB00D7EEE8 /* findPage.html in Resources */ = {isa = PBXBuildFile; fileRef = D343DCFD1C446BDB00D7EEE8 /* findPage.html */; };
		D34510881ACF415700EC27F0 /* SearchLoader.swift in Sources */ = {isa = PBXBuildFile; fileRef = D34510871ACF415700EC27F0 /* SearchLoader.swift */; };
		D34DC8531A16C40C00D49B7B /* Profile.swift in Sources */ = {isa = PBXBuildFile; fileRef = D34DC84D1A16C40C00D49B7B /* Profile.swift */; };
		D34E33031BA793C2006135F0 /* loginForm.html in Resources */ = {isa = PBXBuildFile; fileRef = D34E33021BA793C2006135F0 /* loginForm.html */; };
		D36998891AD70A0A00650C6C /* IOKit.framework in Frameworks */ = {isa = PBXBuildFile; fileRef = D36998881AD70A0A00650C6C /* IOKit.framework */; };
		D37524871C6E8B5A00A5F6C2 /* topdomains.txt in Resources */ = {isa = PBXBuildFile; fileRef = D37524861C6E8B5A00A5F6C2 /* topdomains.txt */; };
		D375A9201AE71675001B30D5 /* ViewMemoryLeakTests.swift in Sources */ = {isa = PBXBuildFile; fileRef = D375A91F1AE71675001B30D5 /* ViewMemoryLeakTests.swift */; };
		D37DE2831CA2047500A5EC69 /* CertStore.swift in Sources */ = {isa = PBXBuildFile; fileRef = D37DE2821CA2047500A5EC69 /* CertStore.swift */; };
		D37DE2C71CA356D800A5EC69 /* CertTests.swift in Sources */ = {isa = PBXBuildFile; fileRef = D37DE2C61CA356D800A5EC69 /* CertTests.swift */; };
		D38A1BEE1A9FA2CA00F6A386 /* SiteTableViewController.swift in Sources */ = {isa = PBXBuildFile; fileRef = D38A1BEC1A9FA2CA00F6A386 /* SiteTableViewController.swift */; };
		D38A1EE01CB458EC0080C842 /* CertError.html in Resources */ = {isa = PBXBuildFile; fileRef = D38A1EDF1CB458EC0080C842 /* CertError.html */; };
		D38F02D11C05127100175932 /* Authenticator.swift in Sources */ = {isa = PBXBuildFile; fileRef = D38F02D01C05127100175932 /* Authenticator.swift */; };
		D38F03701C06387900175932 /* AuthenticationTests.swift in Sources */ = {isa = PBXBuildFile; fileRef = D38F036F1C06387900175932 /* AuthenticationTests.swift */; };
		D3968F251A38FE8500CEFD3B /* TabManager.swift in Sources */ = {isa = PBXBuildFile; fileRef = D3968F241A38FE8500CEFD3B /* TabManager.swift */; };
		D3972BF31C22412B00035B87 /* ShareExtensionHelper.swift in Sources */ = {isa = PBXBuildFile; fileRef = D3972BF11C22412B00035B87 /* ShareExtensionHelper.swift */; };
		D3972BF41C22412B00035B87 /* TitleActivityItemProvider.swift in Sources */ = {isa = PBXBuildFile; fileRef = D3972BF21C22412B00035B87 /* TitleActivityItemProvider.swift */; };
		D39FA16C1A83E17800EE869C /* CoreGraphics.framework in Frameworks */ = {isa = PBXBuildFile; fileRef = D39FA16B1A83E17800EE869C /* CoreGraphics.framework */; };
		D39FA1811A83E84900EE869C /* Global.swift in Sources */ = {isa = PBXBuildFile; fileRef = D39FA1801A83E84900EE869C /* Global.swift */; };
		D3A14C221CB3145E00253BC6 /* Strings.swift in Sources */ = {isa = PBXBuildFile; fileRef = D35210E01CB2F16600FC5DCB /* Strings.swift */; };
		D3A9949C1A3686BD008AD1AC /* BrowserViewController.swift in Sources */ = {isa = PBXBuildFile; fileRef = D3A994951A3686BD008AD1AC /* BrowserViewController.swift */; };
		D3A9949D1A3686BD008AD1AC /* Tab.swift in Sources */ = {isa = PBXBuildFile; fileRef = D3A994961A3686BD008AD1AC /* Tab.swift */; };
		D3B6923D1B9F9444004B87A4 /* FindInPageBar.swift in Sources */ = {isa = PBXBuildFile; fileRef = D3B6923C1B9F9444004B87A4 /* FindInPageBar.swift */; };
		D3B6923F1B9F9A58004B87A4 /* FindInPageHelper.swift in Sources */ = {isa = PBXBuildFile; fileRef = D3B6923E1B9F9A58004B87A4 /* FindInPageHelper.swift */; };
		D3BA41681BD82F2200DA5457 /* XCTestCaseExtensions.swift in Sources */ = {isa = PBXBuildFile; fileRef = D3BA41671BD82F2200DA5457 /* XCTestCaseExtensions.swift */; };
		D3BA7E0E1B0E934F00153782 /* ContextMenuHelper.swift in Sources */ = {isa = PBXBuildFile; fileRef = D3BA7E0D1B0E934F00153782 /* ContextMenuHelper.swift */; };
		D3BE7B261B054D4400641031 /* main.swift in Sources */ = {isa = PBXBuildFile; fileRef = D3BE7B251B054D4400641031 /* main.swift */; };
		D3BE7B461B054F8600641031 /* TestAppDelegate.swift in Sources */ = {isa = PBXBuildFile; fileRef = D3BE7B451B054F8600641031 /* TestAppDelegate.swift */; };
		D3BF8CBB1B7425570007AFE6 /* DiskImageStore.swift in Sources */ = {isa = PBXBuildFile; fileRef = D3BF8CBA1B7425570007AFE6 /* DiskImageStore.swift */; };
		D3C3696E1CC6B78800348A61 /* LocalRequestHelper.swift in Sources */ = {isa = PBXBuildFile; fileRef = D3C3696D1CC6B78800348A61 /* LocalRequestHelper.swift */; };
		D3C3EB651B6FF44000388E9A /* SessionRestoreTests.swift in Sources */ = {isa = PBXBuildFile; fileRef = D3C3EB641B6FF44000388E9A /* SessionRestoreTests.swift */; };
		D3C744CD1A687D6C004CE85D /* URIFixup.swift in Sources */ = {isa = PBXBuildFile; fileRef = D3C744CC1A687D6C004CE85D /* URIFixup.swift */; };
		D3CFD3641CC5605B0064AB4A /* SecurityTests.swift in Sources */ = {isa = PBXBuildFile; fileRef = D3CFD3631CC5605B0064AB4A /* SecurityTests.swift */; };
		D3D488591ABB54CD00A93597 /* FileAccessorTests.swift in Sources */ = {isa = PBXBuildFile; fileRef = D3D488581ABB54CD00A93597 /* FileAccessorTests.swift */; };
		D3E171C21A841EAD00AB44CD /* KIFHelper.js in Resources */ = {isa = PBXBuildFile; fileRef = D3E171C11A841EAD00AB44CD /* KIFHelper.js */; };
		D3E8EF101B97BE69001900FB /* ClearPrivateDataTableViewController.swift in Sources */ = {isa = PBXBuildFile; fileRef = D3E8EEE71B97A87A001900FB /* ClearPrivateDataTableViewController.swift */; };
		D3FA777B1A43B2990010CD32 /* SearchTests.swift in Sources */ = {isa = PBXBuildFile; fileRef = D3FA777A1A43B2990010CD32 /* SearchTests.swift */; };
		D3FEC38D1AC4B42F00494F45 /* AutocompleteTextField.swift in Sources */ = {isa = PBXBuildFile; fileRef = D3FEC38C1AC4B42F00494F45 /* AutocompleteTextField.swift */; };
		D81127D81F84023B0050841D /* PhotonActionSheetTest.swift in Sources */ = {isa = PBXBuildFile; fileRef = D81127D71F84023B0050841D /* PhotonActionSheetTest.swift */; };
		D82ED2641FEB3C420059570B /* DefaultSearchPrefsTests.swift in Sources */ = {isa = PBXBuildFile; fileRef = D82ED2631FEB3C420059570B /* DefaultSearchPrefsTests.swift */; };
		D83822001FC7961D00303C12 /* DispatchQueueExtensions.swift in Sources */ = {isa = PBXBuildFile; fileRef = D83821FF1FC7961D00303C12 /* DispatchQueueExtensions.swift */; };
		D863C8F21F68BFC20058D95F /* GradientProgressBar.swift in Sources */ = {isa = PBXBuildFile; fileRef = D863C8E31F68BFC20058D95F /* GradientProgressBar.swift */; };
		D8C75DF3207584C400BB8AD0 /* UIImageViewAligned.m in Sources */ = {isa = PBXBuildFile; fileRef = D8C75DF2207584C300BB8AD0 /* UIImageViewAligned.m */; };
		D8D33A7D1FBD080300A20A28 /* SnapKitExtensions.swift in Sources */ = {isa = PBXBuildFile; fileRef = D8D33A7C1FBD080300A20A28 /* SnapKitExtensions.swift */; };
		D8EFFA0C1FF5B1FA001D3A09 /* NavigationRouter.swift in Sources */ = {isa = PBXBuildFile; fileRef = D8EFFA0B1FF5B1FA001D3A09 /* NavigationRouter.swift */; };
		D8EFFA261FF702A8001D3A09 /* NavigationRouterTests.swift in Sources */ = {isa = PBXBuildFile; fileRef = D8EFFA251FF702A8001D3A09 /* NavigationRouterTests.swift */; };
		DD31E0FB1B382B520077078A /* TabPrintPageRenderer.swift in Sources */ = {isa = PBXBuildFile; fileRef = DD31E0FA1B382B520077078A /* TabPrintPageRenderer.swift */; };
		DDA24A431FD84D630098F159 /* DefaultSearchPrefs.swift in Sources */ = {isa = PBXBuildFile; fileRef = DDA24A341FD84D620098F159 /* DefaultSearchPrefs.swift */; };
		E402000A1E6493C800B45AFF /* LaunchArguments.swift in Sources */ = {isa = PBXBuildFile; fileRef = E65075861E37F7AB006961AC /* LaunchArguments.swift */; };
		E40AFC541DD0E93300DA5651 /* L10nPermissionStringsSnapshotTests.swift in Sources */ = {isa = PBXBuildFile; fileRef = E40AFC531DD0E93300DA5651 /* L10nPermissionStringsSnapshotTests.swift */; };
		E40AFC651DD0F25500DA5651 /* L10nBaseSnapshotTests.swift in Sources */ = {isa = PBXBuildFile; fileRef = E40AFC641DD0F25500DA5651 /* L10nBaseSnapshotTests.swift */; };
		E40AFC6C1DD128DA00DA5651 /* L10nIntroSnapshotTests.swift in Sources */ = {isa = PBXBuildFile; fileRef = E40AFC6B1DD128DA00DA5651 /* L10nIntroSnapshotTests.swift */; };
		E40FAB0C1A7ABB77009CB80D /* WebServer.swift in Sources */ = {isa = PBXBuildFile; fileRef = E40FAB0B1A7ABB77009CB80D /* WebServer.swift */; };
		E4424B3C1AC71FB400F44C38 /* FiraSans-Book.ttf in Resources */ = {isa = PBXBuildFile; fileRef = E4424B3B1AC71FB400F44C38 /* FiraSans-Book.ttf */; };
		E47616C71AB74CA600E7DD25 /* ReaderModeBarView.swift in Sources */ = {isa = PBXBuildFile; fileRef = E47616C61AB74CA600E7DD25 /* ReaderModeBarView.swift */; };
		E4791B9C1CC035FD00C6D77B /* testcert1.pem in Resources */ = {isa = PBXBuildFile; fileRef = D37DE2C81CA356F900A5EC69 /* testcert1.pem */; };
		E4791BAA1CC0360200C6D77B /* testcert2.pem in Resources */ = {isa = PBXBuildFile; fileRef = D37DE2C91CA356F900A5EC69 /* testcert2.pem */; };
		E4A960061ABB9C450069AD6F /* ReaderModeUtils.swift in Sources */ = {isa = PBXBuildFile; fileRef = E4A960051ABB9C450069AD6F /* ReaderModeUtils.swift */; };
		E4A961181AC041C40069AD6F /* ReadabilityService.swift in Sources */ = {isa = PBXBuildFile; fileRef = E4A961171AC041C40069AD6F /* ReadabilityService.swift */; };
		E4A961381AC06FA50069AD6F /* ReaderViewLoading.html in Resources */ = {isa = PBXBuildFile; fileRef = E4A961371AC06FA50069AD6F /* ReaderViewLoading.html */; };
		E4B334881BBF23F3004E2BFF /* iAd.framework in Frameworks */ = {isa = PBXBuildFile; fileRef = E4B334871BBF23F3004E2BFF /* iAd.framework */; };
		E4B3348A1BBF23F9004E2BFF /* AdSupport.framework in Frameworks */ = {isa = PBXBuildFile; fileRef = E4B334891BBF23F9004E2BFF /* AdSupport.framework */; };
		E4B3348C1BC01D8F004E2BFF /* AdjustIntegration.swift in Sources */ = {isa = PBXBuildFile; fileRef = E4B3348B1BC01D8F004E2BFF /* AdjustIntegration.swift */; };
		E4B423BE1AB9FE6A007E66C8 /* ReaderModeCache.swift in Sources */ = {isa = PBXBuildFile; fileRef = E4B423BD1AB9FE6A007E66C8 /* ReaderModeCache.swift */; };
		E4B423DD1ABA0318007E66C8 /* ReaderModeHandlers.swift in Sources */ = {isa = PBXBuildFile; fileRef = E4B423DC1ABA0318007E66C8 /* ReaderModeHandlers.swift */; };
		E4B7B7611A793CF20022C5E0 /* CharisSILB.ttf in Resources */ = {isa = PBXBuildFile; fileRef = E4B7B73A1A793CF20022C5E0 /* CharisSILB.ttf */; };
		E4B7B7621A793CF20022C5E0 /* CharisSILBI.ttf in Resources */ = {isa = PBXBuildFile; fileRef = E4B7B73B1A793CF20022C5E0 /* CharisSILBI.ttf */; };
		E4B7B7631A793CF20022C5E0 /* CharisSILI.ttf in Resources */ = {isa = PBXBuildFile; fileRef = E4B7B73C1A793CF20022C5E0 /* CharisSILI.ttf */; };
		E4B7B7641A793CF20022C5E0 /* CharisSILR.ttf in Resources */ = {isa = PBXBuildFile; fileRef = E4B7B73D1A793CF20022C5E0 /* CharisSILR.ttf */; };
		E4B7B7681A793CF20022C5E0 /* FiraSans-Bold.ttf in Resources */ = {isa = PBXBuildFile; fileRef = E4B7B7411A793CF20022C5E0 /* FiraSans-Bold.ttf */; };
		E4B7B7781A793CF20022C5E0 /* FiraSans-Italic.ttf in Resources */ = {isa = PBXBuildFile; fileRef = E4B7B7511A793CF20022C5E0 /* FiraSans-Italic.ttf */; };
		E4B7B7791A793CF20022C5E0 /* FiraSans-Light.ttf in Resources */ = {isa = PBXBuildFile; fileRef = E4B7B7521A793CF20022C5E0 /* FiraSans-Light.ttf */; };
		E4B7B77D1A793CF20022C5E0 /* FiraSans-Regular.ttf in Resources */ = {isa = PBXBuildFile; fileRef = E4B7B7561A793CF20022C5E0 /* FiraSans-Regular.ttf */; };
		E4B7B77E1A793CF20022C5E0 /* FiraSans-SemiBold.ttf in Resources */ = {isa = PBXBuildFile; fileRef = E4B7B7571A793CF20022C5E0 /* FiraSans-SemiBold.ttf */; };
		E4B7B7861A793CF20022C5E0 /* FiraSans-UltraLight.ttf in Resources */ = {isa = PBXBuildFile; fileRef = E4B7B75F1A793CF20022C5E0 /* FiraSans-UltraLight.ttf */; };
		E4CD9E911A6897FB00318571 /* ReaderMode.swift in Sources */ = {isa = PBXBuildFile; fileRef = E4CD9E901A6897FB00318571 /* ReaderMode.swift */; };
		E4CD9F1D1A6D9C2800318571 /* WebServerTests.swift in Sources */ = {isa = PBXBuildFile; fileRef = E4CD9F1C1A6D9C2800318571 /* WebServerTests.swift */; };
		E4CD9F2D1A6DC91200318571 /* TabLocationView.swift in Sources */ = {isa = PBXBuildFile; fileRef = E4CD9F2C1A6DC91200318571 /* TabLocationView.swift */; };
		E4CD9F541A71506400318571 /* Reader.html in Resources */ = {isa = PBXBuildFile; fileRef = E4CD9F531A71506400318571 /* Reader.html */; };
		E4CD9F5B1A71506C00318571 /* Reader.css in Resources */ = {isa = PBXBuildFile; fileRef = E4CD9F5A1A71506C00318571 /* Reader.css */; };
		E4CD9F6D1A77DD2800318571 /* ReaderModeStyleViewController.swift in Sources */ = {isa = PBXBuildFile; fileRef = E4CD9F6C1A77DD2800318571 /* ReaderModeStyleViewController.swift */; };
		E4D6BEB91A0930EC00F538BD /* LaunchScreen.xib in Resources */ = {isa = PBXBuildFile; fileRef = E4D6BEB81A0930EC00F538BD /* LaunchScreen.xib */; };
		E4E25CCB1CA99E7400D0F088 /* HexExtensionsTests.swift in Sources */ = {isa = PBXBuildFile; fileRef = E4E25CCA1CA99E7400D0F088 /* HexExtensionsTests.swift */; };
		E4E7EB6D1C4AED5E0094275D /* SupportUtilsTests.swift in Sources */ = {isa = PBXBuildFile; fileRef = E4E7EB6C1C4AED5E0094275D /* SupportUtilsTests.swift */; };
		E4ECCDAE1AB131770005E717 /* FiraSans-Medium.ttf in Resources */ = {isa = PBXBuildFile; fileRef = E4ECCDAD1AB131770005E717 /* FiraSans-Medium.ttf */; };
		E60138651C89EB7600DF9756 /* Shared.framework in Copy Frameworks */ = {isa = PBXBuildFile; fileRef = 288A2D861AB8B3260023ABC3 /* Shared.framework */; settings = {ATTRIBUTES = (CodeSignOnCopy, RemoveHeadersOnCopy, ); }; };
		E60138661C89EB7D00DF9756 /* Storage.framework in Copy Frameworks */ = {isa = PBXBuildFile; fileRef = 2FCAE21A1ABB51F800877008 /* Storage.framework */; settings = {ATTRIBUTES = (CodeSignOnCopy, RemoveHeadersOnCopy, ); }; };
		E6108FF91C84E91C005D25E8 /* BasePasscodeViewController.swift in Sources */ = {isa = PBXBuildFile; fileRef = E6108FF81C84E91C005D25E8 /* BasePasscodeViewController.swift */; };
		E61453BE1B750A1700C3F9D7 /* RollingFileLoggerTests.swift in Sources */ = {isa = PBXBuildFile; fileRef = E61453BD1B750A1700C3F9D7 /* RollingFileLoggerTests.swift */; };
		E6231C011B90A44F005ABB0D /* libz.tbd in Frameworks */ = {isa = PBXBuildFile; fileRef = E6231C001B90A44F005ABB0D /* libz.tbd */; };
		E6231C051B90A472005ABB0D /* libxml2.2.tbd in Frameworks */ = {isa = PBXBuildFile; fileRef = E6231C041B90A472005ABB0D /* libxml2.2.tbd */; };
		E6231C071B90A712005ABB0D /* libz.tbd in Frameworks */ = {isa = PBXBuildFile; fileRef = E6231C001B90A44F005ABB0D /* libz.tbd */; };
		E6231C081B90A71E005ABB0D /* libz.tbd in Frameworks */ = {isa = PBXBuildFile; fileRef = E6231C001B90A44F005ABB0D /* libz.tbd */; };
		E6327A641BF6438E008D12E0 /* DebugSettingsBundleOptions.swift in Sources */ = {isa = PBXBuildFile; fileRef = E6327A631BF6438E008D12E0 /* DebugSettingsBundleOptions.swift */; };
		E633E2DA1C21EAF8001FFF6C /* LoginDetailViewController.swift in Sources */ = {isa = PBXBuildFile; fileRef = E633E2D91C21EAF8001FFF6C /* LoginDetailViewController.swift */; };
		E633E37A1C2204BE001FFF6C /* LoginManagerTests.swift in Sources */ = {isa = PBXBuildFile; fileRef = E633E3791C2204BE001FFF6C /* LoginManagerTests.swift */; };
		E63ED7D81BFCD9990097D08E /* LoginTableViewCell.swift in Sources */ = {isa = PBXBuildFile; fileRef = E63ED7D71BFCD9990097D08E /* LoginTableViewCell.swift */; };
		E63ED8E11BFD25580097D08E /* LoginListViewController.swift in Sources */ = {isa = PBXBuildFile; fileRef = E63ED8E01BFD25580097D08E /* LoginListViewController.swift */; };
		E640E85E1C73A45A00C5F072 /* PasscodeEntryViewController.swift in Sources */ = {isa = PBXBuildFile; fileRef = E640E85D1C73A45A00C5F072 /* PasscodeEntryViewController.swift */; };
		E640E86A1C73A47C00C5F072 /* PasscodeViews.swift in Sources */ = {isa = PBXBuildFile; fileRef = E640E8691C73A47C00C5F072 /* PasscodeViews.swift */; };
		E64ED8FA1BC55AE300DAF864 /* UIAlertControllerExtensions.swift in Sources */ = {isa = PBXBuildFile; fileRef = E64ED8F91BC55AE300DAF864 /* UIAlertControllerExtensions.swift */; };
		E650754E1E37F6AE006961AC /* GeometryExtensions.swift in Sources */ = {isa = PBXBuildFile; fileRef = E650754D1E37F6AE006961AC /* GeometryExtensions.swift */; };
		E65075511E37F6D1006961AC /* NSURLExtensionsMailTo.swift in Sources */ = {isa = PBXBuildFile; fileRef = E650754F1E37F6D1006961AC /* NSURLExtensionsMailTo.swift */; };
		E65075521E37F6D1006961AC /* UIViewExtensions.swift in Sources */ = {isa = PBXBuildFile; fileRef = E65075501E37F6D1006961AC /* UIViewExtensions.swift */; };
		E65075541E37F6FC006961AC /* DynamicFontHelper.swift in Sources */ = {isa = PBXBuildFile; fileRef = E65075531E37F6FC006961AC /* DynamicFontHelper.swift */; };
		E65075571E37F714006961AC /* FaviconFetcher.swift in Sources */ = {isa = PBXBuildFile; fileRef = E65075561E37F714006961AC /* FaviconFetcher.swift */; };
		E650755C1E37F747006961AC /* Swizzling.m in Sources */ = {isa = PBXBuildFile; fileRef = E650755B1E37F747006961AC /* Swizzling.m */; };
		E650755F1E37F756006961AC /* Try.m in Sources */ = {isa = PBXBuildFile; fileRef = E650755E1E37F756006961AC /* Try.m */; };
		E65075611E37F77D006961AC /* MenuHelper.swift in Sources */ = {isa = PBXBuildFile; fileRef = E65075601E37F77D006961AC /* MenuHelper.swift */; };
		E65075921E37F7AB006961AC /* Accessibility.swift in Sources */ = {isa = PBXBuildFile; fileRef = E65075621E37F7AB006961AC /* Accessibility.swift */; };
		E65075931E37F7AB006961AC /* AppConstants.swift in Sources */ = {isa = PBXBuildFile; fileRef = E65075631E37F7AB006961AC /* AppConstants.swift */; };
		E65075941E37F7AB006961AC /* AppInfo.swift in Sources */ = {isa = PBXBuildFile; fileRef = E65075641E37F7AB006961AC /* AppInfo.swift */; };
		E65075951E37F7AB006961AC /* GeneralUtils.swift in Sources */ = {isa = PBXBuildFile; fileRef = E65075651E37F7AB006961AC /* GeneralUtils.swift */; };
		E65075961E37F7AB006961AC /* AsyncReducer.swift in Sources */ = {isa = PBXBuildFile; fileRef = E65075661E37F7AB006961AC /* AsyncReducer.swift */; };
		E65075971E37F7AB006961AC /* AuthenticationKeychainInfo.swift in Sources */ = {isa = PBXBuildFile; fileRef = E65075671E37F7AB006961AC /* AuthenticationKeychainInfo.swift */; };
		E65075981E37F7AB006961AC /* Bytes.swift in Sources */ = {isa = PBXBuildFile; fileRef = E65075681E37F7AB006961AC /* Bytes.swift */; };
		E65075991E37F7AB006961AC /* Cancellable.swift in Sources */ = {isa = PBXBuildFile; fileRef = E65075691E37F7AB006961AC /* Cancellable.swift */; };
		E650759A1E37F7AB006961AC /* CrashSimulator.h in Headers */ = {isa = PBXBuildFile; fileRef = E650756A1E37F7AB006961AC /* CrashSimulator.h */; };
		E650759B1E37F7AB006961AC /* CrashSimulator.m in Sources */ = {isa = PBXBuildFile; fileRef = E650756B1E37F7AB006961AC /* CrashSimulator.m */; };
		E650759C1E37F7AB006961AC /* DeferredUtils.swift in Sources */ = {isa = PBXBuildFile; fileRef = E650756C1E37F7AB006961AC /* DeferredUtils.swift */; };
		E650759D1E37F7AB006961AC /* DeviceInfo.swift in Sources */ = {isa = PBXBuildFile; fileRef = E650756D1E37F7AB006961AC /* DeviceInfo.swift */; };
		E650759E1E37F7AB006961AC /* effective_tld_names.dat in Resources */ = {isa = PBXBuildFile; fileRef = E650756E1E37F7AB006961AC /* effective_tld_names.dat */; };
		E65075A01E37F7AB006961AC /* ArrayExtensions.swift in Sources */ = {isa = PBXBuildFile; fileRef = E65075711E37F7AB006961AC /* ArrayExtensions.swift */; };
		E65075A11E37F7AB006961AC /* HashExtensions.swift in Sources */ = {isa = PBXBuildFile; fileRef = E65075721E37F7AB006961AC /* HashExtensions.swift */; };
		E65075A21E37F7AB006961AC /* HexExtensions.swift in Sources */ = {isa = PBXBuildFile; fileRef = E65075731E37F7AB006961AC /* HexExtensions.swift */; };
		E65075A31E37F7AB006961AC /* KeychainWrapperExtensions.swift in Sources */ = {isa = PBXBuildFile; fileRef = E65075741E37F7AB006961AC /* KeychainWrapperExtensions.swift */; };
		E65075A41E37F7AB006961AC /* NSCharacterSetExtensions.swift in Sources */ = {isa = PBXBuildFile; fileRef = E65075751E37F7AB006961AC /* NSCharacterSetExtensions.swift */; };
		E65075A51E37F7AB006961AC /* NSFileManagerExtensions.swift in Sources */ = {isa = PBXBuildFile; fileRef = E65075761E37F7AB006961AC /* NSFileManagerExtensions.swift */; };
		E65075A71E37F7AB006961AC /* ScannerExtensions.swift in Sources */ = {isa = PBXBuildFile; fileRef = E65075781E37F7AB006961AC /* ScannerExtensions.swift */; };
		E65075A91E37F7AB006961AC /* URLExtensions.swift in Sources */ = {isa = PBXBuildFile; fileRef = E650757A1E37F7AB006961AC /* URLExtensions.swift */; };
		E65075AA1E37F7AB006961AC /* URLProtectionSpaceExtensions.swift in Sources */ = {isa = PBXBuildFile; fileRef = E650757B1E37F7AB006961AC /* URLProtectionSpaceExtensions.swift */; };
		E65075AB1E37F7AB006961AC /* SetExtensions.swift in Sources */ = {isa = PBXBuildFile; fileRef = E650757C1E37F7AB006961AC /* SetExtensions.swift */; };
		E65075AC1E37F7AB006961AC /* StringExtensions.swift in Sources */ = {isa = PBXBuildFile; fileRef = E650757D1E37F7AB006961AC /* StringExtensions.swift */; };
		E65075AD1E37F7AB006961AC /* UIColorExtensions.swift in Sources */ = {isa = PBXBuildFile; fileRef = E650757E1E37F7AB006961AC /* UIColorExtensions.swift */; };
		E65075AE1E37F7AB006961AC /* UIImageExtensions.swift in Sources */ = {isa = PBXBuildFile; fileRef = E650757F1E37F7AB006961AC /* UIImageExtensions.swift */; };
		E65075B01E37F7AB006961AC /* FSUtils.h in Headers */ = {isa = PBXBuildFile; fileRef = E65075811E37F7AB006961AC /* FSUtils.h */; };
		E65075B11E37F7AB006961AC /* FSUtils.m in Sources */ = {isa = PBXBuildFile; fileRef = E65075821E37F7AB006961AC /* FSUtils.m */; };
		E65075B21E37F7AB006961AC /* Functions.swift in Sources */ = {isa = PBXBuildFile; fileRef = E65075831E37F7AB006961AC /* Functions.swift */; };
		E65075B31E37F7AB006961AC /* KeyboardHelper.swift in Sources */ = {isa = PBXBuildFile; fileRef = E65075841E37F7AB006961AC /* KeyboardHelper.swift */; };
		E65075B41E37F7AB006961AC /* KeychainCache.swift in Sources */ = {isa = PBXBuildFile; fileRef = E65075851E37F7AB006961AC /* KeychainCache.swift */; };
		E65075B51E37F7AB006961AC /* LaunchArguments.swift in Sources */ = {isa = PBXBuildFile; fileRef = E65075861E37F7AB006961AC /* LaunchArguments.swift */; };
		E65075B61E37F7AB006961AC /* Loader.swift in Sources */ = {isa = PBXBuildFile; fileRef = E65075871E37F7AB006961AC /* Loader.swift */; };
		E65075B71E37F7AB006961AC /* Logger.swift in Sources */ = {isa = PBXBuildFile; fileRef = E65075881E37F7AB006961AC /* Logger.swift */; };
		E65075B81E37F7AB006961AC /* NotificationConstants.swift in Sources */ = {isa = PBXBuildFile; fileRef = E65075891E37F7AB006961AC /* NotificationConstants.swift */; };
		E65075BA1E37F7AB006961AC /* Prefs.swift in Sources */ = {isa = PBXBuildFile; fileRef = E650758B1E37F7AB006961AC /* Prefs.swift */; };
		E65075BB1E37F7AB006961AC /* RollingFileLogger.swift in Sources */ = {isa = PBXBuildFile; fileRef = E650758C1E37F7AB006961AC /* RollingFileLogger.swift */; };
		E65075BC1E37F7AB006961AC /* SupportUtils.swift in Sources */ = {isa = PBXBuildFile; fileRef = E650758D1E37F7AB006961AC /* SupportUtils.swift */; };
		E65075BD1E37F7AB006961AC /* SystemUtils.swift in Sources */ = {isa = PBXBuildFile; fileRef = E650758E1E37F7AB006961AC /* SystemUtils.swift */; };
		E65075BE1E37F7AB006961AC /* TimeConstants.swift in Sources */ = {isa = PBXBuildFile; fileRef = E650758F1E37F7AB006961AC /* TimeConstants.swift */; };
		E65075BF1E37F7AB006961AC /* UserAgent.swift in Sources */ = {isa = PBXBuildFile; fileRef = E65075901E37F7AB006961AC /* UserAgent.swift */; };
		E65075C01E37F7AB006961AC /* WeakList.swift in Sources */ = {isa = PBXBuildFile; fileRef = E65075911E37F7AB006961AC /* WeakList.swift */; };
		E65075C21E37F956006961AC /* ExtensionUtils.swift in Sources */ = {isa = PBXBuildFile; fileRef = E65075C11E37F956006961AC /* ExtensionUtils.swift */; };
		E653422D1C5944F90039DD9E /* BrowserPrompts.swift in Sources */ = {isa = PBXBuildFile; fileRef = E653422C1C5944F90039DD9E /* BrowserPrompts.swift */; };
		E65607611C08B4E200534B02 /* SearchInputView.swift in Sources */ = {isa = PBXBuildFile; fileRef = E65607601C08B4E200534B02 /* SearchInputView.swift */; };
		E65D89181C8647420006EA35 /* AppAuthenticator.swift in Sources */ = {isa = PBXBuildFile; fileRef = E65D89171C8647420006EA35 /* AppAuthenticator.swift */; };
		E660BDD91BB06521009AC090 /* TabsButton.swift in Sources */ = {isa = PBXBuildFile; fileRef = E660BDD81BB06521009AC090 /* TabsButton.swift */; };
		E660BE061BB0666D009AC090 /* InnerStrokedView.swift in Sources */ = {isa = PBXBuildFile; fileRef = E660BE051BB0666D009AC090 /* InnerStrokedView.swift */; };
		E663D5781BB341C4001EF30E /* ToggleButton.swift in Sources */ = {isa = PBXBuildFile; fileRef = E663D5771BB341C4001EF30E /* ToggleButton.swift */; };
		E66C5B481BDA81050051AA93 /* UIImage+ImageEffects.m in Sources */ = {isa = PBXBuildFile; fileRef = E66C5B471BDA81050051AA93 /* UIImage+ImageEffects.m */; };
		E67422C51CFF2D39009E8373 /* youtube.ico in Resources */ = {isa = PBXBuildFile; fileRef = E67422C41CFF2D39009E8373 /* youtube.ico */; };
		E677F0451D9423FB00ECF1FB /* SQLiteMetadata.swift in Sources */ = {isa = PBXBuildFile; fileRef = E677F0441D9423FB00ECF1FB /* SQLiteMetadata.swift */; };
		E677F0541D94247300ECF1FB /* Metadata.swift in Sources */ = {isa = PBXBuildFile; fileRef = E677F0531D94247300ECF1FB /* Metadata.swift */; };
		E683F0A61E92E0820035D990 /* MockableHistory.swift in Sources */ = {isa = PBXBuildFile; fileRef = E683F0A51E92E0820035D990 /* MockableHistory.swift */; };
		E683F0C21E93D4E90035D990 /* DictionaryExtensions.swift in Sources */ = {isa = PBXBuildFile; fileRef = E683F0C11E93D4E90035D990 /* DictionaryExtensions.swift */; };
		E689C7301E0C7617008BAADB /* NSAttributedStringExtensions.swift in Sources */ = {isa = PBXBuildFile; fileRef = E689C72F1E0C7617008BAADB /* NSAttributedStringExtensions.swift */; };
		E68AEDB01B18F81A00133D99 /* SwipeAnimator.swift in Sources */ = {isa = PBXBuildFile; fileRef = E68AEDAF1B18F81A00133D99 /* SwipeAnimator.swift */; };
		E68E7ACB1CAC1D4500FDCA76 /* PagingPasscodeViewController.swift in Sources */ = {isa = PBXBuildFile; fileRef = E68E7ACA1CAC1D4500FDCA76 /* PagingPasscodeViewController.swift */; };
		E68E7ADA1CAC207400FDCA76 /* ChangePasscodeViewController.swift in Sources */ = {isa = PBXBuildFile; fileRef = E68E7AD91CAC207400FDCA76 /* ChangePasscodeViewController.swift */; };
		E68E7ADC1CAC208200FDCA76 /* SetupPasscodeViewController.swift in Sources */ = {isa = PBXBuildFile; fileRef = E68E7ADB1CAC208200FDCA76 /* SetupPasscodeViewController.swift */; };
		E68E7ADE1CAC208A00FDCA76 /* RemovePasscodeViewController.swift in Sources */ = {isa = PBXBuildFile; fileRef = E68E7ADD1CAC208A00FDCA76 /* RemovePasscodeViewController.swift */; };
		E68F36981EA694000048CF44 /* PanelDataObservers.swift in Sources */ = {isa = PBXBuildFile; fileRef = E68F36971EA694000048CF44 /* PanelDataObservers.swift */; };
		E6927EC01C7B6FB800D03F75 /* ErrorToast.swift in Sources */ = {isa = PBXBuildFile; fileRef = E6927EBF1C7B6FB800D03F75 /* ErrorToast.swift */; };
		E693F0D91E9D64BD0086DC17 /* OptionalExtensions.swift in Sources */ = {isa = PBXBuildFile; fileRef = E693F0D81E9D64BD0086DC17 /* OptionalExtensions.swift */; };
		E696FE511C47F86E00EC007C /* AuthenticatorTests.swift in Sources */ = {isa = PBXBuildFile; fileRef = E696FE501C47F86E00EC007C /* AuthenticatorTests.swift */; };
		E698FFDA1B4AADF40001F623 /* TabScrollController.swift in Sources */ = {isa = PBXBuildFile; fileRef = E698FFD91B4AADF40001F623 /* TabScrollController.swift */; };
		E69922171B94E3EF007C480D /* Licenses.html in Resources */ = {isa = PBXBuildFile; fileRef = E69922121B94E3EF007C480D /* Licenses.html */; };
		E69E06C91C76198000D0F926 /* AuthenticationManagerConstants.swift in Sources */ = {isa = PBXBuildFile; fileRef = E69E06C81C76198000D0F926 /* AuthenticationManagerConstants.swift */; };
		E6A92ADB1C52A8DA00743291 /* LoginInputTests.swift in Sources */ = {isa = PBXBuildFile; fileRef = E6A92ADA1C52A8DA00743291 /* LoginInputTests.swift */; };
		E6B4C3D81C68F55C001F97E8 /* JSPrompt.html in Resources */ = {isa = PBXBuildFile; fileRef = E6B4C3D71C68F55C001F97E8 /* JSPrompt.html */; };
		E6B4C4031C68F58B001F97E8 /* BrowserTests.swift in Sources */ = {isa = PBXBuildFile; fileRef = E6B4C4021C68F58B001F97E8 /* BrowserTests.swift */; };
		E6D8D5E71B569D70009E5A58 /* BrowserTrayAnimators.swift in Sources */ = {isa = PBXBuildFile; fileRef = E6D8D5E61B569D70009E5A58 /* BrowserTrayAnimators.swift */; };
		E6EAC5961B29CB3A00E1DE1E /* scrollablePage.html in Resources */ = {isa = PBXBuildFile; fileRef = E6EAC5951B29CB3A00E1DE1E /* scrollablePage.html */; };
		E6EC6EED1E53548A0067985D /* EarlGrey.framework in Frameworks */ = {isa = PBXBuildFile; fileRef = 0B21E8051E26CCB7000C8779 /* EarlGrey.framework */; };
		E6ECF2381C974E0F00B0DC93 /* KIF.framework in CopyFiles */ = {isa = PBXBuildFile; fileRef = D30EBB6A1C75503800105AE9 /* KIF.framework */; settings = {ATTRIBUTES = (CodeSignOnCopy, RemoveHeadersOnCopy, ); }; };
		E6F368291D7F594F008CDD67 /* SQLiteHistoryRecommendations.swift in Sources */ = {isa = PBXBuildFile; fileRef = E6F368281D7F594F008CDD67 /* SQLiteHistoryRecommendations.swift */; };
		E6F965121B2F1CF20034B023 /* Shared.framework in Frameworks */ = {isa = PBXBuildFile; fileRef = 288A2D861AB8B3260023ABC3 /* Shared.framework */; };
		E6F9653C1B2F1D5D0034B023 /* NSURLExtensionsTests.swift in Sources */ = {isa = PBXBuildFile; fileRef = E6F9653B1B2F1D5D0034B023 /* NSURLExtensionsTests.swift */; };
		E6FF6ACA1D873CFF0070C294 /* PageMetadata.swift in Sources */ = {isa = PBXBuildFile; fileRef = E6FF6AC91D873CFF0070C294 /* PageMetadata.swift */; };
		EB11A1042044A90E0018F749 /* ContentBlockerHelper+Whitelist.swift in Sources */ = {isa = PBXBuildFile; fileRef = EB11A1012044A90D0018F749 /* ContentBlockerHelper+Whitelist.swift */; };
		EB11A1052044A90E0018F749 /* TrackingProtectionPageStats.swift in Sources */ = {isa = PBXBuildFile; fileRef = EB11A1022044A90D0018F749 /* TrackingProtectionPageStats.swift */; };
		EB11A1062044A90E0018F749 /* ContentBlockerHelper+TabContentScript.swift in Sources */ = {isa = PBXBuildFile; fileRef = EB11A1032044A90E0018F749 /* ContentBlockerHelper+TabContentScript.swift */; };
		EB2A63341F3B49A7004EF8B0 /* ContentBlockerHelper.swift in Sources */ = {isa = PBXBuildFile; fileRef = EB2A63251F3B49A7004EF8B0 /* ContentBlockerHelper.swift */; };
		EB3A38A02032673E004C6E67 /* DatabaseFixtureTest.swift in Sources */ = {isa = PBXBuildFile; fileRef = EB3A38912032673D004C6E67 /* DatabaseFixtureTest.swift */; };
		EB54A8762028CE4000018880 /* disconnect-advertising.json in Resources */ = {isa = PBXBuildFile; fileRef = EB54A8722028CE4000018880 /* disconnect-advertising.json */; };
		EB54A8772028CE4000018880 /* disconnect-analytics.json in Resources */ = {isa = PBXBuildFile; fileRef = EB54A8732028CE4000018880 /* disconnect-analytics.json */; };
		EB54A8782028CE4000018880 /* disconnect-content.json in Resources */ = {isa = PBXBuildFile; fileRef = EB54A8742028CE4000018880 /* disconnect-content.json */; };
		EB54A8792028CE4000018880 /* disconnect-social.json in Resources */ = {isa = PBXBuildFile; fileRef = EB54A8752028CE4000018880 /* disconnect-social.json */; };
		EB7FFFC820A9D38D003E1E34 /* AlertController.swift in Sources */ = {isa = PBXBuildFile; fileRef = EB7FFFBF20A9D38C003E1E34 /* AlertController.swift */; };
		EB8A0A77206ABCE000A9859A /* WebPagesForTesting.swift in Sources */ = {isa = PBXBuildFile; fileRef = EB7A651020699BD200B52A5F /* WebPagesForTesting.swift */; };
		F35B8D2B1D6380EA008E3D61 /* SessionRestore.html in Resources */ = {isa = PBXBuildFile; fileRef = F35B8D2A1D6380EA008E3D61 /* SessionRestore.html */; };
		F35B8D2D1D6383E9008E3D61 /* SessionRestoreHelper.swift in Sources */ = {isa = PBXBuildFile; fileRef = F35B8D2C1D6383E9008E3D61 /* SessionRestoreHelper.swift */; };
		F35B8D2F1D638408008E3D61 /* SessionRestoreHandler.swift in Sources */ = {isa = PBXBuildFile; fileRef = F35B8D2E1D638408008E3D61 /* SessionRestoreHandler.swift */; };
		F84B21DA1A090F8100AAB793 /* ClientTests.swift in Sources */ = {isa = PBXBuildFile; fileRef = F84B21D91A090F8100AAB793 /* ClientTests.swift */; };
		F84B22041A0910F600AAB793 /* AppDelegate.swift in Sources */ = {isa = PBXBuildFile; fileRef = F84B21E51A0910F600AAB793 /* AppDelegate.swift */; };
		F84B220B1A0910F600AAB793 /* Images.xcassets in Resources */ = {isa = PBXBuildFile; fileRef = F84B21EF1A0910F600AAB793 /* Images.xcassets */; };
		FA6B2AC21D41F02D00429414 /* Punycode.swift in Sources */ = {isa = PBXBuildFile; fileRef = FA6B2AC11D41F02D00429414 /* Punycode.swift */; };
		FA9293D41D6580E100AC8D33 /* QRCodeViewController.swift in Sources */ = {isa = PBXBuildFile; fileRef = FA9293D31D6580E100AC8D33 /* QRCodeViewController.swift */; };
		FA9294011D6584A200AC8D33 /* QRCode.xcassets in Resources */ = {isa = PBXBuildFile; fileRef = FA9294001D6584A200AC8D33 /* QRCode.xcassets */; };
/* End PBXBuildFile section */

/* Begin PBXContainerItemProxy section */
		0A6231E82121F761007B429B /* PBXContainerItemProxy */ = {
			isa = PBXContainerItemProxy;
			containerPortal = F84B21B61A090F8100AAB793 /* Project object */;
			proxyType = 1;
			remoteGlobalIDString = F84B21BD1A090F8100AAB793;
			remoteInfo = Client;
		};
		0B742CCB1B32491400EE9264 /* PBXContainerItemProxy */ = {
			isa = PBXContainerItemProxy;
			containerPortal = 0B742CC61B32491400EE9264 /* sqlcipher.xcodeproj */;
			proxyType = 2;
			remoteGlobalIDString = D2AAC046055464E500DB518D;
			remoteInfo = sqlcipher;
		};
		0B742CCD1B32493800EE9264 /* PBXContainerItemProxy */ = {
			isa = PBXContainerItemProxy;
			containerPortal = 0B742CC61B32491400EE9264 /* sqlcipher.xcodeproj */;
			proxyType = 1;
			remoteGlobalIDString = D2AAC045055464E500DB518D;
			remoteInfo = sqlcipher;
		};
		27F4439D2135E11200296C58 /* PBXContainerItemProxy */ = {
			isa = PBXContainerItemProxy;
			containerPortal = F84B21B61A090F8100AAB793 /* Project object */;
			proxyType = 1;
			remoteGlobalIDString = 27F443942135E11200296C58;
			remoteInfo = BraveShareTo;
		};
		288A2D9B1AB8B3260023ABC3 /* PBXContainerItemProxy */ = {
			isa = PBXContainerItemProxy;
			containerPortal = F84B21B61A090F8100AAB793 /* Project object */;
			proxyType = 1;
			remoteGlobalIDString = 288A2D851AB8B3260023ABC3;
			remoteInfo = Shared;
		};
		2FCAE2261ABB51F800877008 /* PBXContainerItemProxy */ = {
			isa = PBXContainerItemProxy;
			containerPortal = F84B21B61A090F8100AAB793 /* Project object */;
			proxyType = 1;
			remoteGlobalIDString = 2FCAE2191ABB51F800877008;
			remoteInfo = Storage;
		};
		2FCAE2281ABB51F800877008 /* PBXContainerItemProxy */ = {
			isa = PBXContainerItemProxy;
			containerPortal = F84B21B61A090F8100AAB793 /* Project object */;
			proxyType = 1;
			remoteGlobalIDString = F84B21BD1A090F8100AAB793;
			remoteInfo = Client;
		};
		2FCAE22F1ABB51F800877008 /* PBXContainerItemProxy */ = {
			isa = PBXContainerItemProxy;
			containerPortal = F84B21B61A090F8100AAB793 /* Project object */;
			proxyType = 1;
			remoteGlobalIDString = 2FCAE2191ABB51F800877008;
			remoteInfo = Storage;
		};
		2FCAE23B1ABB520700877008 /* PBXContainerItemProxy */ = {
			isa = PBXContainerItemProxy;
			containerPortal = F84B21B61A090F8100AAB793 /* Project object */;
			proxyType = 1;
			remoteGlobalIDString = 288A2D851AB8B3260023ABC3;
			remoteInfo = Shared;
		};
		3B43E3D51D95C48D00BBA9DB /* PBXContainerItemProxy */ = {
			isa = PBXContainerItemProxy;
			containerPortal = F84B21B61A090F8100AAB793 /* Project object */;
			proxyType = 1;
			remoteGlobalIDString = F84B21BD1A090F8100AAB793;
			remoteInfo = Client;
		};
		3BFE4B0C1D342FB900DDF53F /* PBXContainerItemProxy */ = {
			isa = PBXContainerItemProxy;
			containerPortal = F84B21B61A090F8100AAB793 /* Project object */;
			proxyType = 1;
			remoteGlobalIDString = F84B21BD1A090F8100AAB793;
			remoteInfo = Client;
		};
		5D1DC51D20AC9AFB00905E5A /* PBXContainerItemProxy */ = {
			isa = PBXContainerItemProxy;
			containerPortal = F84B21B61A090F8100AAB793 /* Project object */;
			proxyType = 1;
			remoteGlobalIDString = 5D1DC51220AC9AF900905E5A;
			remoteInfo = Data;
		};
		5D1DC51F20AC9AFB00905E5A /* PBXContainerItemProxy */ = {
			isa = PBXContainerItemProxy;
			containerPortal = F84B21B61A090F8100AAB793 /* Project object */;
			proxyType = 1;
			remoteGlobalIDString = F84B21BD1A090F8100AAB793;
			remoteInfo = Client;
		};
		5D1DC52620AC9AFB00905E5A /* PBXContainerItemProxy */ = {
			isa = PBXContainerItemProxy;
			containerPortal = F84B21B61A090F8100AAB793 /* Project object */;
			proxyType = 1;
			remoteGlobalIDString = 5D1DC51220AC9AF900905E5A;
			remoteInfo = Data;
		};
		5D977A1A20DA9D1200D6ADF3 /* PBXContainerItemProxy */ = {
			isa = PBXContainerItemProxy;
			containerPortal = F84B21B61A090F8100AAB793 /* Project object */;
			proxyType = 1;
			remoteGlobalIDString = 288A2D851AB8B3260023ABC3;
			remoteInfo = Shared;
		};
		5D977A2320DA9D2200D6ADF3 /* PBXContainerItemProxy */ = {
			isa = PBXContainerItemProxy;
			containerPortal = F84B21B61A090F8100AAB793 /* Project object */;
			proxyType = 1;
			remoteGlobalIDString = 2FCAE2191ABB51F800877008;
			remoteInfo = Storage;
		};
		5D977A2520DAA0E300D6ADF3 /* PBXContainerItemProxy */ = {
			isa = PBXContainerItemProxy;
			containerPortal = F84B21B61A090F8100AAB793 /* Project object */;
			proxyType = 1;
			remoteGlobalIDString = 2FCAE2191ABB51F800877008;
			remoteInfo = Storage;
		};
		5DE7688E20B3456E00FF5533 /* PBXContainerItemProxy */ = {
			isa = PBXContainerItemProxy;
			containerPortal = F84B21B61A090F8100AAB793 /* Project object */;
			proxyType = 1;
			remoteGlobalIDString = 5DE7688320B3456C00FF5533;
			remoteInfo = BraveShared;
		};
		5DE7689020B3456E00FF5533 /* PBXContainerItemProxy */ = {
			isa = PBXContainerItemProxy;
			containerPortal = F84B21B61A090F8100AAB793 /* Project object */;
			proxyType = 1;
			remoteGlobalIDString = F84B21BD1A090F8100AAB793;
			remoteInfo = Client;
		};
		5DE7689720B3456E00FF5533 /* PBXContainerItemProxy */ = {
			isa = PBXContainerItemProxy;
			containerPortal = F84B21B61A090F8100AAB793 /* Project object */;
			proxyType = 1;
			remoteGlobalIDString = 5DE7688320B3456C00FF5533;
			remoteInfo = BraveShared;
		};
		7B9BF92E1E435DE400CB24F4 /* PBXContainerItemProxy */ = {
			isa = PBXContainerItemProxy;
			containerPortal = F84B21B61A090F8100AAB793 /* Project object */;
			proxyType = 1;
			remoteGlobalIDString = 2FCAE2231ABB51F800877008;
			remoteInfo = StorageTests;
		};
		7BEB64421C7345600092C02E /* PBXContainerItemProxy */ = {
			isa = PBXContainerItemProxy;
			containerPortal = F84B21B61A090F8100AAB793 /* Project object */;
			proxyType = 1;
			remoteGlobalIDString = F84B21BD1A090F8100AAB793;
			remoteInfo = Client;
		};
		7BEB645C1C7346100092C02E /* PBXContainerItemProxy */ = {
			isa = PBXContainerItemProxy;
			containerPortal = F84B21B61A090F8100AAB793 /* Project object */;
			proxyType = 1;
			remoteGlobalIDString = F84B21BD1A090F8100AAB793;
			remoteInfo = Client;
		};
		D30EBB631C75503800105AE9 /* PBXContainerItemProxy */ = {
			isa = PBXContainerItemProxy;
			containerPortal = D30EBB5A1C75503800105AE9 /* KIF.xcodeproj */;
			proxyType = 2;
			remoteGlobalIDString = EABD46AA1857A0C700A5F081;
			remoteInfo = KIF;
		};
		D30EBB651C75503800105AE9 /* PBXContainerItemProxy */ = {
			isa = PBXContainerItemProxy;
			containerPortal = D30EBB5A1C75503800105AE9 /* KIF.xcodeproj */;
			proxyType = 2;
			remoteGlobalIDString = EB60ECC1177F8C83005A041A;
			remoteInfo = "Test Host";
		};
		D30EBB671C75503800105AE9 /* PBXContainerItemProxy */ = {
			isa = PBXContainerItemProxy;
			containerPortal = D30EBB5A1C75503800105AE9 /* KIF.xcodeproj */;
			proxyType = 2;
			remoteGlobalIDString = EABD46CD1857A0F300A5F081;
			remoteInfo = "KIF Tests";
		};
		D30EBB691C75503800105AE9 /* PBXContainerItemProxy */ = {
			isa = PBXContainerItemProxy;
			containerPortal = D30EBB5A1C75503800105AE9 /* KIF.xcodeproj */;
			proxyType = 2;
			remoteGlobalIDString = 9CC9673B1AD4B1B600576D13;
			remoteInfo = KIFFramework;
		};
		D39FA1651A83E0EC00EE869C /* PBXContainerItemProxy */ = {
			isa = PBXContainerItemProxy;
			containerPortal = F84B21B61A090F8100AAB793 /* Project object */;
			proxyType = 1;
			remoteGlobalIDString = F84B21BD1A090F8100AAB793;
			remoteInfo = Client;
		};
		E63CD1B11B31B66400A63AFF /* PBXContainerItemProxy */ = {
			isa = PBXContainerItemProxy;
			containerPortal = F84B21B61A090F8100AAB793 /* Project object */;
			proxyType = 1;
			remoteGlobalIDString = 288A2D851AB8B3260023ABC3;
			remoteInfo = Shared;
		};
		E63CD1B21B31B66400A63AFF /* PBXContainerItemProxy */ = {
			isa = PBXContainerItemProxy;
			containerPortal = F84B21B61A090F8100AAB793 /* Project object */;
			proxyType = 1;
			remoteGlobalIDString = F84B21BD1A090F8100AAB793;
			remoteInfo = Client;
		};
		E6CB64CB1DA42C2900887098 /* PBXContainerItemProxy */ = {
			isa = PBXContainerItemProxy;
			containerPortal = D30EBB5A1C75503800105AE9 /* KIF.xcodeproj */;
			proxyType = 2;
			remoteGlobalIDString = FAB89FFC1CAC546900C6DFC1;
			remoteInfo = KIFFrameworkConsumer;
		};
		E6CB64CD1DA42C2900887098 /* PBXContainerItemProxy */ = {
			isa = PBXContainerItemProxy;
			containerPortal = D30EBB5A1C75503800105AE9 /* KIF.xcodeproj */;
			proxyType = 2;
			remoteGlobalIDString = FAB8A0141CAC546A00C6DFC1;
			remoteInfo = KIFFrameworkConsumerTests;
		};
		F84B21D41A090F8100AAB793 /* PBXContainerItemProxy */ = {
			isa = PBXContainerItemProxy;
			containerPortal = F84B21B61A090F8100AAB793 /* Project object */;
			proxyType = 1;
			remoteGlobalIDString = F84B21BD1A090F8100AAB793;
			remoteInfo = Client;
		};
/* End PBXContainerItemProxy section */

/* Begin PBXCopyFilesBuildPhase section */
		0B21E8011E26C5D3000C8779 /* CopyFiles */ = {
			isa = PBXCopyFilesBuildPhase;
			buildActionMask = 2147483647;
			dstPath = "$(TEST_HOST)/..";
			dstSubfolderSpec = 0;
			files = (
				0B21E8061E26CCB7000C8779 /* EarlGrey.framework in CopyFiles */,
			);
			runOnlyForDeploymentPostprocessing = 0;
		};
		2F3444EC1AB2378200FD9731 /* Copy Files */ = {
			isa = PBXCopyFilesBuildPhase;
			buildActionMask = 2147483647;
			dstPath = "";
			dstSubfolderSpec = 7;
			files = (
			);
			name = "Copy Files";
			runOnlyForDeploymentPostprocessing = 0;
		};
		E6B09CD31C74EEDB00C63FA1 /* Copy Frameworks */ = {
			isa = PBXCopyFilesBuildPhase;
			buildActionMask = 2147483647;
			dstPath = "";
			dstSubfolderSpec = 10;
			files = (
				5D1DC52920AC9AFB00905E5A /* Data.framework in Copy Frameworks */,
				E60138661C89EB7D00DF9756 /* Storage.framework in Copy Frameworks */,
				5DE7689A20B3456E00FF5533 /* BraveShared.framework in Copy Frameworks */,
				E60138651C89EB7600DF9756 /* Shared.framework in Copy Frameworks */,
			);
			name = "Copy Frameworks";
			runOnlyForDeploymentPostprocessing = 0;
		};
		E6ECF2371C974E0600B0DC93 /* CopyFiles */ = {
			isa = PBXCopyFilesBuildPhase;
			buildActionMask = 2147483647;
			dstPath = "";
			dstSubfolderSpec = 10;
			files = (
				E6ECF2381C974E0F00B0DC93 /* KIF.framework in CopyFiles */,
			);
			runOnlyForDeploymentPostprocessing = 0;
		};
		F84B22531A0920C600AAB793 /* Embed App Extensions */ = {
			isa = PBXCopyFilesBuildPhase;
			buildActionMask = 2147483647;
			dstPath = "";
			dstSubfolderSpec = 13;
			files = (
				27F4439F2135E11200296C58 /* BraveShareTo.appex in Embed App Extensions */,
			);
			name = "Embed App Extensions";
			runOnlyForDeploymentPostprocessing = 0;
		};
/* End PBXCopyFilesBuildPhase section */

/* Begin PBXFileReference section */
		03CCC9171AF05E7300DBF30D /* RelativeDatesTests.swift */ = {isa = PBXFileReference; fileEncoding = 4; lastKnownFileType = sourcecode.swift; path = RelativeDatesTests.swift; sourceTree = "<group>"; };
		0A02BDE421356E09008B5F74 /* CRUDProtocolsTests.swift */ = {isa = PBXFileReference; lastKnownFileType = sourcecode.swift; path = CRUDProtocolsTests.swift; sourceTree = "<group>"; };
		0A4B011F20D02EC4004D4011 /* TabsBarViewController.swift */ = {isa = PBXFileReference; lastKnownFileType = sourcecode.swift; path = TabsBarViewController.swift; sourceTree = "<group>"; };
		0A4B012120D02F26004D4011 /* TabBarCell.swift */ = {isa = PBXFileReference; lastKnownFileType = sourcecode.swift; path = TabBarCell.swift; sourceTree = "<group>"; };
		0A4B012320D0321A004D4011 /* UX.swift */ = {isa = PBXFileReference; lastKnownFileType = sourcecode.swift; path = UX.swift; sourceTree = "<group>"; };
		0A6231E32121F761007B429B /* UnitTests.xctest */ = {isa = PBXFileReference; explicitFileType = wrapper.cfbundle; includeInIndex = 0; path = UnitTests.xctest; sourceTree = BUILT_PRODUCTS_DIR; };
		0A9B6A3420E6453400712BC9 /* Model8.xcdatamodel */ = {isa = PBXFileReference; lastKnownFileType = wrapper.xcdatamodel; path = Model8.xcdatamodel; sourceTree = "<group>"; };
<<<<<<< HEAD
		0AA4FC382109D685000B173A /* CRUDProtocols.swift */ = {isa = PBXFileReference; lastKnownFileType = sourcecode.swift; path = CRUDProtocols.swift; sourceTree = "<group>"; };
		0AADC4C720D2A55A00FDE368 /* TopSitesViewController.swift */ = {isa = PBXFileReference; lastKnownFileType = sourcecode.swift; path = TopSitesViewController.swift; sourceTree = "<group>"; };
=======
		0AADC4C720D2A55A00FDE368 /* FavoritesViewController.swift */ = {isa = PBXFileReference; lastKnownFileType = sourcecode.swift; path = FavoritesViewController.swift; sourceTree = "<group>"; };
>>>>>>> 8454686e
		0AADC4C920D2A66E00FDE368 /* FavoriteCell.swift */ = {isa = PBXFileReference; lastKnownFileType = sourcecode.swift; path = FavoriteCell.swift; sourceTree = "<group>"; };
		0AADC4CE20D2A6A200FDE368 /* FavoritesHelper.swift */ = {isa = PBXFileReference; fileEncoding = 4; lastKnownFileType = sourcecode.swift; path = FavoritesHelper.swift; sourceTree = "<group>"; };
		0AADC4CF20D2A6A200FDE368 /* FavoritesTileDecorator.swift */ = {isa = PBXFileReference; fileEncoding = 4; lastKnownFileType = sourcecode.swift; path = FavoritesTileDecorator.swift; sourceTree = "<group>"; };
		0AADC4D020D2A6A200FDE368 /* FavoritesDataSource.swift */ = {isa = PBXFileReference; fileEncoding = 4; lastKnownFileType = sourcecode.swift; path = FavoritesDataSource.swift; sourceTree = "<group>"; };
		0AADC4D120D2A6A200FDE368 /* PreloadedFavorites.swift */ = {isa = PBXFileReference; fileEncoding = 4; lastKnownFileType = sourcecode.swift; path = PreloadedFavorites.swift; sourceTree = "<group>"; };
		0AADC4D620D2B03900FDE368 /* BraveShieldStatsView.swift */ = {isa = PBXFileReference; fileEncoding = 4; lastKnownFileType = sourcecode.swift; path = BraveShieldStatsView.swift; sourceTree = "<group>"; };
		0AF3B4E5213D8E3200695962 /* CoreDataTestCase.swift */ = {isa = PBXFileReference; fileEncoding = 4; lastKnownFileType = sourcecode.swift; path = CoreDataTestCase.swift; sourceTree = "<group>"; };
		0AF3B4E6213D8E3200695962 /* HistoryTests.swift */ = {isa = PBXFileReference; fileEncoding = 4; lastKnownFileType = sourcecode.swift; path = HistoryTests.swift; sourceTree = "<group>"; };
		0AF3B4E7213D8E3200695962 /* DomainTests.swift */ = {isa = PBXFileReference; fileEncoding = 4; lastKnownFileType = sourcecode.swift; path = DomainTests.swift; sourceTree = "<group>"; };
		0AF3B4E8213D8E3200695962 /* FaviconMOTests.swift */ = {isa = PBXFileReference; fileEncoding = 4; lastKnownFileType = sourcecode.swift; path = FaviconMOTests.swift; sourceTree = "<group>"; };
		0AF3B4E9213D8E3200695962 /* DataControllerTests.swift */ = {isa = PBXFileReference; fileEncoding = 4; lastKnownFileType = sourcecode.swift; path = DataControllerTests.swift; sourceTree = "<group>"; };
		0AF3B4EA213D8E3200695962 /* BookmarkTests.swift */ = {isa = PBXFileReference; fileEncoding = 4; lastKnownFileType = sourcecode.swift; path = BookmarkTests.swift; sourceTree = "<group>"; };
		0AF3B4EB213D8E3300695962 /* DeviceTests.swift */ = {isa = PBXFileReference; fileEncoding = 4; lastKnownFileType = sourcecode.swift; path = DeviceTests.swift; sourceTree = "<group>"; };
		0AF3B4EC213D8E3300695962 /* TabMOTests.swift */ = {isa = PBXFileReference; fileEncoding = 4; lastKnownFileType = sourcecode.swift; path = TabMOTests.swift; sourceTree = "<group>"; };
		0B21E8051E26CCB7000C8779 /* EarlGrey.framework */ = {isa = PBXFileReference; lastKnownFileType = wrapper.framework; name = EarlGrey.framework; path = Carthage/Build/iOS/EarlGrey.framework; sourceTree = "<group>"; };
		0B305E1A1E3A98A900BE0767 /* BookmarkingTests.swift */ = {isa = PBXFileReference; fileEncoding = 4; lastKnownFileType = sourcecode.swift; path = BookmarkingTests.swift; sourceTree = "<group>"; };
		0B3D670D1E09B90B00C1EFC7 /* AuthenticationTest.swift */ = {isa = PBXFileReference; fileEncoding = 4; lastKnownFileType = sourcecode.swift; path = AuthenticationTest.swift; sourceTree = "<group>"; };
		0B3E7D931B27A7CE00E2E84D /* AboutHomeHandler.swift */ = {isa = PBXFileReference; fileEncoding = 4; lastKnownFileType = sourcecode.swift; path = AboutHomeHandler.swift; sourceTree = "<group>"; };
		0B3E7DB91B27AB4C00E2E84D /* MockLogins.swift */ = {isa = PBXFileReference; fileEncoding = 4; lastKnownFileType = sourcecode.swift; lineEnding = 0; path = MockLogins.swift; sourceTree = "<group>"; xcLanguageSpecificationIdentifier = xcode.lang.swift; };
		0B54BD181B698B7C004C822C /* SuggestedSites.swift */ = {isa = PBXFileReference; fileEncoding = 4; lastKnownFileType = sourcecode.swift; path = SuggestedSites.swift; sourceTree = "<group>"; };
		0B5A93411B1EB572004F47A2 /* readablePage.html */ = {isa = PBXFileReference; fileEncoding = 4; lastKnownFileType = text.html; path = readablePage.html; sourceTree = "<group>"; };
		0B62EFD11AD63CD100ACB9CD /* Clearables.swift */ = {isa = PBXFileReference; fileEncoding = 4; lastKnownFileType = sourcecode.swift; path = Clearables.swift; sourceTree = "<group>"; };
		0B6FBAB11AC1F830007EC669 /* numberedPage.html */ = {isa = PBXFileReference; fileEncoding = 4; lastKnownFileType = text.html; path = numberedPage.html; sourceTree = "<group>"; };
		0B729D361E047D6A008E6859 /* HomePageSettingsTest.swift */ = {isa = PBXFileReference; fileEncoding = 4; lastKnownFileType = sourcecode.swift; path = HomePageSettingsTest.swift; sourceTree = "<group>"; };
		0B742CC61B32491400EE9264 /* sqlcipher.xcodeproj */ = {isa = PBXFileReference; lastKnownFileType = "wrapper.pb-project"; name = sqlcipher.xcodeproj; path = ThirdParty/sqlcipher/sqlcipher.xcodeproj; sourceTree = "<group>"; };
		0B7C1E941F6097AD006A8869 /* TrackingProtectionTests.swift */ = {isa = PBXFileReference; lastKnownFileType = sourcecode.swift; path = TrackingProtectionTests.swift; sourceTree = "<group>"; };
		0B8E0FF31A932BD500161DC3 /* ImageIO.framework */ = {isa = PBXFileReference; lastKnownFileType = wrapper.framework; name = ImageIO.framework; path = System/Library/Frameworks/ImageIO.framework; sourceTree = SDKROOT; };
		0B9D40781E8D5AC80059E664 /* XCUITests-Bridging-Header.h */ = {isa = PBXFileReference; lastKnownFileType = sourcecode.c.h; path = "XCUITests-Bridging-Header.h"; sourceTree = "<group>"; };
		0BA1E00D1B03FB0B007675AF /* NetError.html */ = {isa = PBXFileReference; fileEncoding = 4; lastKnownFileType = text.html; path = NetError.html; sourceTree = "<group>"; };
		0BA1E02D1B046F1E007675AF /* ErrorPageHelper.swift */ = {isa = PBXFileReference; fileEncoding = 4; lastKnownFileType = sourcecode.swift; path = ErrorPageHelper.swift; sourceTree = "<group>"; };
		0BA1E02F1B051A07007675AF /* NetError.css */ = {isa = PBXFileReference; fileEncoding = 4; lastKnownFileType = text.css; path = NetError.css; sourceTree = "<group>"; };
		0BA896491A250E6500C1010C /* ProfileTest.swift */ = {isa = PBXFileReference; fileEncoding = 4; lastKnownFileType = sourcecode.swift; path = ProfileTest.swift; sourceTree = "<group>"; };
		0BB5B2861AC0A2B90052877D /* SnackBar.swift */ = {isa = PBXFileReference; fileEncoding = 4; lastKnownFileType = sourcecode.swift; path = SnackBar.swift; sourceTree = "<group>"; };
		0BB5B30A1AC0AD1F0052877D /* LoginsHelper.swift */ = {isa = PBXFileReference; fileEncoding = 4; lastKnownFileType = sourcecode.swift; lineEnding = 0; path = LoginsHelper.swift; sourceTree = "<group>"; xcLanguageSpecificationIdentifier = xcode.lang.swift; };
		0BC9C9C31F26F54D000E8AB5 /* SiteLoadTest.swift */ = {isa = PBXFileReference; fileEncoding = 4; lastKnownFileType = sourcecode.swift; path = SiteLoadTest.swift; sourceTree = "<group>"; };
		0BD19A661A25309B0084FBA7 /* NSUserDefaultsPrefs.swift */ = {isa = PBXFileReference; fileEncoding = 4; lastKnownFileType = sourcecode.swift; path = NSUserDefaultsPrefs.swift; sourceTree = "<group>"; };
		0BDA56AE1B26B1D5008C9B96 /* TestLogins.swift */ = {isa = PBXFileReference; fileEncoding = 4; lastKnownFileType = sourcecode.swift; path = TestLogins.swift; sourceTree = "<group>"; };
		0BDA56B11B26B1E4008C9B96 /* Logins.swift */ = {isa = PBXFileReference; fileEncoding = 4; lastKnownFileType = sourcecode.swift; lineEnding = 0; path = Logins.swift; sourceTree = "<group>"; xcLanguageSpecificationIdentifier = xcode.lang.swift; };
		0BDA56B31B26B203008C9B96 /* SQLiteLogins.swift */ = {isa = PBXFileReference; fileEncoding = 4; lastKnownFileType = sourcecode.swift; path = SQLiteLogins.swift; sourceTree = "<group>"; };
		0BEF44621E31165700187C32 /* EarlGrey.swift */ = {isa = PBXFileReference; fileEncoding = 4; lastKnownFileType = sourcecode.swift; path = EarlGrey.swift; sourceTree = "<group>"; };
		0BF0DB931A8545800039F300 /* URLBarView.swift */ = {isa = PBXFileReference; fileEncoding = 4; lastKnownFileType = sourcecode.swift; path = URLBarView.swift; sourceTree = "<group>"; };
		0BF1B7E21AC60DEA00A7B407 /* InsetButton.swift */ = {isa = PBXFileReference; fileEncoding = 4; lastKnownFileType = sourcecode.swift; path = InsetButton.swift; sourceTree = "<group>"; };
		0BF42D4E1A7CD09600889E28 /* TestFavicons.swift */ = {isa = PBXFileReference; fileEncoding = 4; lastKnownFileType = sourcecode.swift; path = TestFavicons.swift; sourceTree = "<group>"; };
		0BF8F8D91AEFF1C900E90BC2 /* noTitle.html */ = {isa = PBXFileReference; fileEncoding = 4; lastKnownFileType = text.html; path = noTitle.html; sourceTree = "<group>"; };
		2760D2BE215ACCE20068E131 /* BundleExtensions.swift */ = {isa = PBXFileReference; lastKnownFileType = sourcecode.swift; path = BundleExtensions.swift; sourceTree = "<group>"; };
		2798E015213EFC3F003EDBB1 /* FavoriteTests.swift */ = {isa = PBXFileReference; fileEncoding = 4; lastKnownFileType = sourcecode.swift; path = FavoriteTests.swift; sourceTree = "<group>"; };
		27A586E0214C0DDD000CAE3C /* PreferencesTest.swift */ = {isa = PBXFileReference; lastKnownFileType = sourcecode.swift; path = PreferencesTest.swift; sourceTree = "<group>"; };
		27C461DD211B76500088A441 /* ShieldsView.swift */ = {isa = PBXFileReference; lastKnownFileType = sourcecode.swift; path = ShieldsView.swift; sourceTree = "<group>"; };
		27D87C2D2152B50200FB55C6 /* GradientView.swift */ = {isa = PBXFileReference; lastKnownFileType = sourcecode.swift; path = GradientView.swift; sourceTree = "<group>"; };
		27F443952135E11200296C58 /* BraveShareTo.appex */ = {isa = PBXFileReference; explicitFileType = "wrapper.app-extension"; includeInIndex = 0; path = BraveShareTo.appex; sourceTree = BUILT_PRODUCTS_DIR; };
		27F4439C2135E11200296C58 /* BraveShareToInfo.plist */ = {isa = PBXFileReference; lastKnownFileType = text.plist.xml; path = BraveShareToInfo.plist; sourceTree = "<group>"; };
		27F443AC2135E25300296C58 /* ShareToBraveViewController.swift */ = {isa = PBXFileReference; lastKnownFileType = sourcecode.swift; path = ShareToBraveViewController.swift; sourceTree = "<group>"; };
		27F443F32138843400296C58 /* en */ = {isa = PBXFileReference; lastKnownFileType = text.plist.strings; name = en; path = Localizations/en.lproj/BraveShareToInfoPlist.strings; sourceTree = "<group>"; };
		27FD2CA12146C31C00A5A779 /* RequestDesktopSiteActivity.swift */ = {isa = PBXFileReference; fileEncoding = 4; lastKnownFileType = sourcecode.swift; path = RequestDesktopSiteActivity.swift; sourceTree = "<group>"; };
		27FD2CA92146C31C00A5A779 /* FindInPageActivity.swift */ = {isa = PBXFileReference; fileEncoding = 4; lastKnownFileType = sourcecode.swift; path = FindInPageActivity.swift; sourceTree = "<group>"; };
		27FD2CAA2146C31C00A5A779 /* AddToFavoritesActivity.swift */ = {isa = PBXFileReference; fileEncoding = 4; lastKnownFileType = sourcecode.swift; path = AddToFavoritesActivity.swift; sourceTree = "<group>"; };
		28126F471C2F948E006466CC /* SQLiteBookmarksHelpers.swift */ = {isa = PBXFileReference; fileEncoding = 4; lastKnownFileType = sourcecode.swift; path = SQLiteBookmarksHelpers.swift; sourceTree = "<group>"; };
		28126F6D1C2F94F9006466CC /* SQLiteBookmarksModel.swift */ = {isa = PBXFileReference; fileEncoding = 4; lastKnownFileType = sourcecode.swift; path = SQLiteBookmarksModel.swift; sourceTree = "<group>"; };
		28126F731C2F96F1006466CC /* SQLiteBookmarksResetting.swift */ = {isa = PBXFileReference; fileEncoding = 4; lastKnownFileType = sourcecode.swift; path = SQLiteBookmarksResetting.swift; sourceTree = "<group>"; };
		28126F761C2F9833006466CC /* SQLiteBookmarksBase.swift */ = {isa = PBXFileReference; fileEncoding = 4; lastKnownFileType = sourcecode.swift; path = SQLiteBookmarksBase.swift; sourceTree = "<group>"; };
		2816EFFF1B33E05400522243 /* UIConstants.swift */ = {isa = PBXFileReference; fileEncoding = 4; lastKnownFileType = sourcecode.swift; path = UIConstants.swift; sourceTree = "<group>"; };
		281B2BE91ADF4D90002917DC /* MockProfile.swift */ = {isa = PBXFileReference; fileEncoding = 4; lastKnownFileType = sourcecode.swift; lineEnding = 0; path = MockProfile.swift; sourceTree = "<group>"; xcLanguageSpecificationIdentifier = xcode.lang.swift; };
		282915E51AF1A7920006EEB5 /* BrowserSchema.swift */ = {isa = PBXFileReference; fileEncoding = 4; lastKnownFileType = sourcecode.swift; path = BrowserSchema.swift; sourceTree = "<group>"; };
		2829D3791C2F0A7F00DCF931 /* BookmarksModel.swift */ = {isa = PBXFileReference; fileEncoding = 4; lastKnownFileType = sourcecode.swift; name = BookmarksModel.swift; path = Bookmarks/BookmarksModel.swift; sourceTree = "<group>"; };
		2829D39F1C2F0AD400DCF931 /* Sharing.swift */ = {isa = PBXFileReference; fileEncoding = 4; lastKnownFileType = sourcecode.swift; path = Sharing.swift; sourceTree = "<group>"; };
		28302E3F1AF0747800521E2E /* DatabaseError.swift */ = {isa = PBXFileReference; fileEncoding = 4; lastKnownFileType = sourcecode.swift; path = DatabaseError.swift; sourceTree = "<group>"; };
		283586FC1C73F18E00A55435 /* CachingItemSource.swift */ = {isa = PBXFileReference; fileEncoding = 4; lastKnownFileType = sourcecode.swift; name = CachingItemSource.swift; path = Bookmarks/CachingItemSource.swift; sourceTree = "<group>"; };
		2852B8431C51996B00591EAC /* Trees.swift */ = {isa = PBXFileReference; fileEncoding = 4; lastKnownFileType = sourcecode.swift; name = Trees.swift; path = Bookmarks/Trees.swift; sourceTree = "<group>"; };
		28532D311C483E3D000072D9 /* CompletionOps.swift */ = {isa = PBXFileReference; fileEncoding = 4; lastKnownFileType = sourcecode.swift; path = CompletionOps.swift; sourceTree = "<group>"; };
		285D3B671B4380B70035FD22 /* Queue.swift */ = {isa = PBXFileReference; fileEncoding = 4; lastKnownFileType = sourcecode.swift; lineEnding = 0; path = Queue.swift; sourceTree = "<group>"; xcLanguageSpecificationIdentifier = xcode.lang.swift; };
		285D3B8F1B4386520035FD22 /* SQLiteQueue.swift */ = {isa = PBXFileReference; fileEncoding = 4; lastKnownFileType = sourcecode.swift; path = SQLiteQueue.swift; sourceTree = "<group>"; };
		285F2DC01AF80B4600211843 /* SQLiteBookmarksSyncing.swift */ = {isa = PBXFileReference; fileEncoding = 4; lastKnownFileType = sourcecode.swift; path = SQLiteBookmarksSyncing.swift; sourceTree = "<group>"; };
		28786E541AB0F5FA009EA9EF /* DeferredTests.swift */ = {isa = PBXFileReference; fileEncoding = 4; lastKnownFileType = sourcecode.swift; path = DeferredTests.swift; sourceTree = "<group>"; };
		288A2D861AB8B3260023ABC3 /* Shared.framework */ = {isa = PBXFileReference; explicitFileType = wrapper.framework; includeInIndex = 0; path = Shared.framework; sourceTree = BUILT_PRODUCTS_DIR; };
		288A2DB31AB8B38D0023ABC3 /* Error.swift */ = {isa = PBXFileReference; fileEncoding = 4; lastKnownFileType = sourcecode.swift; name = Error.swift; path = ThirdParty/Result/Error.swift; sourceTree = "<group>"; };
		288A2DB41AB8B38D0023ABC3 /* Result.swift */ = {isa = PBXFileReference; fileEncoding = 4; lastKnownFileType = sourcecode.swift; name = Result.swift; path = ThirdParty/Result/Result.swift; sourceTree = "<group>"; };
		2891F2BA1F991185001B105E /* v33.db */ = {isa = PBXFileReference; lastKnownFileType = file; path = v33.db; sourceTree = "<group>"; };
		289A4C121C4EB90600A460E3 /* StorageTestUtils.swift */ = {isa = PBXFileReference; fileEncoding = 4; lastKnownFileType = sourcecode.swift; path = StorageTestUtils.swift; sourceTree = "<group>"; };
		28A6CE891AC082E200C1A2D4 /* UtilsTests.swift */ = {isa = PBXFileReference; fileEncoding = 4; lastKnownFileType = sourcecode.swift; path = UtilsTests.swift; sourceTree = "<group>"; };
		28B62ACD1BC745E7004A585A /* Syncable.swift */ = {isa = PBXFileReference; fileEncoding = 4; lastKnownFileType = sourcecode.swift; path = Syncable.swift; sourceTree = "<group>"; };
		28C4AB711AD42D4300D9ACE3 /* Clients.swift */ = {isa = PBXFileReference; fileEncoding = 4; lastKnownFileType = sourcecode.swift; path = Clients.swift; sourceTree = "<group>"; };
		28C8B7841C852535006D8318 /* BookmarksPanelTests.swift */ = {isa = PBXFileReference; fileEncoding = 4; lastKnownFileType = sourcecode.swift; path = BookmarksPanelTests.swift; sourceTree = "<group>"; };
		28CE83E81A1D206D00576538 /* Client-Bridging-Header.h */ = {isa = PBXFileReference; fileEncoding = 4; lastKnownFileType = sourcecode.c.h; name = "Client-Bridging-Header.h"; path = "../../Client-Bridging-Header.h"; sourceTree = "<group>"; };
		28EADE381AFC3898007FB2FB /* UIImageViewExtensions.swift */ = {isa = PBXFileReference; fileEncoding = 4; lastKnownFileType = sourcecode.swift; name = UIImageViewExtensions.swift; path = Extensions/UIImageViewExtensions.swift; sourceTree = "<group>"; };
		28FDFF0B1C1F725800840F86 /* SeparatorTableCell.swift */ = {isa = PBXFileReference; fileEncoding = 4; lastKnownFileType = sourcecode.swift; path = SeparatorTableCell.swift; sourceTree = "<group>"; };
		2C28F96B201B2D4C00ABA8A5 /* MailAppSettingsTests.swift */ = {isa = PBXFileReference; lastKnownFileType = sourcecode.swift; path = MailAppSettingsTests.swift; sourceTree = "<group>"; };
		2C2A5EF31E68469500F02659 /* PrivateBrowsingTest.swift */ = {isa = PBXFileReference; fileEncoding = 4; lastKnownFileType = sourcecode.swift; path = PrivateBrowsingTest.swift; sourceTree = "<group>"; };
		2C2A91281FA2410D002E36BD /* HistoryTests.swift */ = {isa = PBXFileReference; lastKnownFileType = sourcecode.swift; path = HistoryTests.swift; sourceTree = "<group>"; };
		2C31A8461E8D447F00DAC646 /* HomePageSettingsUITest.swift */ = {isa = PBXFileReference; fileEncoding = 4; lastKnownFileType = sourcecode.swift; path = HomePageSettingsUITest.swift; sourceTree = "<group>"; };
		2C3406C71E719F00000FD889 /* SettingsTest.swift */ = {isa = PBXFileReference; fileEncoding = 4; lastKnownFileType = sourcecode.swift; path = SettingsTest.swift; sourceTree = "<group>"; };
		2C49854D206173C800893DAE /* photon-colors.swift */ = {isa = PBXFileReference; lastKnownFileType = sourcecode.swift; path = "photon-colors.swift"; sourceTree = "<group>"; };
		2C4A07DB20246EAD0083E320 /* DragAndDropTests.swift */ = {isa = PBXFileReference; lastKnownFileType = sourcecode.swift; path = DragAndDropTests.swift; sourceTree = "<group>"; };
		2C4B6BF220349EB800A009C2 /* FirstRunTourTests.swift */ = {isa = PBXFileReference; lastKnownFileType = sourcecode.swift; path = FirstRunTourTests.swift; sourceTree = "<group>"; };
		2C8C07761E7800EA00DC1237 /* FindInPageTest.swift */ = {isa = PBXFileReference; fileEncoding = 4; lastKnownFileType = sourcecode.swift; path = FindInPageTest.swift; sourceTree = "<group>"; };
		2C97EC701E72C80E0092EC18 /* TopTabsTest.swift */ = {isa = PBXFileReference; fileEncoding = 4; lastKnownFileType = sourcecode.swift; path = TopTabsTest.swift; sourceTree = "<group>"; };
		2CA16FDD1E5F089100332277 /* SearchTest.swift */ = {isa = PBXFileReference; fileEncoding = 4; lastKnownFileType = sourcecode.swift; path = SearchTest.swift; sourceTree = "<group>"; };
		2CB1A6591FDEA8B60084E96D /* NewTabSettings.swift */ = {isa = PBXFileReference; lastKnownFileType = sourcecode.swift; path = NewTabSettings.swift; sourceTree = "<group>"; };
		2CB56E3E1E926BFB00AF7586 /* ToolbarTest.swift */ = {isa = PBXFileReference; fileEncoding = 4; lastKnownFileType = sourcecode.swift; path = ToolbarTest.swift; sourceTree = "<group>"; };
		2CC1B3EF1E9B861400814EEC /* DomainAutocompleteTest.swift */ = {isa = PBXFileReference; fileEncoding = 4; lastKnownFileType = sourcecode.swift; path = DomainAutocompleteTest.swift; sourceTree = "<group>"; };
		2CEA6F781E93E3A600D4100E /* SearchSettingsUITest.swift */ = {isa = PBXFileReference; fileEncoding = 4; lastKnownFileType = sourcecode.swift; path = SearchSettingsUITest.swift; sourceTree = "<group>"; };
		2CF449A41E7BFE2C00FD7595 /* NavigationTest.swift */ = {isa = PBXFileReference; fileEncoding = 4; lastKnownFileType = sourcecode.swift; path = NavigationTest.swift; sourceTree = "<group>"; };
		2CF9D9A920067FA10083DF2A /* BrowsingPDFTests.swift */ = {isa = PBXFileReference; lastKnownFileType = sourcecode.swift; path = BrowsingPDFTests.swift; sourceTree = "<group>"; };
		2F13E79A1AC0C02700D75081 /* StringExtensionsTests.swift */ = {isa = PBXFileReference; fileEncoding = 4; lastKnownFileType = sourcecode.swift; path = StringExtensionsTests.swift; sourceTree = "<group>"; };
		2F44FA1A1A9D426A00FD20CC /* TestHashExtensions.swift */ = {isa = PBXFileReference; fileEncoding = 4; lastKnownFileType = sourcecode.swift; path = TestHashExtensions.swift; sourceTree = "<group>"; };
		2F44FC711A9E840300FD20CC /* SettingsNavigationController.swift */ = {isa = PBXFileReference; fileEncoding = 4; lastKnownFileType = sourcecode.swift; path = SettingsNavigationController.swift; sourceTree = "<group>"; };
		2F44FCC41A9E85E900FD20CC /* SettingsTableSectionHeaderFooterView.swift */ = {isa = PBXFileReference; fileEncoding = 4; lastKnownFileType = sourcecode.swift; path = SettingsTableSectionHeaderFooterView.swift; sourceTree = "<group>"; };
		2F44FCC61A9E8CF500FD20CC /* SearchSettingsTableViewController.swift */ = {isa = PBXFileReference; fileEncoding = 4; lastKnownFileType = sourcecode.swift; path = SearchSettingsTableViewController.swift; sourceTree = "<group>"; };
		2F44FCCA1A9E972E00FD20CC /* SearchEnginePicker.swift */ = {isa = PBXFileReference; fileEncoding = 4; lastKnownFileType = sourcecode.swift; path = SearchEnginePicker.swift; sourceTree = "<group>"; };
		2F697F7D1A9FD22D009E03AE /* SearchEnginesTests.swift */ = {isa = PBXFileReference; fileEncoding = 4; lastKnownFileType = sourcecode.swift; path = SearchEnginesTests.swift; sourceTree = "<group>"; };
		2FCAE21A1ABB51F800877008 /* Storage.framework */ = {isa = PBXFileReference; explicitFileType = wrapper.framework; includeInIndex = 0; path = Storage.framework; sourceTree = BUILT_PRODUCTS_DIR; };
		2FCAE2241ABB51F800877008 /* StorageTests.xctest */ = {isa = PBXFileReference; explicitFileType = wrapper.cfbundle; includeInIndex = 0; path = StorageTests.xctest; sourceTree = BUILT_PRODUCTS_DIR; };
		2FCAE22C1ABB51F800877008 /* Info.plist */ = {isa = PBXFileReference; lastKnownFileType = text.plist.xml; path = Info.plist; sourceTree = "<group>"; };
		2FCAE23F1ABB531100877008 /* Bookmarks.swift */ = {isa = PBXFileReference; fileEncoding = 4; lastKnownFileType = sourcecode.swift; name = Bookmarks.swift; path = Bookmarks/Bookmarks.swift; sourceTree = "<group>"; };
		2FCAE2411ABB531100877008 /* Cursor.swift */ = {isa = PBXFileReference; fileEncoding = 4; lastKnownFileType = sourcecode.swift; path = Cursor.swift; sourceTree = "<group>"; };
		2FCAE2421ABB531100877008 /* Favicons.swift */ = {isa = PBXFileReference; fileEncoding = 4; lastKnownFileType = sourcecode.swift; path = Favicons.swift; sourceTree = "<group>"; };
		2FCAE2431ABB531100877008 /* FileAccessor.swift */ = {isa = PBXFileReference; fileEncoding = 4; lastKnownFileType = sourcecode.swift; path = FileAccessor.swift; sourceTree = "<group>"; };
		2FCAE2441ABB531100877008 /* History.swift */ = {isa = PBXFileReference; fileEncoding = 4; lastKnownFileType = sourcecode.swift; lineEnding = 0; path = History.swift; sourceTree = "<group>"; xcLanguageSpecificationIdentifier = xcode.lang.swift; };
		2FCAE2471ABB531100877008 /* RemoteTabs.swift */ = {isa = PBXFileReference; fileEncoding = 4; lastKnownFileType = sourcecode.swift; path = RemoteTabs.swift; sourceTree = "<group>"; };
		2FCAE2481ABB531100877008 /* Site.swift */ = {isa = PBXFileReference; fileEncoding = 4; lastKnownFileType = sourcecode.swift; path = Site.swift; sourceTree = "<group>"; };
		2FCAE24B1ABB531100877008 /* BrowserDB.swift */ = {isa = PBXFileReference; fileEncoding = 4; lastKnownFileType = sourcecode.swift; path = BrowserDB.swift; sourceTree = "<group>"; };
		2FCAE2551ABB531100877008 /* SQLiteHistory.swift */ = {isa = PBXFileReference; fileEncoding = 4; lastKnownFileType = sourcecode.swift; path = SQLiteHistory.swift; sourceTree = "<group>"; };
		2FCAE2581ABB531100877008 /* SQLiteRemoteClientsAndTabs.swift */ = {isa = PBXFileReference; fileEncoding = 4; lastKnownFileType = sourcecode.swift; path = SQLiteRemoteClientsAndTabs.swift; sourceTree = "<group>"; };
		2FCAE25B1ABB531100877008 /* SwiftData.swift */ = {isa = PBXFileReference; fileEncoding = 4; lastKnownFileType = sourcecode.swift; path = SwiftData.swift; sourceTree = "<group>"; };
		2FCAE25C1ABB531100877008 /* Visit.swift */ = {isa = PBXFileReference; fileEncoding = 4; lastKnownFileType = sourcecode.swift; path = Visit.swift; sourceTree = "<group>"; };
		2FCAE2791ABB533A00877008 /* MockFiles.swift */ = {isa = PBXFileReference; fileEncoding = 4; lastKnownFileType = sourcecode.swift; path = MockFiles.swift; sourceTree = "<group>"; };
		2FCAE33D1ABB5F1800877008 /* Storage-Bridging-Header.h */ = {isa = PBXFileReference; fileEncoding = 4; lastKnownFileType = sourcecode.c.h; path = "Storage-Bridging-Header.h"; sourceTree = "<group>"; };
		2FDB10921A9FBEC5006CF312 /* PrefsTests.swift */ = {isa = PBXFileReference; fileEncoding = 4; lastKnownFileType = sourcecode.swift; path = PrefsTests.swift; sourceTree = "<group>"; };
		2FEBABAE1AB3659000DB5728 /* ResultTests.swift */ = {isa = PBXFileReference; fileEncoding = 4; lastKnownFileType = sourcecode.swift; path = ResultTests.swift; sourceTree = "<group>"; };
		318FB6EA1DB5600D0004E40F /* SQLiteHistoryFactories.swift */ = {isa = PBXFileReference; fileEncoding = 4; lastKnownFileType = sourcecode.swift; path = SQLiteHistoryFactories.swift; sourceTree = "<group>"; };
		31ADB5D91E58CEC300E87909 /* ClipboardBarDisplayHandler.swift */ = {isa = PBXFileReference; fileEncoding = 4; lastKnownFileType = sourcecode.swift; path = ClipboardBarDisplayHandler.swift; sourceTree = "<group>"; };
		39012F271F8ED262002E3D31 /* ScreenGraphTest.swift */ = {isa = PBXFileReference; lastKnownFileType = sourcecode.swift; path = ScreenGraphTest.swift; sourceTree = "<group>"; };
		3905274B1C874D35007E0BB7 /* NotificationCenter.framework */ = {isa = PBXFileReference; lastKnownFileType = wrapper.framework; name = NotificationCenter.framework; path = System/Library/Frameworks/NotificationCenter.framework; sourceTree = SDKROOT; };
		39236E711FCC600200A38F1B /* TabEventHandlerTests.swift */ = {isa = PBXFileReference; lastKnownFileType = sourcecode.swift; path = TabEventHandlerTests.swift; sourceTree = "<group>"; };
		392E18021FEC4D7B00EBA79C /* MappaMundi.framework */ = {isa = PBXFileReference; lastKnownFileType = wrapper.framework; name = MappaMundi.framework; path = Carthage/Build/iOS/MappaMundi.framework; sourceTree = "<group>"; };
		392ED7E31D0AEF56009D9B62 /* NewTabAccessors.swift */ = {isa = PBXFileReference; fileEncoding = 4; lastKnownFileType = sourcecode.swift; name = NewTabAccessors.swift; path = Accessors/NewTabAccessors.swift; sourceTree = "<group>"; };
		392ED7E51D0AEFEF009D9B62 /* HomePageAccessors.swift */ = {isa = PBXFileReference; fileEncoding = 4; lastKnownFileType = sourcecode.swift; name = HomePageAccessors.swift; path = Accessors/HomePageAccessors.swift; sourceTree = "<group>"; };
		39455F761FC83F430088A22C /* TabEventHandler.swift */ = {isa = PBXFileReference; lastKnownFileType = sourcecode.swift; name = TabEventHandler.swift; path = Helpers/TabEventHandler.swift; sourceTree = "<group>"; };
		394CF6CE1BAA493C00906917 /* DefaultSuggestedSites.swift */ = {isa = PBXFileReference; fileEncoding = 4; lastKnownFileType = sourcecode.swift; path = DefaultSuggestedSites.swift; sourceTree = "<group>"; };
		395C8F201E796AD600A68E8C /* PushCrypto.swift */ = {isa = PBXFileReference; fileEncoding = 4; lastKnownFileType = sourcecode.swift; path = PushCrypto.swift; sourceTree = "<group>"; };
		3964B0991EA8F06F00F2EEF4 /* FeatureSwitch.swift */ = {isa = PBXFileReference; fileEncoding = 4; lastKnownFileType = sourcecode.swift; path = FeatureSwitch.swift; sourceTree = "<group>"; };
		3964B09B1EA8F32C00F2EEF4 /* FeatureSwitchTests.swift */ = {isa = PBXFileReference; fileEncoding = 4; lastKnownFileType = sourcecode.swift; path = FeatureSwitchTests.swift; sourceTree = "<group>"; };
		396CDB54203C5B870034A3A3 /* TabTrayController+KeyCommands.swift */ = {isa = PBXFileReference; lastKnownFileType = sourcecode.swift; path = "TabTrayController+KeyCommands.swift"; sourceTree = "<group>"; };
		39A359E31BFCCE94006B9E87 /* UserActivityHandler.swift */ = {isa = PBXFileReference; fileEncoding = 4; lastKnownFileType = sourcecode.swift; name = UserActivityHandler.swift; path = Helpers/UserActivityHandler.swift; sourceTree = "<group>"; };
		39A35AEC1C0662A3006B9E87 /* SpotlightHelper.js */ = {isa = PBXFileReference; fileEncoding = 4; lastKnownFileType = sourcecode.javascript; path = SpotlightHelper.js; sourceTree = "<group>"; };
		39B0647C1E7ADAC2000BE173 /* PushCryptoTests.swift */ = {isa = PBXFileReference; fileEncoding = 4; lastKnownFileType = sourcecode.swift; name = PushCryptoTests.swift; path = PushTests/PushCryptoTests.swift; sourceTree = "<group>"; };
		39C22C2C1E897B9A000C0E56 /* LivePushClientTests.swift */ = {isa = PBXFileReference; fileEncoding = 4; lastKnownFileType = sourcecode.swift; name = LivePushClientTests.swift; path = PushTests/LivePushClientTests.swift; sourceTree = "<group>"; };
		39C261CB2018DE20009D97BD /* FxScreenGraphTests.swift */ = {isa = PBXFileReference; lastKnownFileType = sourcecode.swift; path = FxScreenGraphTests.swift; sourceTree = "<group>"; };
		39DD030C1CD53E1900BC09B3 /* HomePageHelper.swift */ = {isa = PBXFileReference; fileEncoding = 4; lastKnownFileType = sourcecode.swift; path = HomePageHelper.swift; sourceTree = "<group>"; };
		39E65D261CA5B92000C63CE3 /* AsyncReducerTests.swift */ = {isa = PBXFileReference; fileEncoding = 4; lastKnownFileType = sourcecode.swift; path = AsyncReducerTests.swift; sourceTree = "<group>"; };
		39EB46981E26DDB4006346E8 /* FxScreenGraph.swift */ = {isa = PBXFileReference; fileEncoding = 4; lastKnownFileType = sourcecode.swift; path = FxScreenGraph.swift; sourceTree = "<group>"; };
		39F4C0F92045D87400746155 /* FocusHelper.js */ = {isa = PBXFileReference; lastKnownFileType = sourcecode.javascript; path = FocusHelper.js; sourceTree = "<group>"; };
		39F4C1092045DB2E00746155 /* FocusHelper.swift */ = {isa = PBXFileReference; lastKnownFileType = sourcecode.swift; path = FocusHelper.swift; sourceTree = "<group>"; };
		39F819C51FD70F5D009E31E4 /* TabEventHandlers.swift */ = {isa = PBXFileReference; lastKnownFileType = sourcecode.swift; path = TabEventHandlers.swift; sourceTree = "<group>"; };
		39F99FD91E3A6DE300F353B4 /* PushClient.swift */ = {isa = PBXFileReference; fileEncoding = 4; lastKnownFileType = sourcecode.swift; path = PushClient.swift; sourceTree = "<group>"; };
		39F99FDA1E3A6DE300F353B4 /* PushConfiguration.swift */ = {isa = PBXFileReference; fileEncoding = 4; lastKnownFileType = sourcecode.swift; path = PushConfiguration.swift; sourceTree = "<group>"; };
		39F99FDB1E3A6DE300F353B4 /* PushRegistration.swift */ = {isa = PBXFileReference; fileEncoding = 4; lastKnownFileType = sourcecode.swift; path = PushRegistration.swift; sourceTree = "<group>"; };
		3B0943801D6CC4FC004F24E1 /* FilledPageControl.swift */ = {isa = PBXFileReference; fileEncoding = 4; lastKnownFileType = sourcecode.swift; name = FilledPageControl.swift; path = ThirdParty/FilledPageControl.swift; sourceTree = "<group>"; };
		3B43E3D01D95C48D00BBA9DB /* StoragePerfTests.xctest */ = {isa = PBXFileReference; explicitFileType = wrapper.cfbundle; includeInIndex = 0; path = StoragePerfTests.xctest; sourceTree = BUILT_PRODUCTS_DIR; };
		3B43E3D21D95C48D00BBA9DB /* StoragePerfTests.swift */ = {isa = PBXFileReference; lastKnownFileType = sourcecode.swift; path = StoragePerfTests.swift; sourceTree = "<group>"; };
		3B43E3D41D95C48D00BBA9DB /* Info.plist */ = {isa = PBXFileReference; lastKnownFileType = text.plist.xml; path = Info.plist; sourceTree = "<group>"; };
		3B4988CD1E42B01800A12FDA /* SwiftyJSON.framework */ = {isa = PBXFileReference; lastKnownFileType = wrapper.framework; name = SwiftyJSON.framework; path = Carthage/Build/iOS/SwiftyJSON.framework; sourceTree = "<group>"; };
		3B4AA24A1D8B8C4C00A2E008 /* ArrayExtensionTests.swift */ = {isa = PBXFileReference; fileEncoding = 4; lastKnownFileType = sourcecode.swift; path = ArrayExtensionTests.swift; sourceTree = "<group>"; };
		3B546EBF1D95ECAE00BDBE36 /* ActivityStreamTest.swift */ = {isa = PBXFileReference; fileEncoding = 4; lastKnownFileType = sourcecode.swift; path = ActivityStreamTest.swift; sourceTree = "<group>"; };
		3B6889C41D66950E002AC85E /* UIImageColors.swift */ = {isa = PBXFileReference; fileEncoding = 4; lastKnownFileType = sourcecode.swift; name = UIImageColors.swift; path = ThirdParty/UIImageColors.swift; sourceTree = "<group>"; };
		3BA9A0221D2C208C00BD418C /* Fuzi.framework */ = {isa = PBXFileReference; lastKnownFileType = wrapper.framework; name = Fuzi.framework; path = Carthage/Build/iOS/Fuzi.framework; sourceTree = "<group>"; };
		3BB54B301E68EB2B0021DAC4 /* AuthenticationKeychainInfoTests.swift */ = {isa = PBXFileReference; fileEncoding = 4; lastKnownFileType = sourcecode.swift; path = AuthenticationKeychainInfoTests.swift; sourceTree = "<group>"; };
		3BC659481E5BA4AE006D560F /* TopSites */ = {isa = PBXFileReference; lastKnownFileType = folder; path = TopSites; sourceTree = "<group>"; };
		3BC659581E5BA505006D560F /* top_sites.json */ = {isa = PBXFileReference; fileEncoding = 4; lastKnownFileType = text.json; path = top_sites.json; sourceTree = "<group>"; };
		3BCE6D3B1CEB9E4D0080928C /* ThirdPartySearchAlerts.swift */ = {isa = PBXFileReference; fileEncoding = 4; lastKnownFileType = sourcecode.swift; path = ThirdPartySearchAlerts.swift; sourceTree = "<group>"; };
		3BE7275C1CCFE8B60099189F /* CustomSearchHandler.swift */ = {isa = PBXFileReference; fileEncoding = 4; lastKnownFileType = sourcecode.swift; path = CustomSearchHandler.swift; sourceTree = "<group>"; };
		3BF4B8E81D38497A00493393 /* BaseTestCase.swift */ = {isa = PBXFileReference; fileEncoding = 4; lastKnownFileType = sourcecode.swift; path = BaseTestCase.swift; sourceTree = "<group>"; };
		3BF56D261CDBBE1F00AC4D75 /* SimpleToast.swift */ = {isa = PBXFileReference; fileEncoding = 4; lastKnownFileType = sourcecode.swift; path = SimpleToast.swift; sourceTree = "<group>"; };
		3BFCBF1F1E04B1C50070C042 /* UIImageViewExtensionsTests.swift */ = {isa = PBXFileReference; fileEncoding = 4; lastKnownFileType = sourcecode.swift; path = UIImageViewExtensionsTests.swift; sourceTree = "<group>"; };
		3BFE4B071D342FB800DDF53F /* XCUITests.xctest */ = {isa = PBXFileReference; explicitFileType = wrapper.cfbundle; includeInIndex = 0; path = XCUITests.xctest; sourceTree = BUILT_PRODUCTS_DIR; };
		3BFE4B0B1D342FB900DDF53F /* Info.plist */ = {isa = PBXFileReference; lastKnownFileType = text.plist.xml; path = Info.plist; sourceTree = "<group>"; };
		3BFE4B4F1D34673D00DDF53F /* ThirdPartySearchTest.swift */ = {isa = PBXFileReference; fileEncoding = 4; lastKnownFileType = sourcecode.swift; path = ThirdPartySearchTest.swift; sourceTree = "<group>"; };
		3D71C89D1F5703A1008D8646 /* CopiedLinksTests.swift */ = {isa = PBXFileReference; lastKnownFileType = sourcecode.swift; path = CopiedLinksTests.swift; sourceTree = "<group>"; };
		3D9CA9831EF456A8002434DD /* NightModeTests.swift */ = {isa = PBXFileReference; fileEncoding = 4; lastKnownFileType = sourcecode.swift; path = NightModeTests.swift; sourceTree = "<group>"; };
		3D9CA9A71EF84D04002434DD /* NoImageTests.swift */ = {isa = PBXFileReference; fileEncoding = 4; lastKnownFileType = sourcecode.swift; path = NoImageTests.swift; sourceTree = "<group>"; };
		3D9CAA1B1EFCD655002434DD /* ClipBoardTests.swift */ = {isa = PBXFileReference; fileEncoding = 4; lastKnownFileType = sourcecode.swift; path = ClipBoardTests.swift; sourceTree = "<group>"; };
		3DEFED071F55EBE300F8620C /* TrackingProtectionTests.swift */ = {isa = PBXFileReference; lastKnownFileType = sourcecode.swift; path = TrackingProtectionTests.swift; sourceTree = "<group>"; };
		4F514FD31ACD8F2C0022D7EA /* HistoryTests.swift */ = {isa = PBXFileReference; fileEncoding = 4; lastKnownFileType = sourcecode.swift; path = HistoryTests.swift; sourceTree = "<group>"; };
		4F9757391AFA6F37006ECC24 /* readerContent.html */ = {isa = PBXFileReference; fileEncoding = 4; lastKnownFileType = text.html; path = readerContent.html; sourceTree = "<group>"; };
		55A747161DC46FC400CE1B57 /* HomePageUITest.swift */ = {isa = PBXFileReference; fileEncoding = 4; lastKnownFileType = sourcecode.swift; path = HomePageUITest.swift; sourceTree = "<group>"; };
		59A68B1F857A8638598A63A0 /* TwoLineCell.swift */ = {isa = PBXFileReference; fileEncoding = 4; lastKnownFileType = sourcecode.swift; path = TwoLineCell.swift; sourceTree = "<group>"; };
		59A68CCB63E2A565CB03F832 /* SearchViewController.swift */ = {isa = PBXFileReference; fileEncoding = 4; lastKnownFileType = sourcecode.swift; path = SearchViewController.swift; sourceTree = "<group>"; };
		5D1DC51320AC9AF900905E5A /* Data.framework */ = {isa = PBXFileReference; explicitFileType = wrapper.framework; includeInIndex = 0; path = Data.framework; sourceTree = BUILT_PRODUCTS_DIR; };
		5D1DC51520AC9AFA00905E5A /* Data.h */ = {isa = PBXFileReference; lastKnownFileType = sourcecode.c.h; path = Data.h; sourceTree = "<group>"; };
		5D1DC51620AC9AFA00905E5A /* Info.plist */ = {isa = PBXFileReference; lastKnownFileType = text.plist.xml; path = Info.plist; sourceTree = "<group>"; };
		5D1DC51B20AC9AFA00905E5A /* DataTests.xctest */ = {isa = PBXFileReference; explicitFileType = wrapper.cfbundle; includeInIndex = 0; path = DataTests.xctest; sourceTree = BUILT_PRODUCTS_DIR; };
		5D1DC52420AC9AFB00905E5A /* Info.plist */ = {isa = PBXFileReference; lastKnownFileType = text.plist.xml; path = Info.plist; sourceTree = "<group>"; };
		5D1DC54120AE004600905E5A /* WebsitePresentable.swift */ = {isa = PBXFileReference; fileEncoding = 4; lastKnownFileType = sourcecode.swift; path = WebsitePresentable.swift; sourceTree = "<group>"; };
		5D1DC54220AE004600905E5A /* TabMO.swift */ = {isa = PBXFileReference; fileEncoding = 4; lastKnownFileType = sourcecode.swift; path = TabMO.swift; sourceTree = "<group>"; };
		5D1DC54320AE004600905E5A /* DataController.swift */ = {isa = PBXFileReference; fileEncoding = 4; lastKnownFileType = sourcecode.swift; path = DataController.swift; sourceTree = "<group>"; };
		5D1DC54620AE004600905E5A /* Bookmark.swift */ = {isa = PBXFileReference; fileEncoding = 4; lastKnownFileType = sourcecode.swift; path = Bookmark.swift; sourceTree = "<group>"; };
		5D1DC54720AE004600905E5A /* FaviconMO.swift */ = {isa = PBXFileReference; fileEncoding = 4; lastKnownFileType = sourcecode.swift; path = FaviconMO.swift; sourceTree = "<group>"; };
		5D1DC54820AE004600905E5A /* Domain.swift */ = {isa = PBXFileReference; fileEncoding = 4; lastKnownFileType = sourcecode.swift; path = Domain.swift; sourceTree = "<group>"; };
		5D1DC54920AE004600905E5A /* Device.swift */ = {isa = PBXFileReference; fileEncoding = 4; lastKnownFileType = sourcecode.swift; path = Device.swift; sourceTree = "<group>"; };
		5D1DC54A20AE004600905E5A /* History.swift */ = {isa = PBXFileReference; fileEncoding = 4; lastKnownFileType = sourcecode.swift; path = History.swift; sourceTree = "<group>"; };
		5D1DC54B20AE004600905E5A /* Syncable.swift */ = {isa = PBXFileReference; fileEncoding = 4; lastKnownFileType = sourcecode.swift; path = Syncable.swift; sourceTree = "<group>"; };
		5D1DC54D20AE004600905E5A /* Model7.xcdatamodel */ = {isa = PBXFileReference; lastKnownFileType = wrapper.xcdatamodel; path = Model7.xcdatamodel; sourceTree = "<group>"; };
		5D1DC54E20AE004600905E5A /* Model2.xcdatamodel */ = {isa = PBXFileReference; lastKnownFileType = wrapper.xcdatamodel; path = Model2.xcdatamodel; sourceTree = "<group>"; };
		5D1DC54F20AE004600905E5A /* Model4.xcdatamodel */ = {isa = PBXFileReference; lastKnownFileType = wrapper.xcdatamodel; path = Model4.xcdatamodel; sourceTree = "<group>"; };
		5D1DC55020AE004600905E5A /* Model3.xcdatamodel */ = {isa = PBXFileReference; lastKnownFileType = wrapper.xcdatamodel; path = Model3.xcdatamodel; sourceTree = "<group>"; };
		5D1DC55120AE004600905E5A /* Model6.xcdatamodel */ = {isa = PBXFileReference; lastKnownFileType = wrapper.xcdatamodel; path = Model6.xcdatamodel; sourceTree = "<group>"; };
		5D1DC55220AE004600905E5A /* Model5.xcdatamodel */ = {isa = PBXFileReference; lastKnownFileType = wrapper.xcdatamodel; path = Model5.xcdatamodel; sourceTree = "<group>"; };
		5D1DC55320AE004600905E5A /* Model.xcdatamodel */ = {isa = PBXFileReference; lastKnownFileType = wrapper.xcdatamodel; path = Model.xcdatamodel; sourceTree = "<group>"; };
		5D1DC56120AE005400905E5A /* SyncCrypto.swift */ = {isa = PBXFileReference; fileEncoding = 4; lastKnownFileType = sourcecode.swift; path = SyncCrypto.swift; sourceTree = "<group>"; };
		5D1DC56220AE005400905E5A /* SyncShowCodewords.swift */ = {isa = PBXFileReference; fileEncoding = 4; lastKnownFileType = sourcecode.swift; path = SyncShowCodewords.swift; sourceTree = "<group>"; };
		5D1DC56320AE005400905E5A /* Sync.swift */ = {isa = PBXFileReference; fileEncoding = 4; lastKnownFileType = sourcecode.swift; path = Sync.swift; sourceTree = "<group>"; };
		5D1DC56420AE005400905E5A /* SyncBookmark.swift */ = {isa = PBXFileReference; fileEncoding = 4; lastKnownFileType = sourcecode.swift; path = SyncBookmark.swift; sourceTree = "<group>"; };
		5D1DC56520AE005400905E5A /* SyncResponse.swift */ = {isa = PBXFileReference; fileEncoding = 4; lastKnownFileType = sourcecode.swift; path = SyncResponse.swift; sourceTree = "<group>"; };
		5D1DC56620AE005400905E5A /* SyncRecord.swift */ = {isa = PBXFileReference; fileEncoding = 4; lastKnownFileType = sourcecode.swift; path = SyncRecord.swift; sourceTree = "<group>"; };
		5D1DC56720AE005400905E5A /* SyncDevice.swift */ = {isa = PBXFileReference; fileEncoding = 4; lastKnownFileType = sourcecode.swift; path = SyncDevice.swift; sourceTree = "<group>"; };
		5D1DC56820AE005400905E5A /* JSInjector.swift */ = {isa = PBXFileReference; fileEncoding = 4; lastKnownFileType = sourcecode.swift; path = JSInjector.swift; sourceTree = "<group>"; };
		5D1DC56920AE005400905E5A /* SyncSite.swift */ = {isa = PBXFileReference; fileEncoding = 4; lastKnownFileType = sourcecode.swift; path = SyncSite.swift; sourceTree = "<group>"; };
		5D1DC56A20AE005400905E5A /* ios-sync.js */ = {isa = PBXFileReference; fileEncoding = 4; lastKnownFileType = sourcecode.javascript; path = "ios-sync.js"; sourceTree = "<group>"; };
		5D6DDEE6214003A6001FF0AE /* DAU.swift */ = {isa = PBXFileReference; fileEncoding = 4; lastKnownFileType = sourcecode.swift; path = DAU.swift; sourceTree = "<group>"; };
		5D6DDEF62141B6A0001FF0AE /* Preferences.swift */ = {isa = PBXFileReference; fileEncoding = 4; lastKnownFileType = sourcecode.swift; path = Preferences.swift; sourceTree = "<group>"; };
		5D6DDEFF21428CF0001FF0AE /* DAUTests.swift */ = {isa = PBXFileReference; lastKnownFileType = sourcecode.swift; path = DAUTests.swift; sourceTree = "<group>"; };
		5DE7687120B3417A00FF5533 /* SharedExtensions.swift */ = {isa = PBXFileReference; lastKnownFileType = sourcecode.swift; path = SharedExtensions.swift; sourceTree = "<group>"; };
		5DE7687C20B342E600FF5533 /* BraveStrings.swift */ = {isa = PBXFileReference; lastKnownFileType = sourcecode.swift; path = BraveStrings.swift; sourceTree = "<group>"; };
		5DE7688420B3456C00FF5533 /* BraveShared.framework */ = {isa = PBXFileReference; explicitFileType = wrapper.framework; includeInIndex = 0; path = BraveShared.framework; sourceTree = BUILT_PRODUCTS_DIR; };
		5DE7688620B3456D00FF5533 /* BraveShared.h */ = {isa = PBXFileReference; lastKnownFileType = sourcecode.c.h; path = BraveShared.h; sourceTree = "<group>"; };
		5DE7688720B3456D00FF5533 /* Info.plist */ = {isa = PBXFileReference; lastKnownFileType = text.plist.xml; path = Info.plist; sourceTree = "<group>"; };
		5DE7688C20B3456E00FF5533 /* BraveSharedTests.xctest */ = {isa = PBXFileReference; explicitFileType = wrapper.cfbundle; includeInIndex = 0; path = BraveSharedTests.xctest; sourceTree = BUILT_PRODUCTS_DIR; };
		5DE7689320B3456E00FF5533 /* BraveSharedTests.swift */ = {isa = PBXFileReference; lastKnownFileType = sourcecode.swift; path = BraveSharedTests.swift; sourceTree = "<group>"; };
		5DE7689520B3456E00FF5533 /* Info.plist */ = {isa = PBXFileReference; lastKnownFileType = text.plist.xml; path = Info.plist; sourceTree = "<group>"; };
		5DE768A820B3461200FF5533 /* BraveUX.swift */ = {isa = PBXFileReference; fileEncoding = 4; lastKnownFileType = sourcecode.swift; path = BraveUX.swift; sourceTree = "<group>"; };
		5DE768AA20B346B700FF5533 /* BraveShieldState.swift */ = {isa = PBXFileReference; fileEncoding = 4; lastKnownFileType = sourcecode.swift; path = BraveShieldState.swift; sourceTree = "<group>"; };
		5DE768AD20B443E500FF5533 /* JSONSerializationExtensions.swift */ = {isa = PBXFileReference; fileEncoding = 4; lastKnownFileType = sourcecode.swift; path = JSONSerializationExtensions.swift; sourceTree = "<group>"; };
		5DE768AF20B4601600FF5533 /* UIColorExtensions.swift */ = {isa = PBXFileReference; fileEncoding = 4; lastKnownFileType = sourcecode.swift; path = UIColorExtensions.swift; sourceTree = "<group>"; };
		744B0FFD1B4F172E00100422 /* ToolbarTests.swift */ = {isa = PBXFileReference; fileEncoding = 4; lastKnownFileType = sourcecode.swift; path = ToolbarTests.swift; sourceTree = "<group>"; };
		744ED5601DBFEB8D00A2B5BE /* MailtoLinkHandler.swift */ = {isa = PBXFileReference; fileEncoding = 4; lastKnownFileType = sourcecode.swift; path = MailtoLinkHandler.swift; sourceTree = "<group>"; };
		745DAB3E1CDAB09E00D44181 /* HistoryBackButton.swift */ = {isa = PBXFileReference; fileEncoding = 4; lastKnownFileType = sourcecode.swift; path = HistoryBackButton.swift; sourceTree = "<group>"; };
		7479B4ED1C5306A200DF000B /* Reachability.swift */ = {isa = PBXFileReference; fileEncoding = 4; lastKnownFileType = sourcecode.swift; name = Reachability.swift; path = ThirdParty/Reachability.swift; sourceTree = "<group>"; };
		74821FFD1DB6D3AC00EEEA72 /* MailSchemes.plist */ = {isa = PBXFileReference; fileEncoding = 4; lastKnownFileType = text.plist.xml; path = MailSchemes.plist; sourceTree = "<group>"; };
		7482205B1DBAB56300EEEA72 /* MailProviders.swift */ = {isa = PBXFileReference; fileEncoding = 4; lastKnownFileType = sourcecode.swift; path = MailProviders.swift; sourceTree = "<group>"; };
		74B195431CF503FC007F36EF /* RecentlyClosedTabs.swift */ = {isa = PBXFileReference; fileEncoding = 4; lastKnownFileType = sourcecode.swift; path = RecentlyClosedTabs.swift; sourceTree = "<group>"; };
		74C027441B2A348C001B1E88 /* SessionData.swift */ = {isa = PBXFileReference; fileEncoding = 4; lastKnownFileType = sourcecode.swift; path = SessionData.swift; sourceTree = "<group>"; };
		74E36D771B71323500D69DA1 /* SettingsContentViewController.swift */ = {isa = PBXFileReference; fileEncoding = 4; lastKnownFileType = sourcecode.swift; path = SettingsContentViewController.swift; sourceTree = "<group>"; };
		7B10AA9E1E3A15020002DD08 /* DataExtensions.swift */ = {isa = PBXFileReference; fileEncoding = 4; lastKnownFileType = sourcecode.swift; path = DataExtensions.swift; sourceTree = "<group>"; };
		7B10AABA1E3A1F650002DD08 /* URLRequestExtensions.swift */ = {isa = PBXFileReference; fileEncoding = 4; lastKnownFileType = sourcecode.swift; path = URLRequestExtensions.swift; sourceTree = "<group>"; };
		7B2142FD1E5E055000CDD3FC /* en */ = {isa = PBXFileReference; lastKnownFileType = text.plist.strings; name = en; path = en.lproj/InfoPlist.strings; sourceTree = "<group>"; };
		7B24DC9B1B67B3590005766B /* ClearPrivateDataTests.swift */ = {isa = PBXFileReference; fileEncoding = 4; lastKnownFileType = sourcecode.swift; path = ClearPrivateDataTests.swift; sourceTree = "<group>"; };
		7B3631E91C244FEE00D12AF9 /* Theme.swift */ = {isa = PBXFileReference; fileEncoding = 4; lastKnownFileType = sourcecode.swift; path = Theme.swift; sourceTree = "<group>"; };
		7B3632D31C2983F000D12AF9 /* L10nSnapshotTests.swift */ = {isa = PBXFileReference; lastKnownFileType = sourcecode.swift; path = L10nSnapshotTests.swift; sourceTree = "<group>"; };
		7B3D9E641E4CBFDB007A50DA /* NSCoderExtensions.swift */ = {isa = PBXFileReference; fileEncoding = 4; lastKnownFileType = sourcecode.swift; path = NSCoderExtensions.swift; sourceTree = "<group>"; };
		7B604F851C494983006EEEC3 /* Alamofire.framework */ = {isa = PBXFileReference; lastKnownFileType = wrapper.framework; name = Alamofire.framework; path = Carthage/Build/iOS/Alamofire.framework; sourceTree = "<group>"; };
		7B604F981C494F74006EEEC3 /* KIF.framework */ = {isa = PBXFileReference; lastKnownFileType = wrapper.framework; name = KIF.framework; path = Carthage/Build/iOS/KIF.framework; sourceTree = "<group>"; };
		7B604F9A1C4950F2006EEEC3 /* SDWebImage.framework */ = {isa = PBXFileReference; lastKnownFileType = wrapper.framework; name = SDWebImage.framework; path = Carthage/Build/iOS/SDWebImage.framework; sourceTree = "<group>"; };
		7B604FA11C495268006EEEC3 /* SnapKit.framework */ = {isa = PBXFileReference; lastKnownFileType = wrapper.framework; name = SnapKit.framework; path = Carthage/Build/iOS/SnapKit.framework; sourceTree = "<group>"; };
		7B604FBA1C495D8A006EEEC3 /* XCGLogger.framework */ = {isa = PBXFileReference; lastKnownFileType = wrapper.framework; name = XCGLogger.framework; path = Carthage/Build/iOS/XCGLogger.framework; sourceTree = "<group>"; };
		7B6050001C49653B006EEEC3 /* AdjustSdk.framework */ = {isa = PBXFileReference; lastKnownFileType = wrapper.framework; name = AdjustSdk.framework; path = Carthage/Build/iOS/AdjustSdk.framework; sourceTree = "<group>"; };
		7B60B0071BDE3AE10090C984 /* SnapshotHelper.swift */ = {isa = PBXFileReference; fileEncoding = 4; lastKnownFileType = sourcecode.swift; name = SnapshotHelper.swift; path = fastlane/SnapshotHelper.swift; sourceTree = SOURCE_ROOT; };
		7B844E3C1BBDDB9D00E733A2 /* ChevronView.swift */ = {isa = PBXFileReference; fileEncoding = 4; lastKnownFileType = sourcecode.swift; path = ChevronView.swift; sourceTree = "<group>"; };
		7B8A47F51D01D3B400C07734 /* PassKit.framework */ = {isa = PBXFileReference; lastKnownFileType = wrapper.framework; name = PassKit.framework; path = System/Library/Frameworks/PassKit.framework; sourceTree = SDKROOT; };
		7B95CD191C3AB2EE00638E31 /* MarketingUITests.swift */ = {isa = PBXFileReference; lastKnownFileType = sourcecode.swift; path = MarketingUITests.swift; sourceTree = "<group>"; };
		7B9BF91B1E43472E00CB24F4 /* JSONExtensions.swift */ = {isa = PBXFileReference; fileEncoding = 4; lastKnownFileType = sourcecode.swift; path = JSONExtensions.swift; sourceTree = "<group>"; };
		7BA0601A1C0F4DE200DFADB6 /* TabPeekViewController.swift */ = {isa = PBXFileReference; fileEncoding = 4; lastKnownFileType = sourcecode.swift; path = TabPeekViewController.swift; sourceTree = "<group>"; };
		7BA4A9451C4CED780091D032 /* GCDWebServers.framework */ = {isa = PBXFileReference; lastKnownFileType = wrapper.framework; name = GCDWebServers.framework; path = Carthage/Build/iOS/GCDWebServers.framework; sourceTree = "<group>"; };
		7BA4A9491C4CEFC70091D032 /* OnePasswordExtension.framework */ = {isa = PBXFileReference; lastKnownFileType = wrapper.framework; name = OnePasswordExtension.framework; path = Carthage/Build/iOS/OnePasswordExtension.framework; sourceTree = "<group>"; };
		7BA4A94B1C4CF03B0091D032 /* SwiftKeychainWrapper.framework */ = {isa = PBXFileReference; lastKnownFileType = wrapper.framework; name = SwiftKeychainWrapper.framework; path = Carthage/Build/iOS/SwiftKeychainWrapper.framework; sourceTree = "<group>"; };
		7BA4A9631C4CFE840091D032 /* Deferred.framework */ = {isa = PBXFileReference; lastKnownFileType = wrapper.framework; name = Deferred.framework; path = Carthage/Build/iOS/Deferred.framework; sourceTree = "<group>"; };
		7BA8D1C61BA037F500C8AE9E /* OpenInHelper.swift */ = {isa = PBXFileReference; fileEncoding = 4; lastKnownFileType = sourcecode.swift; path = OpenInHelper.swift; sourceTree = "<group>"; };
		7BBFEE731BB405D900A305AA /* TabManagerTests.swift */ = {isa = PBXFileReference; fileEncoding = 4; lastKnownFileType = sourcecode.swift; path = TabManagerTests.swift; sourceTree = "<group>"; };
		7BEB644D1C7345600092C02E /* L10nSnapshotTests.xctest */ = {isa = PBXFileReference; explicitFileType = wrapper.cfbundle; includeInIndex = 0; path = L10nSnapshotTests.xctest; sourceTree = BUILT_PRODUCTS_DIR; };
		7BEB644E1C7345600092C02E /* Info.plist */ = {isa = PBXFileReference; lastKnownFileType = text.plist.xml; name = Info.plist; path = L10nSnapshotTests/Info.plist; sourceTree = SOURCE_ROOT; };
		7BEB645A1C7345990092C02E /* MarketingUITests.xctest */ = {isa = PBXFileReference; explicitFileType = wrapper.cfbundle; includeInIndex = 0; path = MarketingUITests.xctest; sourceTree = BUILT_PRODUCTS_DIR; };
		7BEB645B1C7345990092C02E /* Info.plist */ = {isa = PBXFileReference; lastKnownFileType = text.plist.xml; name = Info.plist; path = MarketingUITests/Info.plist; sourceTree = SOURCE_ROOT; };
		7BEFC67F1BFF68C30059C952 /* QuickActions.swift */ = {isa = PBXFileReference; fileEncoding = 4; lastKnownFileType = sourcecode.swift; path = QuickActions.swift; sourceTree = "<group>"; };
		7BF5A1E91B41640500EA9DD8 /* SyncQueue.swift */ = {isa = PBXFileReference; fileEncoding = 4; lastKnownFileType = sourcecode.swift; path = SyncQueue.swift; sourceTree = "<group>"; };
		A104E198210A384400D2323E /* ShieldsViewController.swift */ = {isa = PBXFileReference; lastKnownFileType = sourcecode.swift; path = ShieldsViewController.swift; sourceTree = "<group>"; };
		A134B88920DA98BB00A581D0 /* ClientPreferences.swift */ = {isa = PBXFileReference; lastKnownFileType = sourcecode.swift; path = ClientPreferences.swift; sourceTree = "<group>"; };
		A13AC72420EC12360040D4BB /* Migration.swift */ = {isa = PBXFileReference; lastKnownFileType = sourcecode.swift; path = Migration.swift; sourceTree = "<group>"; };
		A1510DA020E409E9008BF1F4 /* URLCacheExtensions.swift */ = {isa = PBXFileReference; lastKnownFileType = sourcecode.swift; path = URLCacheExtensions.swift; sourceTree = "<group>"; };
		A1510DDE20E51EF4008BF1F4 /* UIDeviceExtensions.swift */ = {isa = PBXFileReference; lastKnownFileType = sourcecode.swift; path = UIDeviceExtensions.swift; sourceTree = "<group>"; };
		A16DC67E20E585D90069C8E1 /* PasscodeSettingsViewController.swift */ = {isa = PBXFileReference; lastKnownFileType = sourcecode.swift; path = PasscodeSettingsViewController.swift; sourceTree = "<group>"; };
		A1704D722110A1DC00717321 /* HTTPCookieStorageExtensions.swift */ = {isa = PBXFileReference; lastKnownFileType = sourcecode.swift; path = HTTPCookieStorageExtensions.swift; sourceTree = "<group>"; };
		A176323020CF2A6000126F25 /* DeferredTestUtils.swift */ = {isa = PBXFileReference; fileEncoding = 4; lastKnownFileType = sourcecode.swift; path = DeferredTestUtils.swift; sourceTree = "<group>"; };
		A198E75020C701ED00334C11 /* HistoryViewController.swift */ = {isa = PBXFileReference; lastKnownFileType = sourcecode.swift; path = HistoryViewController.swift; sourceTree = "<group>"; };
		A1AD4BCE20BF3E8C007A6EA1 /* BookmarksViewController.swift */ = {isa = PBXFileReference; lastKnownFileType = sourcecode.swift; path = BookmarksViewController.swift; sourceTree = "<group>"; };
		A1AD4BD020BF3F4D007A6EA1 /* Eureka.framework */ = {isa = PBXFileReference; lastKnownFileType = wrapper.framework; name = Eureka.framework; path = Carthage/Build/iOS/Eureka.framework; sourceTree = "<group>"; };
		A1AD4BD220BF4712007A6EA1 /* ImageCache.swift */ = {isa = PBXFileReference; lastKnownFileType = sourcecode.swift; path = ImageCache.swift; sourceTree = "<group>"; };
		A1AD4BD520BF476E007A6EA1 /* FastImageCache.framework */ = {isa = PBXFileReference; lastKnownFileType = wrapper.framework; name = FastImageCache.framework; path = Carthage/Build/iOS/FastImageCache.framework; sourceTree = "<group>"; };
		A1AD4BE020C082EF007A6EA1 /* UIGestureRecognizerExtensions.swift */ = {isa = PBXFileReference; lastKnownFileType = sourcecode.swift; name = UIGestureRecognizerExtensions.swift; path = Extensions/UIGestureRecognizerExtensions.swift; sourceTree = "<group>"; };
		A1AD4BE220C0861D007A6EA1 /* UIBarButtonItemExtensions.swift */ = {isa = PBXFileReference; lastKnownFileType = sourcecode.swift; path = UIBarButtonItemExtensions.swift; sourceTree = "<group>"; };
		A1CA29C320E1746A00CB9126 /* OptionSelectionViewController.swift */ = {isa = PBXFileReference; lastKnownFileType = sourcecode.swift; path = OptionSelectionViewController.swift; sourceTree = "<group>"; };
		A1CDF22A20BDD6B8005C6E58 /* POPExtensions.swift */ = {isa = PBXFileReference; fileEncoding = 4; lastKnownFileType = sourcecode.swift; name = POPExtensions.swift; path = Extensions/POPExtensions.swift; sourceTree = "<group>"; };
		A1CDF22C20BDDB65005C6E58 /* BasicAnimationController.swift */ = {isa = PBXFileReference; fileEncoding = 4; lastKnownFileType = sourcecode.swift; name = BasicAnimationController.swift; path = Helpers/BasicAnimationController.swift; sourceTree = "<group>"; };
		A1D841F420BC405E00BDAFF7 /* pop.framework */ = {isa = PBXFileReference; lastKnownFileType = wrapper.framework; name = pop.framework; path = Carthage/Build/iOS/pop.framework; sourceTree = "<group>"; };
		A1D841FF20BC44F800BDAFF7 /* PopoverController.swift */ = {isa = PBXFileReference; fileEncoding = 4; lastKnownFileType = sourcecode.swift; path = PopoverController.swift; sourceTree = "<group>"; };
		A1D8420020BC44F800BDAFF7 /* PopoverContainerView.swift */ = {isa = PBXFileReference; fileEncoding = 4; lastKnownFileType = sourcecode.swift; path = PopoverContainerView.swift; sourceTree = "<group>"; };
		A1D8420120BC44F800BDAFF7 /* PopoverContentComponent.swift */ = {isa = PBXFileReference; fileEncoding = 4; lastKnownFileType = sourcecode.swift; path = PopoverContentComponent.swift; sourceTree = "<group>"; };
		A1F66A7220DD71C400303328 /* SettingsViewController.swift */ = {isa = PBXFileReference; lastKnownFileType = sourcecode.swift; path = SettingsViewController.swift; sourceTree = "<group>"; };
		A1F66A7F20DD87CA00303328 /* Static.framework */ = {isa = PBXFileReference; lastKnownFileType = wrapper.framework; name = Static.framework; path = Carthage/Build/iOS/Static.framework; sourceTree = "<group>"; };
		A1FEEE0220BEE6BF00298DA2 /* HomeMenuController.swift */ = {isa = PBXFileReference; lastKnownFileType = sourcecode.swift; path = HomeMenuController.swift; sourceTree = "<group>"; };
		A1FEEE1F20BF28D900298DA2 /* Then.swift */ = {isa = PBXFileReference; fileEncoding = 4; lastKnownFileType = sourcecode.swift; name = Then.swift; path = ThirdParty/Then.swift; sourceTree = "<group>"; };
		A83E5AB61C1D993D0026D912 /* UIPasteboardExtensions.swift */ = {isa = PBXFileReference; fileEncoding = 4; lastKnownFileType = sourcecode.swift; name = UIPasteboardExtensions.swift; path = Extensions/UIPasteboardExtensions.swift; sourceTree = "<group>"; };
		A83E5B181C1DA8BF0026D912 /* image.gif */ = {isa = PBXFileReference; lastKnownFileType = image.gif; path = image.gif; sourceTree = "<group>"; };
		A83E5B191C1DA8BF0026D912 /* image.png */ = {isa = PBXFileReference; lastKnownFileType = image.png; path = image.png; sourceTree = "<group>"; };
		A83E5B1C1C1DA8D80026D912 /* UIPasteboardExtensionsTests.swift */ = {isa = PBXFileReference; fileEncoding = 4; lastKnownFileType = sourcecode.swift; path = UIPasteboardExtensionsTests.swift; sourceTree = "<group>"; };
		A9072B7F1D07B34100459960 /* NoImageModeHelper.swift */ = {isa = PBXFileReference; fileEncoding = 4; lastKnownFileType = sourcecode.swift; path = NoImageModeHelper.swift; sourceTree = "<group>"; };
		A93067E71D0FE18E00C49C6E /* NightModeHelper.swift */ = {isa = PBXFileReference; fileEncoding = 4; lastKnownFileType = sourcecode.swift; path = NightModeHelper.swift; sourceTree = "<group>"; };
		C400467B1CF4E43E00B08303 /* BackForwardListViewController.swift */ = {isa = PBXFileReference; fileEncoding = 4; lastKnownFileType = sourcecode.swift; path = BackForwardListViewController.swift; sourceTree = "<group>"; };
		C40046F91CF8E0B200B08303 /* BackForwardListAnimator.swift */ = {isa = PBXFileReference; fileEncoding = 4; lastKnownFileType = sourcecode.swift; path = BackForwardListAnimator.swift; sourceTree = "<group>"; };
		C4E3984B1D21F2FD004E89BA /* TabTrayButtonExtensions.swift */ = {isa = PBXFileReference; fileEncoding = 4; lastKnownFileType = sourcecode.swift; name = TabTrayButtonExtensions.swift; path = ../Browser/TabTrayButtonExtensions.swift; sourceTree = "<group>"; };
		C4EFEECE1CEBB6F2009762A4 /* BackForwardTableViewCell.swift */ = {isa = PBXFileReference; fileEncoding = 4; lastKnownFileType = sourcecode.swift; path = BackForwardTableViewCell.swift; sourceTree = "<group>"; };
		C4F3B2991CFCF93A00966259 /* ButtonToast.swift */ = {isa = PBXFileReference; fileEncoding = 4; lastKnownFileType = sourcecode.swift; path = ButtonToast.swift; sourceTree = "<group>"; };
		C615FACE2129FBD000A8168C /* ImageCacheProtocol.swift */ = {isa = PBXFileReference; lastKnownFileType = sourcecode.swift; path = ImageCacheProtocol.swift; sourceTree = "<group>"; };
		C615FAD8212A1E2600A8168C /* WebImageCache.swift */ = {isa = PBXFileReference; lastKnownFileType = sourcecode.swift; path = WebImageCache.swift; sourceTree = "<group>"; };
		C615FADE212A319C00A8168C /* PrivacyProtection.swift */ = {isa = PBXFileReference; lastKnownFileType = sourcecode.swift; path = PrivacyProtection.swift; sourceTree = "<group>"; };
		C615FAE4212AC5E000A8168C /* PrivacyProtectionProtocol.swift */ = {isa = PBXFileReference; lastKnownFileType = sourcecode.swift; path = PrivacyProtectionProtocol.swift; sourceTree = "<group>"; };
		C615FAEC212ACAD200A8168C /* BraveWebView.swift */ = {isa = PBXFileReference; lastKnownFileType = sourcecode.swift; path = BraveWebView.swift; sourceTree = "<group>"; };
		C6345ECA2113B3A000CFB983 /* SearchPlugins */ = {isa = PBXFileReference; lastKnownFileType = folder; path = SearchPlugins; sourceTree = "<group>"; };
		C6620BB3213BCEC6009FE75A /* TabType.swift */ = {isa = PBXFileReference; fileEncoding = 4; lastKnownFileType = sourcecode.swift; path = TabType.swift; sourceTree = "<group>"; };
		C690C207212FF35100E6EEE9 /* WebImageCacheWithNoPrivacyProtectionManager.swift */ = {isa = PBXFileReference; lastKnownFileType = sourcecode.swift; path = WebImageCacheWithNoPrivacyProtectionManager.swift; sourceTree = "<group>"; };
		C690C2132130121E00E6EEE9 /* WebImageCacheManager.swift */ = {isa = PBXFileReference; lastKnownFileType = sourcecode.swift; path = WebImageCacheManager.swift; sourceTree = "<group>"; };
		C6B81B80212D6C1100996084 /* NoPrivacyProtection.swift */ = {isa = PBXFileReference; lastKnownFileType = sourcecode.swift; path = NoPrivacyProtection.swift; sourceTree = "<group>"; };
		C6B81B89212D84BD00996084 /* ImageCacheType.swift */ = {isa = PBXFileReference; lastKnownFileType = sourcecode.swift; path = ImageCacheType.swift; sourceTree = "<group>"; };
		C6B81B8B212D989200996084 /* ImageCacheOptions.swift */ = {isa = PBXFileReference; lastKnownFileType = sourcecode.swift; path = ImageCacheOptions.swift; sourceTree = "<group>"; };
		C6D267512136800100465DFA /* PrivateBrowsingManager.swift */ = {isa = PBXFileReference; lastKnownFileType = sourcecode.swift; path = PrivateBrowsingManager.swift; sourceTree = "<group>"; };
		C817B34C1FC609500086018E /* UIScrollViewSwizzled.swift */ = {isa = PBXFileReference; lastKnownFileType = sourcecode.swift; path = UIScrollViewSwizzled.swift; sourceTree = "<group>"; };
		C8611CA11F71AEB900C3DE7D /* NoImageModeTests.swift */ = {isa = PBXFileReference; fileEncoding = 4; lastKnownFileType = sourcecode.swift; path = NoImageModeTests.swift; sourceTree = "<group>"; };
		C8EB60C31F1FB12500F9B5B3 /* navigationDelegate.html */ = {isa = PBXFileReference; fileEncoding = 4; lastKnownFileType = text.html; path = navigationDelegate.html; sourceTree = "<group>"; };
		C8EB60DB1F1FB9AD00F9B5B3 /* NavigationDelegateTests.swift */ = {isa = PBXFileReference; fileEncoding = 4; lastKnownFileType = sourcecode.swift; path = NavigationDelegateTests.swift; sourceTree = "<group>"; };
		C8F457A71F1FD75A000CB895 /* BrowserViewController+WKNavigationDelegate.swift */ = {isa = PBXFileReference; fileEncoding = 4; lastKnownFileType = sourcecode.swift; path = "BrowserViewController+WKNavigationDelegate.swift"; sourceTree = "<group>"; };
		C8F457A91F1FDD9B000CB895 /* BrowserViewController+KeyCommands.swift */ = {isa = PBXFileReference; fileEncoding = 4; lastKnownFileType = sourcecode.swift; path = "BrowserViewController+KeyCommands.swift"; sourceTree = "<group>"; };
		CE7F115E1F3CCEF900ABFC0B /* RemoteDevices.swift */ = {isa = PBXFileReference; fileEncoding = 4; lastKnownFileType = sourcecode.swift; path = RemoteDevices.swift; sourceTree = "<group>"; };
		D000661320472890009BA6F6 /* __firefox__.js */ = {isa = PBXFileReference; fileEncoding = 4; lastKnownFileType = sourcecode.javascript; path = __firefox__.js; sourceTree = "<group>"; };
		D0006623204728A8009BA6F6 /* TrackingProtectionStats.js */ = {isa = PBXFileReference; fileEncoding = 4; lastKnownFileType = sourcecode.javascript; path = TrackingProtectionStats.js; sourceTree = "<group>"; };
		D0131B4C1F3CF7D8000CDE86 /* SQLiteFavicons.swift */ = {isa = PBXFileReference; fileEncoding = 4; lastKnownFileType = sourcecode.swift; path = SQLiteFavicons.swift; sourceTree = "<group>"; };
		D018F93D1F44A7190098F8CA /* Schema.swift */ = {isa = PBXFileReference; lastKnownFileType = sourcecode.swift; path = Schema.swift; sourceTree = "<group>"; };
		D02816C11ECA5E2A00240CAA /* HistoryStateHelper.swift */ = {isa = PBXFileReference; fileEncoding = 4; lastKnownFileType = sourcecode.swift; path = HistoryStateHelper.swift; sourceTree = "<group>"; };
		D029A04820A62DB0001DB72F /* TemporaryDocument.swift */ = {isa = PBXFileReference; lastKnownFileType = sourcecode.swift; path = TemporaryDocument.swift; sourceTree = "<group>"; };
		D03F8EB12004014E003C2224 /* FaviconHandler.swift */ = {isa = PBXFileReference; lastKnownFileType = sourcecode.swift; path = FaviconHandler.swift; sourceTree = "<group>"; };
		D03F8F20200EABB0003C2224 /* __firefox__.js */ = {isa = PBXFileReference; lastKnownFileType = sourcecode.javascript; path = __firefox__.js; sourceTree = "<group>"; };
		D03F8F22200EAC1E003C2224 /* AllFramesAtDocumentStart.js */ = {isa = PBXFileReference; fileEncoding = 4; lastKnownFileType = sourcecode.javascript; path = AllFramesAtDocumentStart.js; sourceTree = "<group>"; };
		D03F8F24200EACD8003C2224 /* ContextMenu.js */ = {isa = PBXFileReference; fileEncoding = 4; lastKnownFileType = sourcecode.javascript; path = ContextMenu.js; sourceTree = "<group>"; };
		D04D1B852097859B0074B35F /* DownloadToast.swift */ = {isa = PBXFileReference; lastKnownFileType = sourcecode.swift; path = DownloadToast.swift; sourceTree = "<group>"; };
		D04D1B91209790B60074B35F /* Toast.swift */ = {isa = PBXFileReference; lastKnownFileType = sourcecode.swift; path = Toast.swift; sourceTree = "<group>"; };
		D0625C97208E87F10081F3B2 /* DownloadQueue.swift */ = {isa = PBXFileReference; lastKnownFileType = sourcecode.swift; path = DownloadQueue.swift; sourceTree = "<group>"; };
		D0625CA7208FC47A0081F3B2 /* BrowserViewController+DownloadQueueDelegate.swift */ = {isa = PBXFileReference; lastKnownFileType = sourcecode.swift; path = "BrowserViewController+DownloadQueueDelegate.swift"; sourceTree = "<group>"; };
		D0B29EDF1F460BDF00C7CEFC /* LoginsSchema.swift */ = {isa = PBXFileReference; lastKnownFileType = sourcecode.swift; path = LoginsSchema.swift; sourceTree = "<group>"; };
		D0C95DF1200EAD3000E4E51C /* FindInPage.js */ = {isa = PBXFileReference; fileEncoding = 4; lastKnownFileType = sourcecode.javascript; path = FindInPage.js; sourceTree = "<group>"; };
		D0C95DF5200EADD500E4E51C /* LoginsHelper.js */ = {isa = PBXFileReference; fileEncoding = 4; lastKnownFileType = sourcecode.javascript; path = LoginsHelper.js; sourceTree = "<group>"; };
		D0C95DF7200EAE3000E4E51C /* NightModeHelper.js */ = {isa = PBXFileReference; fileEncoding = 4; lastKnownFileType = sourcecode.javascript; path = NightModeHelper.js; sourceTree = "<group>"; };
		D0C95DF9200EAE5E00E4E51C /* NoImageModeHelper.js */ = {isa = PBXFileReference; fileEncoding = 4; lastKnownFileType = sourcecode.javascript; path = NoImageModeHelper.js; sourceTree = "<group>"; };
		D0C95E03200FCA8800E4E51C /* ReaderMode.js */ = {isa = PBXFileReference; fileEncoding = 4; lastKnownFileType = sourcecode.javascript; path = ReaderMode.js; sourceTree = "<group>"; };
		D0C95E05200FCB5600E4E51C /* HistoryStateHelper.js */ = {isa = PBXFileReference; fileEncoding = 4; lastKnownFileType = sourcecode.javascript; path = HistoryStateHelper.js; sourceTree = "<group>"; };
		D0C95E0D200FD3B200E4E51C /* PrintHelper.swift */ = {isa = PBXFileReference; lastKnownFileType = sourcecode.swift; path = PrintHelper.swift; sourceTree = "<group>"; };
		D0C95E33200FDB3200E4E51C /* MetadataHelper.js */ = {isa = PBXFileReference; fileEncoding = 4; lastKnownFileType = sourcecode.javascript; path = MetadataHelper.js; sourceTree = "<group>"; };
		D0C95E35200FDC5400E4E51C /* MetadataParserHelper.swift */ = {isa = PBXFileReference; fileEncoding = 4; lastKnownFileType = sourcecode.swift; path = MetadataParserHelper.swift; sourceTree = "<group>"; };
		D0C95EF5201A55A800E4E51C /* BrowserViewController+UIDropInteractionDelegate.swift */ = {isa = PBXFileReference; lastKnownFileType = sourcecode.swift; path = "BrowserViewController+UIDropInteractionDelegate.swift"; sourceTree = "<group>"; };
		D0E55C4E1FB4FD23006DC274 /* FormPostHelper.swift */ = {isa = PBXFileReference; lastKnownFileType = sourcecode.swift; path = FormPostHelper.swift; sourceTree = "<group>"; };
		D0FCF7F41FE45842004A7995 /* UserScriptManager.swift */ = {isa = PBXFileReference; lastKnownFileType = sourcecode.swift; path = UserScriptManager.swift; sourceTree = "<group>"; };
		D0FCF7F61FE45E5D004A7995 /* PrintHandler.js */ = {isa = PBXFileReference; lastKnownFileType = sourcecode.javascript; path = PrintHandler.js; sourceTree = "<group>"; };
		D0FCF8031FE4772C004A7995 /* AllFramesAtDocumentEnd.js */ = {isa = PBXFileReference; fileEncoding = 4; lastKnownFileType = sourcecode.javascript; path = AllFramesAtDocumentEnd.js; sourceTree = "<group>"; };
		D0FCF8041FE4772D004A7995 /* MainFrameAtDocumentEnd.js */ = {isa = PBXFileReference; fileEncoding = 4; lastKnownFileType = sourcecode.javascript; path = MainFrameAtDocumentEnd.js; sourceTree = "<group>"; };
		D0FCF8051FE4772D004A7995 /* MainFrameAtDocumentStart.js */ = {isa = PBXFileReference; fileEncoding = 4; lastKnownFileType = sourcecode.javascript; path = MainFrameAtDocumentStart.js; sourceTree = "<group>"; };
		D0FCF8091FE47B49004A7995 /* CustomSearchHandler.js */ = {isa = PBXFileReference; fileEncoding = 4; lastKnownFileType = sourcecode.javascript; path = CustomSearchHandler.js; sourceTree = "<group>"; };
		D301AAED1A3A55B70078DD1D /* TabTrayController.swift */ = {isa = PBXFileReference; fileEncoding = 4; lastKnownFileType = sourcecode.swift; path = TabTrayController.swift; sourceTree = "<group>"; };
		D308E4E31A5306F500842685 /* SearchEngines.swift */ = {isa = PBXFileReference; fileEncoding = 4; lastKnownFileType = sourcecode.swift; path = SearchEngines.swift; sourceTree = "<group>"; };
		D308EE551CBF0BF5006843F2 /* CertError.css */ = {isa = PBXFileReference; fileEncoding = 4; lastKnownFileType = text.css; path = CertError.css; sourceTree = "<group>"; };
		D30EBB5A1C75503800105AE9 /* KIF.xcodeproj */ = {isa = PBXFileReference; lastKnownFileType = "wrapper.pb-project"; name = KIF.xcodeproj; path = Carthage/Checkouts/KIF/KIF.xcodeproj; sourceTree = "<group>"; };
		D313BE971B2F5096009EF241 /* DomainAutocompleteTests.swift */ = {isa = PBXFileReference; fileEncoding = 4; lastKnownFileType = sourcecode.swift; path = DomainAutocompleteTests.swift; sourceTree = "<group>"; };
		D314E7F51A37B98700426A76 /* TabToolbar.swift */ = {isa = PBXFileReference; fileEncoding = 4; lastKnownFileType = sourcecode.swift; path = TabToolbar.swift; sourceTree = "<group>"; };
		D31A0FC61A65D6D000DC8C7E /* SearchSuggestClient.swift */ = {isa = PBXFileReference; fileEncoding = 4; lastKnownFileType = sourcecode.swift; path = SearchSuggestClient.swift; sourceTree = "<group>"; };
		D31CF65B1CC1959A001D0BD0 /* PrivilegedRequest.swift */ = {isa = PBXFileReference; fileEncoding = 4; lastKnownFileType = sourcecode.swift; path = PrivilegedRequest.swift; sourceTree = "<group>"; };
		D31EC05E1CC57ED80096F4AB /* localhostLoad.html */ = {isa = PBXFileReference; fileEncoding = 4; lastKnownFileType = text.html; path = localhostLoad.html; sourceTree = "<group>"; };
		D31F95E81AC226CB005C9F3B /* ScreenshotHelper.swift */ = {isa = PBXFileReference; fileEncoding = 4; lastKnownFileType = sourcecode.swift; path = ScreenshotHelper.swift; sourceTree = "<group>"; };
		D343DCFD1C446BDB00D7EEE8 /* findPage.html */ = {isa = PBXFileReference; fileEncoding = 4; lastKnownFileType = text.html; path = findPage.html; sourceTree = "<group>"; };
		D34510871ACF415700EC27F0 /* SearchLoader.swift */ = {isa = PBXFileReference; fileEncoding = 4; lastKnownFileType = sourcecode.swift; path = SearchLoader.swift; sourceTree = "<group>"; };
		D34DC84D1A16C40C00D49B7B /* Profile.swift */ = {isa = PBXFileReference; fileEncoding = 4; lastKnownFileType = sourcecode.swift; lineEnding = 0; path = Profile.swift; sourceTree = "<group>"; xcLanguageSpecificationIdentifier = xcode.lang.swift; };
		D34E33021BA793C2006135F0 /* loginForm.html */ = {isa = PBXFileReference; fileEncoding = 4; lastKnownFileType = text.html; path = loginForm.html; sourceTree = "<group>"; };
		D35210E01CB2F16600FC5DCB /* Strings.swift */ = {isa = PBXFileReference; fileEncoding = 4; lastKnownFileType = sourcecode.swift; name = Strings.swift; path = ../Client/Frontend/Strings.swift; sourceTree = "<group>"; };
		D36998881AD70A0A00650C6C /* IOKit.framework */ = {isa = PBXFileReference; lastKnownFileType = wrapper.framework; name = IOKit.framework; path = Platforms/iPhoneOS.platform/Developer/SDKs/iPhoneOS.sdk/System/Library/Frameworks/IOKit.framework; sourceTree = DEVELOPER_DIR; };
		D37524861C6E8B5A00A5F6C2 /* topdomains.txt */ = {isa = PBXFileReference; fileEncoding = 4; lastKnownFileType = text; path = topdomains.txt; sourceTree = "<group>"; };
		D375A91F1AE71675001B30D5 /* ViewMemoryLeakTests.swift */ = {isa = PBXFileReference; fileEncoding = 4; lastKnownFileType = sourcecode.swift; path = ViewMemoryLeakTests.swift; sourceTree = "<group>"; };
		D37DE2821CA2047500A5EC69 /* CertStore.swift */ = {isa = PBXFileReference; fileEncoding = 4; lastKnownFileType = sourcecode.swift; path = CertStore.swift; sourceTree = "<group>"; };
		D37DE2C61CA356D800A5EC69 /* CertTests.swift */ = {isa = PBXFileReference; fileEncoding = 4; lastKnownFileType = sourcecode.swift; path = CertTests.swift; sourceTree = "<group>"; };
		D37DE2C81CA356F900A5EC69 /* testcert1.pem */ = {isa = PBXFileReference; lastKnownFileType = file; path = testcert1.pem; sourceTree = "<group>"; };
		D37DE2C91CA356F900A5EC69 /* testcert2.pem */ = {isa = PBXFileReference; lastKnownFileType = file; path = testcert2.pem; sourceTree = "<group>"; };
		D38A1BEC1A9FA2CA00F6A386 /* SiteTableViewController.swift */ = {isa = PBXFileReference; fileEncoding = 4; lastKnownFileType = sourcecode.swift; path = SiteTableViewController.swift; sourceTree = "<group>"; };
		D38A1EDF1CB458EC0080C842 /* CertError.html */ = {isa = PBXFileReference; fileEncoding = 4; lastKnownFileType = text.html; path = CertError.html; sourceTree = "<group>"; };
		D38F02D01C05127100175932 /* Authenticator.swift */ = {isa = PBXFileReference; fileEncoding = 4; lastKnownFileType = sourcecode.swift; path = Authenticator.swift; sourceTree = "<group>"; };
		D38F036F1C06387900175932 /* AuthenticationTests.swift */ = {isa = PBXFileReference; fileEncoding = 4; lastKnownFileType = sourcecode.swift; path = AuthenticationTests.swift; sourceTree = "<group>"; };
		D3968F241A38FE8500CEFD3B /* TabManager.swift */ = {isa = PBXFileReference; fileEncoding = 4; lastKnownFileType = sourcecode.swift; path = TabManager.swift; sourceTree = "<group>"; };
		D3972BF11C22412B00035B87 /* ShareExtensionHelper.swift */ = {isa = PBXFileReference; fileEncoding = 4; lastKnownFileType = sourcecode.swift; path = ShareExtensionHelper.swift; sourceTree = "<group>"; };
		D3972BF21C22412B00035B87 /* TitleActivityItemProvider.swift */ = {isa = PBXFileReference; fileEncoding = 4; lastKnownFileType = sourcecode.swift; path = TitleActivityItemProvider.swift; sourceTree = "<group>"; };
		D39FA15F1A83E0EC00EE869C /* UITests.xctest */ = {isa = PBXFileReference; explicitFileType = wrapper.cfbundle; includeInIndex = 0; path = UITests.xctest; sourceTree = BUILT_PRODUCTS_DIR; };
		D39FA1621A83E0EC00EE869C /* Info.plist */ = {isa = PBXFileReference; lastKnownFileType = text.plist.xml; path = Info.plist; sourceTree = "<group>"; };
		D39FA16B1A83E17800EE869C /* CoreGraphics.framework */ = {isa = PBXFileReference; lastKnownFileType = wrapper.framework; name = CoreGraphics.framework; path = System/Library/Frameworks/CoreGraphics.framework; sourceTree = SDKROOT; };
		D39FA16F1A83E62600EE869C /* UITests-Bridging-Header.h */ = {isa = PBXFileReference; lastKnownFileType = sourcecode.c.h; path = "UITests-Bridging-Header.h"; sourceTree = "<group>"; };
		D39FA1801A83E84900EE869C /* Global.swift */ = {isa = PBXFileReference; fileEncoding = 4; lastKnownFileType = sourcecode.swift; path = Global.swift; sourceTree = "<group>"; };
		D3A994951A3686BD008AD1AC /* BrowserViewController.swift */ = {isa = PBXFileReference; fileEncoding = 4; indentWidth = 4; lastKnownFileType = sourcecode.swift; path = BrowserViewController.swift; sourceTree = "<group>"; tabWidth = 4; };
		D3A994961A3686BD008AD1AC /* Tab.swift */ = {isa = PBXFileReference; fileEncoding = 4; lastKnownFileType = sourcecode.swift; path = Tab.swift; sourceTree = "<group>"; };
		D3B6923C1B9F9444004B87A4 /* FindInPageBar.swift */ = {isa = PBXFileReference; fileEncoding = 4; lastKnownFileType = sourcecode.swift; path = FindInPageBar.swift; sourceTree = "<group>"; };
		D3B6923E1B9F9A58004B87A4 /* FindInPageHelper.swift */ = {isa = PBXFileReference; fileEncoding = 4; lastKnownFileType = sourcecode.swift; path = FindInPageHelper.swift; sourceTree = "<group>"; };
		D3BA41671BD82F2200DA5457 /* XCTestCaseExtensions.swift */ = {isa = PBXFileReference; fileEncoding = 4; lastKnownFileType = sourcecode.swift; path = XCTestCaseExtensions.swift; sourceTree = "<group>"; };
		D3BA7E0D1B0E934F00153782 /* ContextMenuHelper.swift */ = {isa = PBXFileReference; fileEncoding = 4; lastKnownFileType = sourcecode.swift; path = ContextMenuHelper.swift; sourceTree = "<group>"; };
		D3BE7B251B054D4400641031 /* main.swift */ = {isa = PBXFileReference; fileEncoding = 4; lastKnownFileType = sourcecode.swift; path = main.swift; sourceTree = "<group>"; };
		D3BE7B451B054F8600641031 /* TestAppDelegate.swift */ = {isa = PBXFileReference; fileEncoding = 4; lastKnownFileType = sourcecode.swift; path = TestAppDelegate.swift; sourceTree = "<group>"; };
		D3BF8CBA1B7425570007AFE6 /* DiskImageStore.swift */ = {isa = PBXFileReference; fileEncoding = 4; lastKnownFileType = sourcecode.swift; path = DiskImageStore.swift; sourceTree = "<group>"; };
		D3BF8CBC1B7472FA0007AFE6 /* DiskImageStoreTests.swift */ = {isa = PBXFileReference; fileEncoding = 4; lastKnownFileType = sourcecode.swift; path = DiskImageStoreTests.swift; sourceTree = "<group>"; };
		D3C3696D1CC6B78800348A61 /* LocalRequestHelper.swift */ = {isa = PBXFileReference; fileEncoding = 4; lastKnownFileType = sourcecode.swift; path = LocalRequestHelper.swift; sourceTree = "<group>"; };
		D3C3EB641B6FF44000388E9A /* SessionRestoreTests.swift */ = {isa = PBXFileReference; fileEncoding = 4; lastKnownFileType = sourcecode.swift; path = SessionRestoreTests.swift; sourceTree = "<group>"; };
		D3C744CC1A687D6C004CE85D /* URIFixup.swift */ = {isa = PBXFileReference; fileEncoding = 4; lastKnownFileType = sourcecode.swift; path = URIFixup.swift; sourceTree = "<group>"; };
		D3CFD3631CC5605B0064AB4A /* SecurityTests.swift */ = {isa = PBXFileReference; fileEncoding = 4; lastKnownFileType = sourcecode.swift; path = SecurityTests.swift; sourceTree = "<group>"; };
		D3D488581ABB54CD00A93597 /* FileAccessorTests.swift */ = {isa = PBXFileReference; fileEncoding = 4; lastKnownFileType = sourcecode.swift; path = FileAccessorTests.swift; sourceTree = "<group>"; };
		D3E171C11A841EAD00AB44CD /* KIFHelper.js */ = {isa = PBXFileReference; fileEncoding = 4; lastKnownFileType = sourcecode.javascript; path = KIFHelper.js; sourceTree = "<group>"; };
		D3E8EEE71B97A87A001900FB /* ClearPrivateDataTableViewController.swift */ = {isa = PBXFileReference; fileEncoding = 4; lastKnownFileType = sourcecode.swift; path = ClearPrivateDataTableViewController.swift; sourceTree = "<group>"; };
		D3FA777A1A43B2990010CD32 /* SearchTests.swift */ = {isa = PBXFileReference; fileEncoding = 4; lastKnownFileType = sourcecode.swift; path = SearchTests.swift; sourceTree = "<group>"; };
		D3FA77831A43B2CE0010CD32 /* OpenSearch.swift */ = {isa = PBXFileReference; fileEncoding = 4; lastKnownFileType = sourcecode.swift; path = OpenSearch.swift; sourceTree = "<group>"; };
		D3FEC38C1AC4B42F00494F45 /* AutocompleteTextField.swift */ = {isa = PBXFileReference; fileEncoding = 4; lastKnownFileType = sourcecode.swift; path = AutocompleteTextField.swift; sourceTree = "<group>"; };
		D81127D71F84023B0050841D /* PhotonActionSheetTest.swift */ = {isa = PBXFileReference; lastKnownFileType = sourcecode.swift; path = PhotonActionSheetTest.swift; sourceTree = "<group>"; };
		D82ED2631FEB3C420059570B /* DefaultSearchPrefsTests.swift */ = {isa = PBXFileReference; lastKnownFileType = sourcecode.swift; path = DefaultSearchPrefsTests.swift; sourceTree = "<group>"; };
		D83821FF1FC7961D00303C12 /* DispatchQueueExtensions.swift */ = {isa = PBXFileReference; lastKnownFileType = sourcecode.swift; path = DispatchQueueExtensions.swift; sourceTree = "<group>"; };
		D863C8E31F68BFC20058D95F /* GradientProgressBar.swift */ = {isa = PBXFileReference; fileEncoding = 4; lastKnownFileType = sourcecode.swift; path = GradientProgressBar.swift; sourceTree = "<group>"; };
		D8C75DE9207584C300BB8AD0 /* UIImageViewAligned.h */ = {isa = PBXFileReference; fileEncoding = 4; lastKnownFileType = sourcecode.c.h; name = UIImageViewAligned.h; path = ThirdParty/UIImageViewAligned/UIImageViewAligned.h; sourceTree = SOURCE_ROOT; };
		D8C75DF2207584C300BB8AD0 /* UIImageViewAligned.m */ = {isa = PBXFileReference; fileEncoding = 4; lastKnownFileType = sourcecode.c.objc; name = UIImageViewAligned.m; path = ThirdParty/UIImageViewAligned/UIImageViewAligned.m; sourceTree = SOURCE_ROOT; };
		D8D33A7C1FBD080300A20A28 /* SnapKitExtensions.swift */ = {isa = PBXFileReference; fileEncoding = 4; lastKnownFileType = sourcecode.swift; name = SnapKitExtensions.swift; path = Extensions/SnapKitExtensions.swift; sourceTree = "<group>"; };
		D8EFFA0B1FF5B1FA001D3A09 /* NavigationRouter.swift */ = {isa = PBXFileReference; lastKnownFileType = sourcecode.swift; path = NavigationRouter.swift; sourceTree = "<group>"; };
		D8EFFA251FF702A8001D3A09 /* NavigationRouterTests.swift */ = {isa = PBXFileReference; lastKnownFileType = sourcecode.swift; path = NavigationRouterTests.swift; sourceTree = "<group>"; };
		DD31E0FA1B382B520077078A /* TabPrintPageRenderer.swift */ = {isa = PBXFileReference; fileEncoding = 4; lastKnownFileType = sourcecode.swift; path = TabPrintPageRenderer.swift; sourceTree = "<group>"; };
		DDA24A341FD84D620098F159 /* DefaultSearchPrefs.swift */ = {isa = PBXFileReference; fileEncoding = 4; lastKnownFileType = sourcecode.swift; path = DefaultSearchPrefs.swift; sourceTree = "<group>"; };
		E40A18F71EDC73D5006B7F28 /* Fennec.entitlements */ = {isa = PBXFileReference; fileEncoding = 4; lastKnownFileType = text.plist.entitlements; path = Fennec.entitlements; sourceTree = "<group>"; };
		E40A18F81EDC73D5006B7F28 /* FennecEnterprise.entitlements */ = {isa = PBXFileReference; fileEncoding = 4; lastKnownFileType = text.plist.entitlements; path = FennecEnterprise.entitlements; sourceTree = "<group>"; };
		E40A18F91EDC73D5006B7F28 /* Firefox.entitlements */ = {isa = PBXFileReference; fileEncoding = 4; lastKnownFileType = text.plist.entitlements; path = Firefox.entitlements; sourceTree = "<group>"; };
		E40A18FA1EDC73D5006B7F28 /* FirefoxBeta.entitlements */ = {isa = PBXFileReference; fileEncoding = 4; lastKnownFileType = text.plist.entitlements; path = FirefoxBeta.entitlements; sourceTree = "<group>"; };
		E40AFC531DD0E93300DA5651 /* L10nPermissionStringsSnapshotTests.swift */ = {isa = PBXFileReference; fileEncoding = 4; lastKnownFileType = sourcecode.swift; path = L10nPermissionStringsSnapshotTests.swift; sourceTree = "<group>"; };
		E40AFC641DD0F25500DA5651 /* L10nBaseSnapshotTests.swift */ = {isa = PBXFileReference; fileEncoding = 4; lastKnownFileType = sourcecode.swift; path = L10nBaseSnapshotTests.swift; sourceTree = "<group>"; };
		E40AFC6B1DD128DA00DA5651 /* L10nIntroSnapshotTests.swift */ = {isa = PBXFileReference; fileEncoding = 4; lastKnownFileType = sourcecode.swift; path = L10nIntroSnapshotTests.swift; sourceTree = "<group>"; };
		E40FAB0B1A7ABB77009CB80D /* WebServer.swift */ = {isa = PBXFileReference; fileEncoding = 4; lastKnownFileType = sourcecode.swift; path = WebServer.swift; sourceTree = "<group>"; };
		E4424B3B1AC71FB400F44C38 /* FiraSans-Book.ttf */ = {isa = PBXFileReference; lastKnownFileType = file; path = "FiraSans-Book.ttf"; sourceTree = "<group>"; };
		E47616C61AB74CA600E7DD25 /* ReaderModeBarView.swift */ = {isa = PBXFileReference; fileEncoding = 4; lastKnownFileType = sourcecode.swift; path = ReaderModeBarView.swift; sourceTree = "<group>"; };
		E4A960051ABB9C450069AD6F /* ReaderModeUtils.swift */ = {isa = PBXFileReference; fileEncoding = 4; lastKnownFileType = sourcecode.swift; path = ReaderModeUtils.swift; sourceTree = "<group>"; };
		E4A961171AC041C40069AD6F /* ReadabilityService.swift */ = {isa = PBXFileReference; fileEncoding = 4; lastKnownFileType = sourcecode.swift; path = ReadabilityService.swift; sourceTree = "<group>"; };
		E4A961371AC06FA50069AD6F /* ReaderViewLoading.html */ = {isa = PBXFileReference; fileEncoding = 4; lastKnownFileType = text.html; path = ReaderViewLoading.html; sourceTree = "<group>"; };
		E4B334871BBF23F3004E2BFF /* iAd.framework */ = {isa = PBXFileReference; lastKnownFileType = wrapper.framework; name = iAd.framework; path = System/Library/Frameworks/iAd.framework; sourceTree = SDKROOT; };
		E4B334891BBF23F9004E2BFF /* AdSupport.framework */ = {isa = PBXFileReference; lastKnownFileType = wrapper.framework; name = AdSupport.framework; path = System/Library/Frameworks/AdSupport.framework; sourceTree = SDKROOT; };
		E4B3348B1BC01D8F004E2BFF /* AdjustIntegration.swift */ = {isa = PBXFileReference; fileEncoding = 4; lastKnownFileType = sourcecode.swift; path = AdjustIntegration.swift; sourceTree = "<group>"; };
		E4B423BD1AB9FE6A007E66C8 /* ReaderModeCache.swift */ = {isa = PBXFileReference; fileEncoding = 4; lastKnownFileType = sourcecode.swift; path = ReaderModeCache.swift; sourceTree = "<group>"; };
		E4B423DC1ABA0318007E66C8 /* ReaderModeHandlers.swift */ = {isa = PBXFileReference; fileEncoding = 4; lastKnownFileType = sourcecode.swift; path = ReaderModeHandlers.swift; sourceTree = "<group>"; };
		E4B7B73A1A793CF20022C5E0 /* CharisSILB.ttf */ = {isa = PBXFileReference; lastKnownFileType = file; path = CharisSILB.ttf; sourceTree = "<group>"; };
		E4B7B73B1A793CF20022C5E0 /* CharisSILBI.ttf */ = {isa = PBXFileReference; lastKnownFileType = file; path = CharisSILBI.ttf; sourceTree = "<group>"; };
		E4B7B73C1A793CF20022C5E0 /* CharisSILI.ttf */ = {isa = PBXFileReference; lastKnownFileType = file; path = CharisSILI.ttf; sourceTree = "<group>"; };
		E4B7B73D1A793CF20022C5E0 /* CharisSILR.ttf */ = {isa = PBXFileReference; lastKnownFileType = file; path = CharisSILR.ttf; sourceTree = "<group>"; };
		E4B7B7411A793CF20022C5E0 /* FiraSans-Bold.ttf */ = {isa = PBXFileReference; lastKnownFileType = file; path = "FiraSans-Bold.ttf"; sourceTree = "<group>"; };
		E4B7B7421A793CF20022C5E0 /* FiraSans-BoldItalic.ttf */ = {isa = PBXFileReference; lastKnownFileType = file; path = "FiraSans-BoldItalic.ttf"; sourceTree = "<group>"; };
		E4B7B7511A793CF20022C5E0 /* FiraSans-Italic.ttf */ = {isa = PBXFileReference; lastKnownFileType = file; path = "FiraSans-Italic.ttf"; sourceTree = "<group>"; };
		E4B7B7521A793CF20022C5E0 /* FiraSans-Light.ttf */ = {isa = PBXFileReference; lastKnownFileType = file; path = "FiraSans-Light.ttf"; sourceTree = "<group>"; };
		E4B7B7561A793CF20022C5E0 /* FiraSans-Regular.ttf */ = {isa = PBXFileReference; lastKnownFileType = file; path = "FiraSans-Regular.ttf"; sourceTree = "<group>"; };
		E4B7B7571A793CF20022C5E0 /* FiraSans-SemiBold.ttf */ = {isa = PBXFileReference; lastKnownFileType = file; path = "FiraSans-SemiBold.ttf"; sourceTree = "<group>"; };
		E4B7B75F1A793CF20022C5E0 /* FiraSans-UltraLight.ttf */ = {isa = PBXFileReference; lastKnownFileType = file; path = "FiraSans-UltraLight.ttf"; sourceTree = "<group>"; };
		E4CD9E901A6897FB00318571 /* ReaderMode.swift */ = {isa = PBXFileReference; fileEncoding = 4; lastKnownFileType = sourcecode.swift; path = ReaderMode.swift; sourceTree = "<group>"; };
		E4CD9F1C1A6D9C2800318571 /* WebServerTests.swift */ = {isa = PBXFileReference; fileEncoding = 4; lastKnownFileType = sourcecode.swift; path = WebServerTests.swift; sourceTree = "<group>"; };
		E4CD9F2C1A6DC91200318571 /* TabLocationView.swift */ = {isa = PBXFileReference; fileEncoding = 4; lastKnownFileType = sourcecode.swift; path = TabLocationView.swift; sourceTree = "<group>"; };
		E4CD9F531A71506400318571 /* Reader.html */ = {isa = PBXFileReference; fileEncoding = 4; lastKnownFileType = text.html; path = Reader.html; sourceTree = "<group>"; };
		E4CD9F5A1A71506C00318571 /* Reader.css */ = {isa = PBXFileReference; fileEncoding = 4; lastKnownFileType = text.css; path = Reader.css; sourceTree = "<group>"; };
		E4CD9F6C1A77DD2800318571 /* ReaderModeStyleViewController.swift */ = {isa = PBXFileReference; fileEncoding = 4; lastKnownFileType = sourcecode.swift; path = ReaderModeStyleViewController.swift; sourceTree = "<group>"; };
		E4D6BEB81A0930EC00F538BD /* LaunchScreen.xib */ = {isa = PBXFileReference; fileEncoding = 4; lastKnownFileType = file.xib; path = LaunchScreen.xib; sourceTree = "<group>"; };
		E4E0BB151AFBC9E4008D6260 /* Shared-Bridging-Header.h */ = {isa = PBXFileReference; lastKnownFileType = sourcecode.c.h; name = "Shared-Bridging-Header.h"; path = "../Shared-Bridging-Header.h"; sourceTree = "<group>"; };
		E4E0BB171AFBC9E4008D6260 /* Info.plist */ = {isa = PBXFileReference; lastKnownFileType = text.plist.xml; path = Info.plist; sourceTree = "<group>"; };
		E4E25CCA1CA99E7400D0F088 /* HexExtensionsTests.swift */ = {isa = PBXFileReference; fileEncoding = 4; lastKnownFileType = sourcecode.swift; path = HexExtensionsTests.swift; sourceTree = "<group>"; };
		E4E7EB6C1C4AED5E0094275D /* SupportUtilsTests.swift */ = {isa = PBXFileReference; fileEncoding = 4; lastKnownFileType = sourcecode.swift; path = SupportUtilsTests.swift; sourceTree = "<group>"; };
		E4ECCDAD1AB131770005E717 /* FiraSans-Medium.ttf */ = {isa = PBXFileReference; lastKnownFileType = file; path = "FiraSans-Medium.ttf"; sourceTree = "<group>"; };
		E60961861B62B8A700DD640F /* Fennec.xcconfig */ = {isa = PBXFileReference; lastKnownFileType = text.xcconfig; name = Fennec.xcconfig; path = Configuration/Fennec.xcconfig; sourceTree = "<group>"; };
		E60961891B62B8C800DD640F /* Firefox.xcconfig */ = {isa = PBXFileReference; lastKnownFileType = text.xcconfig; name = Firefox.xcconfig; path = Configuration/Firefox.xcconfig; sourceTree = "<group>"; };
		E6108FF81C84E91C005D25E8 /* BasePasscodeViewController.swift */ = {isa = PBXFileReference; fileEncoding = 4; indentWidth = 4; lastKnownFileType = sourcecode.swift; path = BasePasscodeViewController.swift; sourceTree = "<group>"; tabWidth = 4; };
		E61453BD1B750A1700C3F9D7 /* RollingFileLoggerTests.swift */ = {isa = PBXFileReference; fileEncoding = 4; lastKnownFileType = sourcecode.swift; path = RollingFileLoggerTests.swift; sourceTree = "<group>"; };
		E6231C001B90A44F005ABB0D /* libz.tbd */ = {isa = PBXFileReference; lastKnownFileType = "sourcecode.text-based-dylib-definition"; name = libz.tbd; path = usr/lib/libz.tbd; sourceTree = SDKROOT; };
		E6231C021B90A466005ABB0D /* libstdc++.6.0.9.tbd */ = {isa = PBXFileReference; lastKnownFileType = "sourcecode.text-based-dylib-definition"; name = "libstdc++.6.0.9.tbd"; path = "usr/lib/libstdc++.6.0.9.tbd"; sourceTree = SDKROOT; };
		E6231C041B90A472005ABB0D /* libxml2.2.tbd */ = {isa = PBXFileReference; lastKnownFileType = "sourcecode.text-based-dylib-definition"; name = libxml2.2.tbd; path = usr/lib/libxml2.2.tbd; sourceTree = SDKROOT; };
		E62AC15F1E956AFC00843532 /* FennecEnterpriseApplication.entitlements */ = {isa = PBXFileReference; lastKnownFileType = text.plist.entitlements; path = FennecEnterpriseApplication.entitlements; sourceTree = "<group>"; };
		E6327A631BF6438E008D12E0 /* DebugSettingsBundleOptions.swift */ = {isa = PBXFileReference; fileEncoding = 4; lastKnownFileType = sourcecode.swift; path = DebugSettingsBundleOptions.swift; sourceTree = "<group>"; };
		E633E2D91C21EAF8001FFF6C /* LoginDetailViewController.swift */ = {isa = PBXFileReference; fileEncoding = 4; lastKnownFileType = sourcecode.swift; name = LoginDetailViewController.swift; path = ../Settings/LoginDetailViewController.swift; sourceTree = "<group>"; };
		E633E3791C2204BE001FFF6C /* LoginManagerTests.swift */ = {isa = PBXFileReference; fileEncoding = 4; lastKnownFileType = sourcecode.swift; path = LoginManagerTests.swift; sourceTree = "<group>"; };
		E63ED7D71BFCD9990097D08E /* LoginTableViewCell.swift */ = {isa = PBXFileReference; fileEncoding = 4; lastKnownFileType = sourcecode.swift; path = LoginTableViewCell.swift; sourceTree = "<group>"; };
		E63ED8E01BFD25580097D08E /* LoginListViewController.swift */ = {isa = PBXFileReference; fileEncoding = 4; lastKnownFileType = sourcecode.swift; path = LoginListViewController.swift; sourceTree = "<group>"; };
		E640E85D1C73A45A00C5F072 /* PasscodeEntryViewController.swift */ = {isa = PBXFileReference; fileEncoding = 4; lastKnownFileType = sourcecode.swift; path = PasscodeEntryViewController.swift; sourceTree = "<group>"; };
		E640E8691C73A47C00C5F072 /* PasscodeViews.swift */ = {isa = PBXFileReference; fileEncoding = 4; lastKnownFileType = sourcecode.swift; path = PasscodeViews.swift; sourceTree = "<group>"; };
		E64ED8F91BC55AE300DAF864 /* UIAlertControllerExtensions.swift */ = {isa = PBXFileReference; fileEncoding = 4; lastKnownFileType = sourcecode.swift; name = UIAlertControllerExtensions.swift; path = Extensions/UIAlertControllerExtensions.swift; sourceTree = "<group>"; };
		E650754D1E37F6AE006961AC /* GeometryExtensions.swift */ = {isa = PBXFileReference; fileEncoding = 4; lastKnownFileType = sourcecode.swift; name = GeometryExtensions.swift; path = Extensions/GeometryExtensions.swift; sourceTree = "<group>"; };
		E650754F1E37F6D1006961AC /* NSURLExtensionsMailTo.swift */ = {isa = PBXFileReference; fileEncoding = 4; lastKnownFileType = sourcecode.swift; name = NSURLExtensionsMailTo.swift; path = Extensions/NSURLExtensionsMailTo.swift; sourceTree = "<group>"; };
		E65075501E37F6D1006961AC /* UIViewExtensions.swift */ = {isa = PBXFileReference; fileEncoding = 4; lastKnownFileType = sourcecode.swift; name = UIViewExtensions.swift; path = Extensions/UIViewExtensions.swift; sourceTree = "<group>"; };
		E65075531E37F6FC006961AC /* DynamicFontHelper.swift */ = {isa = PBXFileReference; fileEncoding = 4; lastKnownFileType = sourcecode.swift; name = DynamicFontHelper.swift; path = Helpers/DynamicFontHelper.swift; sourceTree = "<group>"; };
		E65075561E37F714006961AC /* FaviconFetcher.swift */ = {isa = PBXFileReference; fileEncoding = 4; lastKnownFileType = sourcecode.swift; path = FaviconFetcher.swift; sourceTree = "<group>"; };
		E650755A1E37F747006961AC /* Swizzling.h */ = {isa = PBXFileReference; fileEncoding = 4; lastKnownFileType = sourcecode.c.h; path = Swizzling.h; sourceTree = "<group>"; };
		E650755B1E37F747006961AC /* Swizzling.m */ = {isa = PBXFileReference; fileEncoding = 4; lastKnownFileType = sourcecode.c.objc; path = Swizzling.m; sourceTree = "<group>"; };
		E650755D1E37F756006961AC /* Try.h */ = {isa = PBXFileReference; fileEncoding = 4; lastKnownFileType = sourcecode.c.h; path = Try.h; sourceTree = "<group>"; };
		E650755E1E37F756006961AC /* Try.m */ = {isa = PBXFileReference; fileEncoding = 4; lastKnownFileType = sourcecode.c.objc; path = Try.m; sourceTree = "<group>"; };
		E65075601E37F77D006961AC /* MenuHelper.swift */ = {isa = PBXFileReference; fileEncoding = 4; lastKnownFileType = sourcecode.swift; name = MenuHelper.swift; path = Helpers/MenuHelper.swift; sourceTree = "<group>"; };
		E65075621E37F7AB006961AC /* Accessibility.swift */ = {isa = PBXFileReference; fileEncoding = 4; lastKnownFileType = sourcecode.swift; path = Accessibility.swift; sourceTree = "<group>"; };
		E65075631E37F7AB006961AC /* AppConstants.swift */ = {isa = PBXFileReference; fileEncoding = 4; lastKnownFileType = sourcecode.swift; path = AppConstants.swift; sourceTree = "<group>"; };
		E65075641E37F7AB006961AC /* AppInfo.swift */ = {isa = PBXFileReference; fileEncoding = 4; lastKnownFileType = sourcecode.swift; path = AppInfo.swift; sourceTree = "<group>"; };
		E65075651E37F7AB006961AC /* GeneralUtils.swift */ = {isa = PBXFileReference; fileEncoding = 4; lastKnownFileType = sourcecode.swift; path = GeneralUtils.swift; sourceTree = "<group>"; };
		E65075661E37F7AB006961AC /* AsyncReducer.swift */ = {isa = PBXFileReference; fileEncoding = 4; lastKnownFileType = sourcecode.swift; path = AsyncReducer.swift; sourceTree = "<group>"; };
		E65075671E37F7AB006961AC /* AuthenticationKeychainInfo.swift */ = {isa = PBXFileReference; fileEncoding = 4; indentWidth = 4; lastKnownFileType = sourcecode.swift; path = AuthenticationKeychainInfo.swift; sourceTree = "<group>"; tabWidth = 4; };
		E65075681E37F7AB006961AC /* Bytes.swift */ = {isa = PBXFileReference; fileEncoding = 4; lastKnownFileType = sourcecode.swift; path = Bytes.swift; sourceTree = "<group>"; };
		E65075691E37F7AB006961AC /* Cancellable.swift */ = {isa = PBXFileReference; fileEncoding = 4; lastKnownFileType = sourcecode.swift; path = Cancellable.swift; sourceTree = "<group>"; };
		E650756A1E37F7AB006961AC /* CrashSimulator.h */ = {isa = PBXFileReference; fileEncoding = 4; lastKnownFileType = sourcecode.c.h; path = CrashSimulator.h; sourceTree = "<group>"; };
		E650756B1E37F7AB006961AC /* CrashSimulator.m */ = {isa = PBXFileReference; fileEncoding = 4; lastKnownFileType = sourcecode.c.objc; path = CrashSimulator.m; sourceTree = "<group>"; };
		E650756C1E37F7AB006961AC /* DeferredUtils.swift */ = {isa = PBXFileReference; fileEncoding = 4; lastKnownFileType = sourcecode.swift; path = DeferredUtils.swift; sourceTree = "<group>"; };
		E650756D1E37F7AB006961AC /* DeviceInfo.swift */ = {isa = PBXFileReference; fileEncoding = 4; lastKnownFileType = sourcecode.swift; path = DeviceInfo.swift; sourceTree = "<group>"; };
		E650756E1E37F7AB006961AC /* effective_tld_names.dat */ = {isa = PBXFileReference; fileEncoding = 4; lastKnownFileType = text; path = effective_tld_names.dat; sourceTree = "<group>"; };
		E65075711E37F7AB006961AC /* ArrayExtensions.swift */ = {isa = PBXFileReference; fileEncoding = 4; lastKnownFileType = sourcecode.swift; path = ArrayExtensions.swift; sourceTree = "<group>"; };
		E65075721E37F7AB006961AC /* HashExtensions.swift */ = {isa = PBXFileReference; fileEncoding = 4; lastKnownFileType = sourcecode.swift; path = HashExtensions.swift; sourceTree = "<group>"; };
		E65075731E37F7AB006961AC /* HexExtensions.swift */ = {isa = PBXFileReference; fileEncoding = 4; lastKnownFileType = sourcecode.swift; path = HexExtensions.swift; sourceTree = "<group>"; };
		E65075741E37F7AB006961AC /* KeychainWrapperExtensions.swift */ = {isa = PBXFileReference; fileEncoding = 4; lastKnownFileType = sourcecode.swift; path = KeychainWrapperExtensions.swift; sourceTree = "<group>"; };
		E65075751E37F7AB006961AC /* NSCharacterSetExtensions.swift */ = {isa = PBXFileReference; fileEncoding = 4; lastKnownFileType = sourcecode.swift; path = NSCharacterSetExtensions.swift; sourceTree = "<group>"; };
		E65075761E37F7AB006961AC /* NSFileManagerExtensions.swift */ = {isa = PBXFileReference; fileEncoding = 4; lastKnownFileType = sourcecode.swift; path = NSFileManagerExtensions.swift; sourceTree = "<group>"; };
		E65075781E37F7AB006961AC /* ScannerExtensions.swift */ = {isa = PBXFileReference; fileEncoding = 4; lastKnownFileType = sourcecode.swift; path = ScannerExtensions.swift; sourceTree = "<group>"; };
		E650757A1E37F7AB006961AC /* URLExtensions.swift */ = {isa = PBXFileReference; fileEncoding = 4; lastKnownFileType = sourcecode.swift; path = URLExtensions.swift; sourceTree = "<group>"; };
		E650757B1E37F7AB006961AC /* URLProtectionSpaceExtensions.swift */ = {isa = PBXFileReference; fileEncoding = 4; lastKnownFileType = sourcecode.swift; path = URLProtectionSpaceExtensions.swift; sourceTree = "<group>"; };
		E650757C1E37F7AB006961AC /* SetExtensions.swift */ = {isa = PBXFileReference; fileEncoding = 4; lastKnownFileType = sourcecode.swift; path = SetExtensions.swift; sourceTree = "<group>"; };
		E650757D1E37F7AB006961AC /* StringExtensions.swift */ = {isa = PBXFileReference; fileEncoding = 4; lastKnownFileType = sourcecode.swift; path = StringExtensions.swift; sourceTree = "<group>"; };
		E650757E1E37F7AB006961AC /* UIColorExtensions.swift */ = {isa = PBXFileReference; fileEncoding = 4; lastKnownFileType = sourcecode.swift; path = UIColorExtensions.swift; sourceTree = "<group>"; };
		E650757F1E37F7AB006961AC /* UIImageExtensions.swift */ = {isa = PBXFileReference; fileEncoding = 4; lastKnownFileType = sourcecode.swift; path = UIImageExtensions.swift; sourceTree = "<group>"; };
		E65075811E37F7AB006961AC /* FSUtils.h */ = {isa = PBXFileReference; fileEncoding = 4; lastKnownFileType = sourcecode.c.h; path = FSUtils.h; sourceTree = "<group>"; };
		E65075821E37F7AB006961AC /* FSUtils.m */ = {isa = PBXFileReference; fileEncoding = 4; lastKnownFileType = sourcecode.c.objc; path = FSUtils.m; sourceTree = "<group>"; };
		E65075831E37F7AB006961AC /* Functions.swift */ = {isa = PBXFileReference; fileEncoding = 4; lastKnownFileType = sourcecode.swift; path = Functions.swift; sourceTree = "<group>"; };
		E65075841E37F7AB006961AC /* KeyboardHelper.swift */ = {isa = PBXFileReference; fileEncoding = 4; lastKnownFileType = sourcecode.swift; path = KeyboardHelper.swift; sourceTree = "<group>"; };
		E65075851E37F7AB006961AC /* KeychainCache.swift */ = {isa = PBXFileReference; fileEncoding = 4; lastKnownFileType = sourcecode.swift; path = KeychainCache.swift; sourceTree = "<group>"; };
		E65075861E37F7AB006961AC /* LaunchArguments.swift */ = {isa = PBXFileReference; fileEncoding = 4; lastKnownFileType = sourcecode.swift; path = LaunchArguments.swift; sourceTree = "<group>"; };
		E65075871E37F7AB006961AC /* Loader.swift */ = {isa = PBXFileReference; fileEncoding = 4; lastKnownFileType = sourcecode.swift; path = Loader.swift; sourceTree = "<group>"; };
		E65075881E37F7AB006961AC /* Logger.swift */ = {isa = PBXFileReference; fileEncoding = 4; lastKnownFileType = sourcecode.swift; path = Logger.swift; sourceTree = "<group>"; };
		E65075891E37F7AB006961AC /* NotificationConstants.swift */ = {isa = PBXFileReference; fileEncoding = 4; lastKnownFileType = sourcecode.swift; path = NotificationConstants.swift; sourceTree = "<group>"; };
		E650758B1E37F7AB006961AC /* Prefs.swift */ = {isa = PBXFileReference; fileEncoding = 4; lastKnownFileType = sourcecode.swift; path = Prefs.swift; sourceTree = "<group>"; };
		E650758C1E37F7AB006961AC /* RollingFileLogger.swift */ = {isa = PBXFileReference; fileEncoding = 4; lastKnownFileType = sourcecode.swift; path = RollingFileLogger.swift; sourceTree = "<group>"; };
		E650758D1E37F7AB006961AC /* SupportUtils.swift */ = {isa = PBXFileReference; fileEncoding = 4; lastKnownFileType = sourcecode.swift; path = SupportUtils.swift; sourceTree = "<group>"; };
		E650758E1E37F7AB006961AC /* SystemUtils.swift */ = {isa = PBXFileReference; fileEncoding = 4; lastKnownFileType = sourcecode.swift; path = SystemUtils.swift; sourceTree = "<group>"; };
		E650758F1E37F7AB006961AC /* TimeConstants.swift */ = {isa = PBXFileReference; fileEncoding = 4; lastKnownFileType = sourcecode.swift; path = TimeConstants.swift; sourceTree = "<group>"; };
		E65075901E37F7AB006961AC /* UserAgent.swift */ = {isa = PBXFileReference; fileEncoding = 4; lastKnownFileType = sourcecode.swift; path = UserAgent.swift; sourceTree = "<group>"; };
		E65075911E37F7AB006961AC /* WeakList.swift */ = {isa = PBXFileReference; fileEncoding = 4; lastKnownFileType = sourcecode.swift; path = WeakList.swift; sourceTree = "<group>"; };
		E65075C11E37F956006961AC /* ExtensionUtils.swift */ = {isa = PBXFileReference; fileEncoding = 4; lastKnownFileType = sourcecode.swift; path = ExtensionUtils.swift; sourceTree = "<group>"; };
		E653422C1C5944F90039DD9E /* BrowserPrompts.swift */ = {isa = PBXFileReference; fileEncoding = 4; lastKnownFileType = sourcecode.swift; path = BrowserPrompts.swift; sourceTree = "<group>"; };
		E65607601C08B4E200534B02 /* SearchInputView.swift */ = {isa = PBXFileReference; fileEncoding = 4; lastKnownFileType = sourcecode.swift; path = SearchInputView.swift; sourceTree = "<group>"; };
		E659A60A1EB7C1D300D7A6AD /* BuddyBuildSDK.framework */ = {isa = PBXFileReference; lastKnownFileType = wrapper.framework; path = BuddyBuildSDK.framework; sourceTree = "<group>"; };
		E65D89171C8647420006EA35 /* AppAuthenticator.swift */ = {isa = PBXFileReference; fileEncoding = 4; lastKnownFileType = sourcecode.swift; path = AppAuthenticator.swift; sourceTree = "<group>"; };
		E660BDD81BB06521009AC090 /* TabsButton.swift */ = {isa = PBXFileReference; fileEncoding = 4; lastKnownFileType = sourcecode.swift; path = TabsButton.swift; sourceTree = "<group>"; };
		E660BE051BB0666D009AC090 /* InnerStrokedView.swift */ = {isa = PBXFileReference; fileEncoding = 4; lastKnownFileType = sourcecode.swift; path = InnerStrokedView.swift; sourceTree = "<group>"; };
		E6639F171BF11E17002D0853 /* Settings.bundle */ = {isa = PBXFileReference; lastKnownFileType = "wrapper.plug-in"; path = Settings.bundle; sourceTree = "<group>"; };
		E663D5771BB341C4001EF30E /* ToggleButton.swift */ = {isa = PBXFileReference; fileEncoding = 4; lastKnownFileType = sourcecode.swift; path = ToggleButton.swift; sourceTree = "<group>"; };
		E66C5B461BDA81050051AA93 /* UIImage+ImageEffects.h */ = {isa = PBXFileReference; fileEncoding = 4; lastKnownFileType = sourcecode.c.h; path = "UIImage+ImageEffects.h"; sourceTree = "<group>"; };
		E66C5B471BDA81050051AA93 /* UIImage+ImageEffects.m */ = {isa = PBXFileReference; fileEncoding = 4; lastKnownFileType = sourcecode.c.objc; path = "UIImage+ImageEffects.m"; sourceTree = "<group>"; };
		E67422C41CFF2D39009E8373 /* youtube.ico */ = {isa = PBXFileReference; lastKnownFileType = image.ico; path = youtube.ico; sourceTree = "<group>"; };
		E677F0441D9423FB00ECF1FB /* SQLiteMetadata.swift */ = {isa = PBXFileReference; fileEncoding = 4; lastKnownFileType = sourcecode.swift; path = SQLiteMetadata.swift; sourceTree = "<group>"; };
		E677F0531D94247300ECF1FB /* Metadata.swift */ = {isa = PBXFileReference; fileEncoding = 4; lastKnownFileType = sourcecode.swift; path = Metadata.swift; sourceTree = "<group>"; };
		E683F0A51E92E0820035D990 /* MockableHistory.swift */ = {isa = PBXFileReference; fileEncoding = 4; lastKnownFileType = sourcecode.swift; path = MockableHistory.swift; sourceTree = "<group>"; };
		E683F0C11E93D4E90035D990 /* DictionaryExtensions.swift */ = {isa = PBXFileReference; fileEncoding = 4; lastKnownFileType = sourcecode.swift; path = DictionaryExtensions.swift; sourceTree = "<group>"; };
		E689C72F1E0C7617008BAADB /* NSAttributedStringExtensions.swift */ = {isa = PBXFileReference; fileEncoding = 4; lastKnownFileType = sourcecode.swift; name = NSAttributedStringExtensions.swift; path = Extensions/NSAttributedStringExtensions.swift; sourceTree = "<group>"; };
		E68AEDAF1B18F81A00133D99 /* SwipeAnimator.swift */ = {isa = PBXFileReference; fileEncoding = 4; lastKnownFileType = sourcecode.swift; path = SwipeAnimator.swift; sourceTree = "<group>"; };
		E68E7ACA1CAC1D4500FDCA76 /* PagingPasscodeViewController.swift */ = {isa = PBXFileReference; fileEncoding = 4; lastKnownFileType = sourcecode.swift; path = PagingPasscodeViewController.swift; sourceTree = "<group>"; };
		E68E7AD91CAC207400FDCA76 /* ChangePasscodeViewController.swift */ = {isa = PBXFileReference; fileEncoding = 4; lastKnownFileType = sourcecode.swift; path = ChangePasscodeViewController.swift; sourceTree = "<group>"; };
		E68E7ADB1CAC208200FDCA76 /* SetupPasscodeViewController.swift */ = {isa = PBXFileReference; fileEncoding = 4; lastKnownFileType = sourcecode.swift; path = SetupPasscodeViewController.swift; sourceTree = "<group>"; };
		E68E7ADD1CAC208A00FDCA76 /* RemovePasscodeViewController.swift */ = {isa = PBXFileReference; fileEncoding = 4; lastKnownFileType = sourcecode.swift; path = RemovePasscodeViewController.swift; sourceTree = "<group>"; };
		E68F36971EA694000048CF44 /* PanelDataObservers.swift */ = {isa = PBXFileReference; fileEncoding = 4; lastKnownFileType = sourcecode.swift; name = PanelDataObservers.swift; path = ../Client/Frontend/Home/PanelDataObservers.swift; sourceTree = "<group>"; };
		E6927EBF1C7B6FB800D03F75 /* ErrorToast.swift */ = {isa = PBXFileReference; fileEncoding = 4; lastKnownFileType = sourcecode.swift; path = ErrorToast.swift; sourceTree = "<group>"; };
		E693F0D81E9D64BD0086DC17 /* OptionalExtensions.swift */ = {isa = PBXFileReference; fileEncoding = 4; lastKnownFileType = sourcecode.swift; path = OptionalExtensions.swift; sourceTree = "<group>"; };
		E696FE501C47F86E00EC007C /* AuthenticatorTests.swift */ = {isa = PBXFileReference; fileEncoding = 4; lastKnownFileType = sourcecode.swift; path = AuthenticatorTests.swift; sourceTree = "<group>"; };
		E698FFD91B4AADF40001F623 /* TabScrollController.swift */ = {isa = PBXFileReference; fileEncoding = 4; lastKnownFileType = sourcecode.swift; path = TabScrollController.swift; sourceTree = "<group>"; };
		E69922121B94E3EF007C480D /* Licenses.html */ = {isa = PBXFileReference; fileEncoding = 4; lastKnownFileType = text.html; path = Licenses.html; sourceTree = "<group>"; };
		E69E06C81C76198000D0F926 /* AuthenticationManagerConstants.swift */ = {isa = PBXFileReference; fileEncoding = 4; lastKnownFileType = sourcecode.swift; path = AuthenticationManagerConstants.swift; sourceTree = "<group>"; };
		E6A92ADA1C52A8DA00743291 /* LoginInputTests.swift */ = {isa = PBXFileReference; fileEncoding = 4; lastKnownFileType = sourcecode.swift; path = LoginInputTests.swift; sourceTree = "<group>"; };
		E6B4C3D71C68F55C001F97E8 /* JSPrompt.html */ = {isa = PBXFileReference; fileEncoding = 4; lastKnownFileType = text.html; path = JSPrompt.html; sourceTree = "<group>"; };
		E6B4C4021C68F58B001F97E8 /* BrowserTests.swift */ = {isa = PBXFileReference; fileEncoding = 4; lastKnownFileType = sourcecode.swift; path = BrowserTests.swift; sourceTree = "<group>"; };
		E6C191D41E38F7B7000A213B /* Cartfile */ = {isa = PBXFileReference; lastKnownFileType = text; path = Cartfile; sourceTree = "<group>"; };
		E6C191D51E38F7B7000A213B /* Cartfile.resolved */ = {isa = PBXFileReference; lastKnownFileType = text; path = Cartfile.resolved; sourceTree = "<group>"; };
		E6D8D5E61B569D70009E5A58 /* BrowserTrayAnimators.swift */ = {isa = PBXFileReference; fileEncoding = 4; lastKnownFileType = sourcecode.swift; path = BrowserTrayAnimators.swift; sourceTree = "<group>"; };
		E6DCC1ED1DCBB6AA00CEC4B7 /* Fennec.enterprise.xcconfig */ = {isa = PBXFileReference; lastKnownFileType = text.xcconfig; name = Fennec.enterprise.xcconfig; path = Configuration/Fennec.enterprise.xcconfig; sourceTree = "<group>"; };
		E6EAC5951B29CB3A00E1DE1E /* scrollablePage.html */ = {isa = PBXFileReference; fileEncoding = 4; lastKnownFileType = text.html; path = scrollablePage.html; sourceTree = "<group>"; };
		E6F368281D7F594F008CDD67 /* SQLiteHistoryRecommendations.swift */ = {isa = PBXFileReference; fileEncoding = 4; lastKnownFileType = sourcecode.swift; path = SQLiteHistoryRecommendations.swift; sourceTree = "<group>"; };
		E6F738741EB7A8D300B50143 /* FennecApplication.entitlements */ = {isa = PBXFileReference; lastKnownFileType = text.plist.entitlements; path = FennecApplication.entitlements; sourceTree = "<group>"; };
		E6F738751EB7A97100B50143 /* FirefoxBetaApplication.entitlements */ = {isa = PBXFileReference; lastKnownFileType = text.plist.entitlements; path = FirefoxBetaApplication.entitlements; sourceTree = "<group>"; };
		E6F738761EB7A97500B50143 /* FirefoxApplication.entitlements */ = {isa = PBXFileReference; lastKnownFileType = text.plist.entitlements; path = FirefoxApplication.entitlements; sourceTree = "<group>"; };
		E6F9650C1B2F1CF20034B023 /* SharedTests.xctest */ = {isa = PBXFileReference; explicitFileType = wrapper.cfbundle; includeInIndex = 0; path = SharedTests.xctest; sourceTree = BUILT_PRODUCTS_DIR; };
		E6F9650F1B2F1CF20034B023 /* Info.plist */ = {isa = PBXFileReference; lastKnownFileType = text.plist.xml; path = Info.plist; sourceTree = "<group>"; };
		E6F9653B1B2F1D5D0034B023 /* NSURLExtensionsTests.swift */ = {isa = PBXFileReference; fileEncoding = 4; lastKnownFileType = sourcecode.swift; path = NSURLExtensionsTests.swift; sourceTree = "<group>"; };
		E6FCC43C1C40565200DF6113 /* FirefoxBeta.xcconfig */ = {isa = PBXFileReference; lastKnownFileType = text.xcconfig; name = FirefoxBeta.xcconfig; path = Configuration/FirefoxBeta.xcconfig; sourceTree = "<group>"; };
		E6FF6AC91D873CFF0070C294 /* PageMetadata.swift */ = {isa = PBXFileReference; fileEncoding = 4; lastKnownFileType = sourcecode.swift; path = PageMetadata.swift; sourceTree = "<group>"; };
		EB11A1012044A90D0018F749 /* ContentBlockerHelper+Whitelist.swift */ = {isa = PBXFileReference; fileEncoding = 4; lastKnownFileType = sourcecode.swift; path = "ContentBlockerHelper+Whitelist.swift"; sourceTree = "<group>"; };
		EB11A1022044A90D0018F749 /* TrackingProtectionPageStats.swift */ = {isa = PBXFileReference; fileEncoding = 4; lastKnownFileType = sourcecode.swift; path = TrackingProtectionPageStats.swift; sourceTree = "<group>"; };
		EB11A1032044A90E0018F749 /* ContentBlockerHelper+TabContentScript.swift */ = {isa = PBXFileReference; fileEncoding = 4; lastKnownFileType = sourcecode.swift; path = "ContentBlockerHelper+TabContentScript.swift"; sourceTree = "<group>"; };
		EB2A63251F3B49A7004EF8B0 /* ContentBlockerHelper.swift */ = {isa = PBXFileReference; fileEncoding = 4; lastKnownFileType = sourcecode.swift; path = ContentBlockerHelper.swift; sourceTree = "<group>"; };
		EB3A38912032673D004C6E67 /* DatabaseFixtureTest.swift */ = {isa = PBXFileReference; fileEncoding = 4; lastKnownFileType = sourcecode.swift; path = DatabaseFixtureTest.swift; sourceTree = "<group>"; };
		EB54A8722028CE4000018880 /* disconnect-advertising.json */ = {isa = PBXFileReference; fileEncoding = 4; lastKnownFileType = text.json; path = "disconnect-advertising.json"; sourceTree = "<group>"; };
		EB54A8732028CE4000018880 /* disconnect-analytics.json */ = {isa = PBXFileReference; fileEncoding = 4; lastKnownFileType = text.json; path = "disconnect-analytics.json"; sourceTree = "<group>"; };
		EB54A8742028CE4000018880 /* disconnect-content.json */ = {isa = PBXFileReference; fileEncoding = 4; lastKnownFileType = text.json; path = "disconnect-content.json"; sourceTree = "<group>"; };
		EB54A8752028CE4000018880 /* disconnect-social.json */ = {isa = PBXFileReference; fileEncoding = 4; lastKnownFileType = text.json; path = "disconnect-social.json"; sourceTree = "<group>"; };
		EB7A651020699BD200B52A5F /* WebPagesForTesting.swift */ = {isa = PBXFileReference; lastKnownFileType = sourcecode.swift; path = WebPagesForTesting.swift; sourceTree = "<group>"; };
		EB7FFFBF20A9D38C003E1E34 /* AlertController.swift */ = {isa = PBXFileReference; fileEncoding = 4; lastKnownFileType = sourcecode.swift; path = AlertController.swift; sourceTree = "<group>"; };
		F35B8D2A1D6380EA008E3D61 /* SessionRestore.html */ = {isa = PBXFileReference; fileEncoding = 4; lastKnownFileType = text.html; path = SessionRestore.html; sourceTree = "<group>"; };
		F35B8D2C1D6383E9008E3D61 /* SessionRestoreHelper.swift */ = {isa = PBXFileReference; fileEncoding = 4; lastKnownFileType = sourcecode.swift; path = SessionRestoreHelper.swift; sourceTree = "<group>"; };
		F35B8D2E1D638408008E3D61 /* SessionRestoreHandler.swift */ = {isa = PBXFileReference; fileEncoding = 4; lastKnownFileType = sourcecode.swift; path = SessionRestoreHandler.swift; sourceTree = "<group>"; };
		F84B21BE1A090F8100AAB793 /* Client.app */ = {isa = PBXFileReference; explicitFileType = wrapper.application; includeInIndex = 0; path = Client.app; sourceTree = BUILT_PRODUCTS_DIR; };
		F84B21D31A090F8100AAB793 /* ClientTests.xctest */ = {isa = PBXFileReference; explicitFileType = wrapper.cfbundle; includeInIndex = 0; path = ClientTests.xctest; sourceTree = BUILT_PRODUCTS_DIR; };
		F84B21D81A090F8100AAB793 /* Info.plist */ = {isa = PBXFileReference; lastKnownFileType = text.plist.xml; path = Info.plist; sourceTree = "<group>"; };
		F84B21D91A090F8100AAB793 /* ClientTests.swift */ = {isa = PBXFileReference; lastKnownFileType = sourcecode.swift; path = ClientTests.swift; sourceTree = "<group>"; };
		F84B21E51A0910F600AAB793 /* AppDelegate.swift */ = {isa = PBXFileReference; fileEncoding = 4; lastKnownFileType = sourcecode.swift; lineEnding = 0; path = AppDelegate.swift; sourceTree = "<group>"; xcLanguageSpecificationIdentifier = xcode.lang.swift; };
		F84B21EF1A0910F600AAB793 /* Images.xcassets */ = {isa = PBXFileReference; lastKnownFileType = folder.assetcatalog; path = Images.xcassets; sourceTree = "<group>"; };
		F84B22431A09165600AAB793 /* Info.plist */ = {isa = PBXFileReference; fileEncoding = 4; lastKnownFileType = text.plist.xml; path = Info.plist; sourceTree = "<group>"; };
		FA6B2AC11D41F02D00429414 /* Punycode.swift */ = {isa = PBXFileReference; fileEncoding = 4; lastKnownFileType = sourcecode.swift; path = Punycode.swift; sourceTree = "<group>"; };
		FA9293D31D6580E100AC8D33 /* QRCodeViewController.swift */ = {isa = PBXFileReference; fileEncoding = 4; lastKnownFileType = sourcecode.swift; path = QRCodeViewController.swift; sourceTree = "<group>"; };
		FA9294001D6584A200AC8D33 /* QRCode.xcassets */ = {isa = PBXFileReference; lastKnownFileType = folder.assetcatalog; path = QRCode.xcassets; sourceTree = "<group>"; };
/* End PBXFileReference section */

/* Begin PBXFrameworksBuildPhase section */
		0A6231E02121F761007B429B /* Frameworks */ = {
			isa = PBXFrameworksBuildPhase;
			buildActionMask = 2147483647;
			files = (
			);
			runOnlyForDeploymentPostprocessing = 0;
		};
		27F443922135E11200296C58 /* Frameworks */ = {
			isa = PBXFrameworksBuildPhase;
			buildActionMask = 2147483647;
			files = (
			);
			runOnlyForDeploymentPostprocessing = 0;
		};
		288A2D821AB8B3260023ABC3 /* Frameworks */ = {
			isa = PBXFrameworksBuildPhase;
			buildActionMask = 2147483647;
			files = (
				7BA4A9641C4CFE840091D032 /* Deferred.framework in Frameworks */,
				7BA4A94C1C4CF03B0091D032 /* SwiftKeychainWrapper.framework in Frameworks */,
				7B604FBC1C495E1E006EEEC3 /* XCGLogger.framework in Frameworks */,
			);
			runOnlyForDeploymentPostprocessing = 0;
		};
		28CE83DE1A1D1E7C00576538 /* Frameworks */ = {
			isa = PBXFrameworksBuildPhase;
			buildActionMask = 2147483647;
			files = (
				A1AD4BD120BF3F4D007A6EA1 /* Eureka.framework in Frameworks */,
				E6231C051B90A472005ABB0D /* libxml2.2.tbd in Frameworks */,
				E6231C011B90A44F005ABB0D /* libz.tbd in Frameworks */,
				288A2D9D1AB8B3260023ABC3 /* Shared.framework in Frameworks */,
				5DE7689920B3456E00FF5533 /* BraveShared.framework in Frameworks */,
				2FCAE2311ABB51F800877008 /* Storage.framework in Frameworks */,
				7B6050011C49653B006EEEC3 /* AdjustSdk.framework in Frameworks */,
				E4B3348A1BBF23F9004E2BFF /* AdSupport.framework in Frameworks */,
				7B604F861C494983006EEEC3 /* Alamofire.framework in Frameworks */,
				A1D841FD20BC405E00BDAFF7 /* pop.framework in Frameworks */,
				3BA9A0231D2C208C00BD418C /* Fuzi.framework in Frameworks */,
				A1F66A8020DD87CA00303328 /* Static.framework in Frameworks */,
				5D1DC52820AC9AFB00905E5A /* Data.framework in Frameworks */,
				7BA4A9471C4CED900091D032 /* GCDWebServers.framework in Frameworks */,
				E4B334881BBF23F3004E2BFF /* iAd.framework in Frameworks */,
				0B8E0FF41A932BD500161DC3 /* ImageIO.framework in Frameworks */,
				7BA4A94A1C4CEFC70091D032 /* OnePasswordExtension.framework in Frameworks */,
				A1AD4BD720BF4772007A6EA1 /* FastImageCache.framework in Frameworks */,
				7B8A47F61D01D3B400C07734 /* PassKit.framework in Frameworks */,
				7B604F9B1C4950F2006EEEC3 /* SDWebImage.framework in Frameworks */,
				7B604FA21C495268006EEEC3 /* SnapKit.framework in Frameworks */,
				3B4988CE1E42B01800A12FDA /* SwiftyJSON.framework in Frameworks */,
				7B604FBB1C495D8A006EEEC3 /* XCGLogger.framework in Frameworks */,
			);
			runOnlyForDeploymentPostprocessing = 0;
		};
		2FCAE2161ABB51F800877008 /* Frameworks */ = {
			isa = PBXFrameworksBuildPhase;
			buildActionMask = 2147483647;
			files = (
				0B742CCF1B32493E00EE9264 /* libsqlcipher.a in Frameworks */,
				D09A0CD81FAA23F6009A0273 /* Shared.framework in Frameworks */,
				7B604FBD1C495E31006EEEC3 /* XCGLogger.framework in Frameworks */,
			);
			runOnlyForDeploymentPostprocessing = 0;
		};
		2FCAE2211ABB51F800877008 /* Frameworks */ = {
			isa = PBXFrameworksBuildPhase;
			buildActionMask = 2147483647;
			files = (
				2FCAE2251ABB51F800877008 /* Storage.framework in Frameworks */,
			);
			runOnlyForDeploymentPostprocessing = 0;
		};
		3B43E3CD1D95C48D00BBA9DB /* Frameworks */ = {
			isa = PBXFrameworksBuildPhase;
			buildActionMask = 2147483647;
			files = (
			);
			runOnlyForDeploymentPostprocessing = 0;
		};
		3BFE4B041D342FB800DDF53F /* Frameworks */ = {
			isa = PBXFrameworksBuildPhase;
			buildActionMask = 2147483647;
			files = (
				392E18031FEC4D7B00EBA79C /* MappaMundi.framework in Frameworks */,
				E6EC6EED1E53548A0067985D /* EarlGrey.framework in Frameworks */,
			);
			runOnlyForDeploymentPostprocessing = 0;
		};
		5D1DC50F20AC9AF900905E5A /* Frameworks */ = {
			isa = PBXFrameworksBuildPhase;
			buildActionMask = 2147483647;
			files = (
				5DE768B120B4713000FF5533 /* Storage.framework in Frameworks */,
				5DE768AC20B43F9000FF5533 /* BraveShared.framework in Frameworks */,
			);
			runOnlyForDeploymentPostprocessing = 0;
		};
		5D1DC51820AC9AFA00905E5A /* Frameworks */ = {
			isa = PBXFrameworksBuildPhase;
			buildActionMask = 2147483647;
			files = (
				5D1DC51C20AC9AFB00905E5A /* Data.framework in Frameworks */,
			);
			runOnlyForDeploymentPostprocessing = 0;
		};
		5DE7688020B3456C00FF5533 /* Frameworks */ = {
			isa = PBXFrameworksBuildPhase;
			buildActionMask = 2147483647;
			files = (
				5DE768A520B3458400FF5533 /* Shared.framework in Frameworks */,
			);
			runOnlyForDeploymentPostprocessing = 0;
		};
		5DE7688920B3456E00FF5533 /* Frameworks */ = {
			isa = PBXFrameworksBuildPhase;
			buildActionMask = 2147483647;
			files = (
				5DE7688D20B3456E00FF5533 /* BraveShared.framework in Frameworks */,
			);
			runOnlyForDeploymentPostprocessing = 0;
		};
		7BEB64461C7345600092C02E /* Frameworks */ = {
			isa = PBXFrameworksBuildPhase;
			buildActionMask = 2147483647;
			files = (
				392E18041FEC4D9E00EBA79C /* MappaMundi.framework in Frameworks */,
			);
			runOnlyForDeploymentPostprocessing = 0;
		};
		7BEB64531C7345990092C02E /* Frameworks */ = {
			isa = PBXFrameworksBuildPhase;
			buildActionMask = 2147483647;
			files = (
			);
			runOnlyForDeploymentPostprocessing = 0;
		};
		D39FA15C1A83E0EC00EE869C /* Frameworks */ = {
			isa = PBXFrameworksBuildPhase;
			buildActionMask = 2147483647;
			files = (
				7BA4A9661C4D008C0091D032 /* Deferred.framework in Frameworks */,
				E6231C071B90A712005ABB0D /* libz.tbd in Frameworks */,
				7B604F991C494F74006EEEC3 /* KIF.framework in Frameworks */,
				D36998891AD70A0A00650C6C /* IOKit.framework in Frameworks */,
				D39FA16C1A83E17800EE869C /* CoreGraphics.framework in Frameworks */,
			);
			runOnlyForDeploymentPostprocessing = 0;
		};
		E6F965091B2F1CF20034B023 /* Frameworks */ = {
			isa = PBXFrameworksBuildPhase;
			buildActionMask = 2147483647;
			files = (
				E6F965121B2F1CF20034B023 /* Shared.framework in Frameworks */,
				7BA4A9651C4D007B0091D032 /* Deferred.framework in Frameworks */,
			);
			runOnlyForDeploymentPostprocessing = 0;
		};
		F84B21D01A090F8100AAB793 /* Frameworks */ = {
			isa = PBXFrameworksBuildPhase;
			buildActionMask = 2147483647;
			files = (
				E6231C081B90A71E005ABB0D /* libz.tbd in Frameworks */,
			);
			runOnlyForDeploymentPostprocessing = 0;
		};
/* End PBXFrameworksBuildPhase section */

/* Begin PBXGroup section */
		0A4B011620D02DAC004D4011 /* TabsBar */ = {
			isa = PBXGroup;
			children = (
				0A4B011F20D02EC4004D4011 /* TabsBarViewController.swift */,
				0A4B012120D02F26004D4011 /* TabBarCell.swift */,
			);
			path = TabsBar;
			sourceTree = "<group>";
		};
		0A583F752142BC9B0086B3E7 /* Search */ = {
			isa = PBXGroup;
			children = (
				3BE7275C1CCFE8B60099189F /* CustomSearchHandler.swift */,
				DDA24A341FD84D620098F159 /* DefaultSearchPrefs.swift */,
				D3FA77831A43B2CE0010CD32 /* OpenSearch.swift */,
				D308E4E31A5306F500842685 /* SearchEngines.swift */,
				D34510871ACF415700EC27F0 /* SearchLoader.swift */,
				D31A0FC61A65D6D000DC8C7E /* SearchSuggestClient.swift */,
				59A68CCB63E2A565CB03F832 /* SearchViewController.swift */,
			);
			path = Search;
			sourceTree = "<group>";
		};
		0AADC4BB20D2A4F700FDE368 /* HomePanel */ = {
			isa = PBXGroup;
			children = (
				0AADC4CD20D2A6A200FDE368 /* favorites */,
				0AADC4D620D2B03900FDE368 /* BraveShieldStatsView.swift */,
				0AADC4C720D2A55A00FDE368 /* FavoritesViewController.swift */,
			);
			path = HomePanel;
			sourceTree = "<group>";
		};
		0AADC4CD20D2A6A200FDE368 /* favorites */ = {
			isa = PBXGroup;
			children = (
				0AADC4CE20D2A6A200FDE368 /* FavoritesHelper.swift */,
				0AADC4CF20D2A6A200FDE368 /* FavoritesTileDecorator.swift */,
				0AADC4D020D2A6A200FDE368 /* FavoritesDataSource.swift */,
				0AADC4D120D2A6A200FDE368 /* PreloadedFavorites.swift */,
				0AADC4C920D2A66E00FDE368 /* FavoriteCell.swift */,
			);
			path = favorites;
			sourceTree = "<group>";
		};
		0B1C05D41A798B1F004C78B0 /* UIImageViewAligned */ = {
			isa = PBXGroup;
			children = (
				D8C75DE9207584C300BB8AD0 /* UIImageViewAligned.h */,
				D8C75DF2207584C300BB8AD0 /* UIImageViewAligned.m */,
			);
			name = UIImageViewAligned;
			path = ThirdParty/UIImageViewAligned;
			sourceTree = "<group>";
		};
		0B742CC71B32491400EE9264 /* Products */ = {
			isa = PBXGroup;
			children = (
				0B742CCC1B32491400EE9264 /* libsqlcipher.a */,
			);
			name = Products;
			sourceTree = "<group>";
		};
		27F443962135E11200296C58 /* BraveShareTo */ = {
			isa = PBXGroup;
			children = (
				27F443F22138843400296C58 /* BraveShareToInfoPlist.strings */,
				27F443AC2135E25300296C58 /* ShareToBraveViewController.swift */,
				27F4439C2135E11200296C58 /* BraveShareToInfo.plist */,
			);
			path = BraveShareTo;
			sourceTree = "<group>";
		};
		28532D301C483DEB000072D9 /* Bookmarks */ = {
			isa = PBXGroup;
			children = (
				2FCAE23F1ABB531100877008 /* Bookmarks.swift */,
				2829D3791C2F0A7F00DCF931 /* BookmarksModel.swift */,
				283586FC1C73F18E00A55435 /* CachingItemSource.swift */,
				28532D311C483E3D000072D9 /* CompletionOps.swift */,
				2852B8431C51996B00591EAC /* Trees.swift */,
			);
			name = Bookmarks;
			sourceTree = "<group>";
		};
		288A2D7E1AB8B2AD0023ABC3 /* Result */ = {
			isa = PBXGroup;
			children = (
				288A2DB31AB8B38D0023ABC3 /* Error.swift */,
				288A2DB41AB8B38D0023ABC3 /* Result.swift */,
			);
			name = Result;
			sourceTree = "<group>";
		};
		2891F2B91F991185001B105E /* fixtures */ = {
			isa = PBXGroup;
			children = (
				2891F2BA1F991185001B105E /* v33.db */,
			);
			path = fixtures;
			sourceTree = "<group>";
		};
		28CE83EF1A1D246900576538 /* Third-Party Source */ = {
			isa = PBXGroup;
			children = (
				A1FEEE1F20BF28D900298DA2 /* Then.swift */,
				E66C5B451BDA81050051AA93 /* Apple */,
				E659A6091EB7C1D300D7A6AD /* BuddyBuild */,
				D30EBB5A1C75503800105AE9 /* KIF.xcodeproj */,
				288A2D7E1AB8B2AD0023ABC3 /* Result */,
				0B742CC61B32491400EE9264 /* sqlcipher.xcodeproj */,
				0B1C05D41A798B1F004C78B0 /* UIImageViewAligned */,
				3B6889C41D66950E002AC85E /* UIImageColors.swift */,
				3B0943801D6CC4FC004F24E1 /* FilledPageControl.swift */,
				7479B4ED1C5306A200DF000B /* Reachability.swift */,
			);
			name = "Third-Party Source";
			sourceTree = "<group>";
		};
		28EADE5C1AFC3A6D007FB2FB /* Extensions */ = {
			isa = PBXGroup;
			children = (
				A1CDF22A20BDD6B8005C6E58 /* POPExtensions.swift */,
				E650754D1E37F6AE006961AC /* GeometryExtensions.swift */,
				D83821FF1FC7961D00303C12 /* DispatchQueueExtensions.swift */,
				D8D33A7C1FBD080300A20A28 /* SnapKitExtensions.swift */,
				E689C72F1E0C7617008BAADB /* NSAttributedStringExtensions.swift */,
				28EADE381AFC3898007FB2FB /* UIImageViewExtensions.swift */,
				E64ED8F91BC55AE300DAF864 /* UIAlertControllerExtensions.swift */,
				A83E5AB61C1D993D0026D912 /* UIPasteboardExtensions.swift */,
				E650754F1E37F6D1006961AC /* NSURLExtensionsMailTo.swift */,
				E65075501E37F6D1006961AC /* UIViewExtensions.swift */,
				C817B34C1FC609500086018E /* UIScrollViewSwizzled.swift */,
				A1AD4BE020C082EF007A6EA1 /* UIGestureRecognizerExtensions.swift */,
				A1AD4BE220C0861D007A6EA1 /* UIBarButtonItemExtensions.swift */,
				A1704D722110A1DC00717321 /* HTTPCookieStorageExtensions.swift */,
			);
			indentWidth = 4;
			name = Extensions;
			sourceTree = "<group>";
			tabWidth = 4;
		};
		2F44FC551A9E83E200FD20CC /* Settings */ = {
			isa = PBXGroup;
			children = (
				0B62EFD11AD63CD100ACB9CD /* Clearables.swift */,
				D3E8EEE71B97A87A001900FB /* ClearPrivateDataTableViewController.swift */,
				2F44FCCA1A9E972E00FD20CC /* SearchEnginePicker.swift */,
				2F44FCC61A9E8CF500FD20CC /* SearchSettingsTableViewController.swift */,
				74E36D771B71323500D69DA1 /* SettingsContentViewController.swift */,
				2F44FC711A9E840300FD20CC /* SettingsNavigationController.swift */,
				2F44FCC41A9E85E900FD20CC /* SettingsTableSectionHeaderFooterView.swift */,
				A1F66A7220DD71C400303328 /* SettingsViewController.swift */,
				A1CA29C320E1746A00CB9126 /* OptionSelectionViewController.swift */,
				A16DC67E20E585D90069C8E1 /* PasscodeSettingsViewController.swift */,
			);
			path = Settings;
			sourceTree = "<group>";
		};
		2FCAE21B1ABB51F800877008 /* Storage */ = {
			isa = PBXGroup;
			children = (
				74B195431CF503FC007F36EF /* RecentlyClosedTabs.swift */,
				2FCAE33D1ABB5F1800877008 /* Storage-Bridging-Header.h */,
				D37DE2821CA2047500A5EC69 /* CertStore.swift */,
				28C4AB711AD42D4300D9ACE3 /* Clients.swift */,
				2FCAE2411ABB531100877008 /* Cursor.swift */,
				28302E3F1AF0747800521E2E /* DatabaseError.swift */,
				394CF6CE1BAA493C00906917 /* DefaultSuggestedSites.swift */,
				D3BF8CBA1B7425570007AFE6 /* DiskImageStore.swift */,
				E65075C11E37F956006961AC /* ExtensionUtils.swift */,
				2FCAE2421ABB531100877008 /* Favicons.swift */,
				2FCAE2431ABB531100877008 /* FileAccessor.swift */,
				2FCAE2441ABB531100877008 /* History.swift */,
				0BDA56B11B26B1E4008C9B96 /* Logins.swift */,
				E677F0531D94247300ECF1FB /* Metadata.swift */,
				0B3E7DB91B27AB4C00E2E84D /* MockLogins.swift */,
				285D3B671B4380B70035FD22 /* Queue.swift */,
				E6FF6AC91D873CFF0070C294 /* PageMetadata.swift */,
				2FCAE2471ABB531100877008 /* RemoteTabs.swift */,
				2829D39F1C2F0AD400DCF931 /* Sharing.swift */,
				2FCAE2481ABB531100877008 /* Site.swift */,
				0B54BD181B698B7C004C822C /* SuggestedSites.swift */,
				28B62ACD1BC745E7004A585A /* Syncable.swift */,
				7BF5A1E91B41640500EA9DD8 /* SyncQueue.swift */,
				2FCAE25C1ABB531100877008 /* Visit.swift */,
				28532D301C483DEB000072D9 /* Bookmarks */,
				2FCAE2491ABB531100877008 /* SQL */,
				2FCAE21C1ABB51F800877008 /* Supporting Files */,
				2FCAE25A1ABB531100877008 /* ThirdParty */,
			);
			path = Storage;
			sourceTree = "<group>";
		};
		2FCAE21C1ABB51F800877008 /* Supporting Files */ = {
			isa = PBXGroup;
			children = (
			);
			name = "Supporting Files";
			sourceTree = "<group>";
		};
		2FCAE22A1ABB51F800877008 /* StorageTests */ = {
			isa = PBXGroup;
			children = (
				D37DE2C81CA356F900A5EC69 /* testcert1.pem */,
				D37DE2C91CA356F900A5EC69 /* testcert2.pem */,
				D37DE2C61CA356D800A5EC69 /* CertTests.swift */,
				D3BF8CBC1B7472FA0007AFE6 /* DiskImageStoreTests.swift */,
				2FCAE2791ABB533A00877008 /* MockFiles.swift */,
				289A4C121C4EB90600A460E3 /* StorageTestUtils.swift */,
				0BDA56AE1B26B1D5008C9B96 /* TestLogins.swift */,
				2FCAE22B1ABB51F800877008 /* Supporting Files */,
			);
			path = StorageTests;
			sourceTree = "<group>";
		};
		2FCAE22B1ABB51F800877008 /* Supporting Files */ = {
			isa = PBXGroup;
			children = (
				2891F2B91F991185001B105E /* fixtures */,
				2FCAE22C1ABB51F800877008 /* Info.plist */,
			);
			name = "Supporting Files";
			sourceTree = "<group>";
		};
		2FCAE2491ABB531100877008 /* SQL */ = {
			isa = PBXGroup;
			children = (
				2FCAE24B1ABB531100877008 /* BrowserDB.swift */,
				282915E51AF1A7920006EEB5 /* BrowserSchema.swift */,
				D0B29EDF1F460BDF00C7CEFC /* LoginsSchema.swift */,
				D018F93D1F44A7190098F8CA /* Schema.swift */,
				28126F761C2F9833006466CC /* SQLiteBookmarksBase.swift */,
				28126F471C2F948E006466CC /* SQLiteBookmarksHelpers.swift */,
				28126F6D1C2F94F9006466CC /* SQLiteBookmarksModel.swift */,
				28126F731C2F96F1006466CC /* SQLiteBookmarksResetting.swift */,
				285F2DC01AF80B4600211843 /* SQLiteBookmarksSyncing.swift */,
				D0131B4C1F3CF7D8000CDE86 /* SQLiteFavicons.swift */,
				2FCAE2551ABB531100877008 /* SQLiteHistory.swift */,
				318FB6EA1DB5600D0004E40F /* SQLiteHistoryFactories.swift */,
				E6F368281D7F594F008CDD67 /* SQLiteHistoryRecommendations.swift */,
				0BDA56B31B26B203008C9B96 /* SQLiteLogins.swift */,
				E677F0441D9423FB00ECF1FB /* SQLiteMetadata.swift */,
				285D3B8F1B4386520035FD22 /* SQLiteQueue.swift */,
				2FCAE2581ABB531100877008 /* SQLiteRemoteClientsAndTabs.swift */,
			);
			path = SQL;
			sourceTree = "<group>";
		};
		2FCAE25A1ABB531100877008 /* ThirdParty */ = {
			isa = PBXGroup;
			children = (
				2FCAE25B1ABB531100877008 /* SwiftData.swift */,
			);
			path = ThirdParty;
			sourceTree = "<group>";
		};
		392ED7D51D0AEEEE009D9B62 /* Accessors */ = {
			isa = PBXGroup;
			children = (
				392ED7E31D0AEF56009D9B62 /* NewTabAccessors.swift */,
				392ED7E51D0AEFEF009D9B62 /* HomePageAccessors.swift */,
			);
			name = Accessors;
			sourceTree = "<group>";
		};
		39A359BD1BFCCE7B006B9E87 /* Helpers */ = {
			isa = PBXGroup;
			children = (
				A1CDF22C20BDDB65005C6E58 /* BasicAnimationController.swift */,
				E65075531E37F6FC006961AC /* DynamicFontHelper.swift */,
				E65075601E37F77D006961AC /* MenuHelper.swift */,
				39455F761FC83F430088A22C /* TabEventHandler.swift */,
				39F819C51FD70F5D009E31E4 /* TabEventHandlers.swift */,
				39A359E31BFCCE94006B9E87 /* UserActivityHandler.swift */,
			);
			name = Helpers;
			sourceTree = "<group>";
		};
		39B0646D1E7ADA4B000BE173 /* PushTests */ = {
			isa = PBXGroup;
			children = (
				39C22C2C1E897B9A000C0E56 /* LivePushClientTests.swift */,
				39B0647C1E7ADAC2000BE173 /* PushCryptoTests.swift */,
			);
			name = PushTests;
			sourceTree = "<group>";
		};
		39F99FC71E3A6DB700F353B4 /* Push */ = {
			isa = PBXGroup;
			children = (
				39F99FD91E3A6DE300F353B4 /* PushClient.swift */,
				39F99FDA1E3A6DE300F353B4 /* PushConfiguration.swift */,
				395C8F201E796AD600A68E8C /* PushCrypto.swift */,
				39F99FDB1E3A6DE300F353B4 /* PushRegistration.swift */,
			);
			path = Push;
			sourceTree = "<group>";
		};
		3B43E3D11D95C48D00BBA9DB /* StoragePerfTests */ = {
			isa = PBXGroup;
			children = (
				3B43E3D21D95C48D00BBA9DB /* StoragePerfTests.swift */,
				3B43E3D41D95C48D00BBA9DB /* Info.plist */,
			);
			path = StoragePerfTests;
			sourceTree = "<group>";
		};
		3BF4B8DA1D38493300493393 /* Utils */ = {
			isa = PBXGroup;
			children = (
				39EB46981E26DDB4006346E8 /* FxScreenGraph.swift */,
				3BF4B8E81D38497A00493393 /* BaseTestCase.swift */,
			);
			name = Utils;
			sourceTree = "<group>";
		};
		3BFE4B081D342FB900DDF53F /* XCUITests */ = {
			isa = PBXGroup;
			children = (
				EB3A38912032673D004C6E67 /* DatabaseFixtureTest.swift */,
				0BC9C9C31F26F54D000E8AB5 /* SiteLoadTest.swift */,
				3D71C89D1F5703A1008D8646 /* CopiedLinksTests.swift */,
				3DEFED071F55EBE300F8620C /* TrackingProtectionTests.swift */,
				3D9CA9A71EF84D04002434DD /* NoImageTests.swift */,
				3D9CAA1B1EFCD655002434DD /* ClipBoardTests.swift */,
				3D9CA9831EF456A8002434DD /* NightModeTests.swift */,
				0B305E1A1E3A98A900BE0767 /* BookmarkingTests.swift */,
				2C3406C71E719F00000FD889 /* SettingsTest.swift */,
				0B3D670D1E09B90B00C1EFC7 /* AuthenticationTest.swift */,
				0B729D361E047D6A008E6859 /* HomePageSettingsTest.swift */,
				3BF4B8DA1D38493300493393 /* Utils */,
				3BFE4B4F1D34673D00DDF53F /* ThirdPartySearchTest.swift */,
				3B546EBF1D95ECAE00BDBE36 /* ActivityStreamTest.swift */,
				3BFE4B0B1D342FB900DDF53F /* Info.plist */,
				55A747161DC46FC400CE1B57 /* HomePageUITest.swift */,
				2C2A5EF31E68469500F02659 /* PrivateBrowsingTest.swift */,
				2CA16FDD1E5F089100332277 /* SearchTest.swift */,
				2C97EC701E72C80E0092EC18 /* TopTabsTest.swift */,
				2CF449A41E7BFE2C00FD7595 /* NavigationTest.swift */,
				2C8C07761E7800EA00DC1237 /* FindInPageTest.swift */,
				2C31A8461E8D447F00DAC646 /* HomePageSettingsUITest.swift */,
				2CB56E3E1E926BFB00AF7586 /* ToolbarTest.swift */,
				2CC1B3EF1E9B861400814EEC /* DomainAutocompleteTest.swift */,
				2CEA6F781E93E3A600D4100E /* SearchSettingsUITest.swift */,
				0B9D40781E8D5AC80059E664 /* XCUITests-Bridging-Header.h */,
				D81127D71F84023B0050841D /* PhotonActionSheetTest.swift */,
				2C2A91281FA2410D002E36BD /* HistoryTests.swift */,
				39012F271F8ED262002E3D31 /* ScreenGraphTest.swift */,
				2CB1A6591FDEA8B60084E96D /* NewTabSettings.swift */,
				2CF9D9A920067FA10083DF2A /* BrowsingPDFTests.swift */,
				39C261CB2018DE20009D97BD /* FxScreenGraphTests.swift */,
				2C28F96B201B2D4C00ABA8A5 /* MailAppSettingsTests.swift */,
				2C4A07DB20246EAD0083E320 /* DragAndDropTests.swift */,
				2C4B6BF220349EB800A009C2 /* FirstRunTourTests.swift */,
				EB7A651020699BD200B52A5F /* WebPagesForTesting.swift */,
			);
			path = XCUITests;
			sourceTree = "<group>";
		};
		5D1DC51420AC9AFA00905E5A /* Data */ = {
			isa = PBXGroup;
			children = (
				5D1DC54020AE004600905E5A /* models */,
				5D1DC56020AE005400905E5A /* sync */,
				5D1DC51520AC9AFA00905E5A /* Data.h */,
				5D1DC51620AC9AFA00905E5A /* Info.plist */,
			);
			indentWidth = 4;
			path = Data;
			sourceTree = "<group>";
			tabWidth = 4;
		};
		5D1DC52120AC9AFB00905E5A /* DataTests */ = {
			isa = PBXGroup;
			children = (
				0AF3B4EA213D8E3200695962 /* BookmarkTests.swift */,
				0AF3B4E5213D8E3200695962 /* CoreDataTestCase.swift */,
				0AF3B4E9213D8E3200695962 /* DataControllerTests.swift */,
				0AF3B4EB213D8E3300695962 /* DeviceTests.swift */,
				0AF3B4E7213D8E3200695962 /* DomainTests.swift */,
				0AF3B4E8213D8E3200695962 /* FaviconMOTests.swift */,
				0AF3B4E6213D8E3200695962 /* HistoryTests.swift */,
				0AF3B4EC213D8E3300695962 /* TabMOTests.swift */,
				2798E015213EFC3F003EDBB1 /* FavoriteTests.swift */,
				5D1DC52420AC9AFB00905E5A /* Info.plist */,
			);
			path = DataTests;
			sourceTree = "<group>";
		};
		5D1DC54020AE004600905E5A /* models */ = {
			isa = PBXGroup;
			children = (
				5D1DC54320AE004600905E5A /* DataController.swift */,
				0AA4FC382109D685000B173A /* CRUDProtocols.swift */,
				5D1DC54120AE004600905E5A /* WebsitePresentable.swift */,
				5D1DC54220AE004600905E5A /* TabMO.swift */,
<<<<<<< HEAD
				5D1DC54420AE004600905E5A /* TopSite.swift */,
=======
				5D1DC54320AE004600905E5A /* DataController.swift */,
>>>>>>> 8454686e
				5D1DC54620AE004600905E5A /* Bookmark.swift */,
				5D1DC54720AE004600905E5A /* FaviconMO.swift */,
				5D1DC54820AE004600905E5A /* Domain.swift */,
				5D1DC54920AE004600905E5A /* Device.swift */,
				5D1DC54A20AE004600905E5A /* History.swift */,
				5D1DC54B20AE004600905E5A /* Syncable.swift */,
				5D1DC54C20AE004600905E5A /* Model.xcdatamodeld */,
			);
			path = models;
			sourceTree = "<group>";
		};
		5D1DC56020AE005400905E5A /* sync */ = {
			isa = PBXGroup;
			children = (
				5D1DC56120AE005400905E5A /* SyncCrypto.swift */,
				5D1DC56220AE005400905E5A /* SyncShowCodewords.swift */,
				5D1DC56320AE005400905E5A /* Sync.swift */,
				5D1DC56420AE005400905E5A /* SyncBookmark.swift */,
				5D1DC56520AE005400905E5A /* SyncResponse.swift */,
				5D1DC56620AE005400905E5A /* SyncRecord.swift */,
				5D1DC56720AE005400905E5A /* SyncDevice.swift */,
				5D1DC56820AE005400905E5A /* JSInjector.swift */,
				5D1DC56920AE005400905E5A /* SyncSite.swift */,
				5D1DC56A20AE005400905E5A /* ios-sync.js */,
			);
			path = sync;
			sourceTree = "<group>";
		};
		5D6DDEDF214003A6001FF0AE /* Analytics */ = {
			isa = PBXGroup;
			children = (
				5D6DDEE6214003A6001FF0AE /* DAU.swift */,
			);
			path = Analytics;
			sourceTree = "<group>";
		};
		5DE7688520B3456D00FF5533 /* BraveShared */ = {
			isa = PBXGroup;
			children = (
				5D6DDEDF214003A6001FF0AE /* Analytics */,
				5DE768AA20B346B700FF5533 /* BraveShieldState.swift */,
				5D6DDEF62141B6A0001FF0AE /* Preferences.swift */,
				5DE7687C20B342E600FF5533 /* BraveStrings.swift */,
				5DE7687120B3417A00FF5533 /* SharedExtensions.swift */,
				5DE768A820B3461200FF5533 /* BraveUX.swift */,
				5DE768AD20B443E500FF5533 /* JSONSerializationExtensions.swift */,
				5DE768AF20B4601600FF5533 /* UIColorExtensions.swift */,
				A1510DA020E409E9008BF1F4 /* URLCacheExtensions.swift */,
				5DE7688620B3456D00FF5533 /* BraveShared.h */,
				5DE7688720B3456D00FF5533 /* Info.plist */,
			);
			path = BraveShared;
			sourceTree = "<group>";
		};
		5DE7689220B3456E00FF5533 /* BraveSharedTests */ = {
			isa = PBXGroup;
			children = (
				5DE7689320B3456E00FF5533 /* BraveSharedTests.swift */,
				5D6DDEFF21428CF0001FF0AE /* DAUTests.swift */,
				27A586E0214C0DDD000CAE3C /* PreferencesTest.swift */,
				5DE7689520B3456E00FF5533 /* Info.plist */,
			);
			path = BraveSharedTests;
			sourceTree = "<group>";
		};
		7B0B1B9C1C1B69F500DF4AB5 /* Extensions */ = {
			isa = PBXGroup;
			children = (
			);
			name = Extensions;
			sourceTree = "<group>";
		};
		7B3632D21C2983F000D12AF9 /* L10nSnapshotTests */ = {
			isa = PBXGroup;
			children = (
				7BEB644E1C7345600092C02E /* Info.plist */,
				E40AFC641DD0F25500DA5651 /* L10nBaseSnapshotTests.swift */,
				E40AFC6B1DD128DA00DA5651 /* L10nIntroSnapshotTests.swift */,
				E40AFC531DD0E93300DA5651 /* L10nPermissionStringsSnapshotTests.swift */,
				7B3632D31C2983F000D12AF9 /* L10nSnapshotTests.swift */,
			);
			path = L10nSnapshotTests;
			sourceTree = "<group>";
		};
		7B3632E71C29879300D12AF9 /* Snapshot */ = {
			isa = PBXGroup;
			children = (
				7B60B0071BDE3AE10090C984 /* SnapshotHelper.swift */,
				7B95CD181C3AB2EE00638E31 /* MarketingUITests */,
				7B3632D21C2983F000D12AF9 /* L10nSnapshotTests */,
			);
			name = Snapshot;
			sourceTree = "<group>";
		};
		7B604FC11C496005006EEEC3 /* Frameworks */ = {
			isa = PBXGroup;
			children = (
				A1F66A7F20DD87CA00303328 /* Static.framework */,
				A1AD4BD520BF476E007A6EA1 /* FastImageCache.framework */,
				A1AD4BD020BF3F4D007A6EA1 /* Eureka.framework */,
				A1D841F420BC405E00BDAFF7 /* pop.framework */,
				392E18021FEC4D7B00EBA79C /* MappaMundi.framework */,
				3B4988CD1E42B01800A12FDA /* SwiftyJSON.framework */,
				E6231C041B90A472005ABB0D /* libxml2.2.tbd */,
				E6231C021B90A466005ABB0D /* libstdc++.6.0.9.tbd */,
				E6231C001B90A44F005ABB0D /* libz.tbd */,
				0B21E8051E26CCB7000C8779 /* EarlGrey.framework */,
				D39FA16B1A83E17800EE869C /* CoreGraphics.framework */,
				0B8E0FF31A932BD500161DC3 /* ImageIO.framework */,
				D36998881AD70A0A00650C6C /* IOKit.framework */,
				3BA9A0221D2C208C00BD418C /* Fuzi.framework */,
				7B8A47F51D01D3B400C07734 /* PassKit.framework */,
				7BA4A9631C4CFE840091D032 /* Deferred.framework */,
				7BA4A94B1C4CF03B0091D032 /* SwiftKeychainWrapper.framework */,
				7BA4A9491C4CEFC70091D032 /* OnePasswordExtension.framework */,
				7BA4A9451C4CED780091D032 /* GCDWebServers.framework */,
				7B6050001C49653B006EEEC3 /* AdjustSdk.framework */,
				7B604FBA1C495D8A006EEEC3 /* XCGLogger.framework */,
				7B604FA11C495268006EEEC3 /* SnapKit.framework */,
				7B604F9A1C4950F2006EEEC3 /* SDWebImage.framework */,
				7B604F981C494F74006EEEC3 /* KIF.framework */,
				7B604F851C494983006EEEC3 /* Alamofire.framework */,
				E4B334891BBF23F9004E2BFF /* AdSupport.framework */,
				E4B334871BBF23F3004E2BFF /* iAd.framework */,
				3905274B1C874D35007E0BB7 /* NotificationCenter.framework */,
			);
			name = Frameworks;
			sourceTree = "<group>";
		};
		7B95CD181C3AB2EE00638E31 /* MarketingUITests */ = {
			isa = PBXGroup;
			children = (
				7B95CD191C3AB2EE00638E31 /* MarketingUITests.swift */,
				7BEB645B1C7345990092C02E /* Info.plist */,
			);
			path = MarketingUITests;
			sourceTree = "<group>";
		};
		7BC7B4571C903A6A0046E9D2 /* Menu */ = {
			isa = PBXGroup;
			children = (
				A1FEEE0220BEE6BF00298DA2 /* HomeMenuController.swift */,
				A1AD4BCE20BF3E8C007A6EA1 /* BookmarksViewController.swift */,
				A198E75020C701ED00334C11 /* HistoryViewController.swift */,
			);
			path = Menu;
			sourceTree = "<group>";
		};
		A104E190210A380E00D2323E /* Shields */ = {
			isa = PBXGroup;
			children = (
				A104E198210A384400D2323E /* ShieldsViewController.swift */,
				27C461DD211B76500088A441 /* ShieldsView.swift */,
			);
			path = Shields;
			sourceTree = "<group>";
		};
		A1D841FE20BC44E400BDAFF7 /* Popover */ = {
			isa = PBXGroup;
			children = (
				A1D841FF20BC44F800BDAFF7 /* PopoverController.swift */,
				A1D8420020BC44F800BDAFF7 /* PopoverContainerView.swift */,
				A1D8420120BC44F800BDAFF7 /* PopoverContentComponent.swift */,
			);
			indentWidth = 4;
			path = Popover;
			sourceTree = "<group>";
			tabWidth = 4;
			usesTabs = 0;
		};
		C6D267592137E39A00465DFA /* ImageCache */ = {
			isa = PBXGroup;
			children = (
				C615FACE2129FBD000A8168C /* ImageCacheProtocol.swift */,
				C6B81B8B212D989200996084 /* ImageCacheOptions.swift */,
				C6B81B89212D84BD00996084 /* ImageCacheType.swift */,
				C615FAD8212A1E2600A8168C /* WebImageCache.swift */,
				C690C207212FF35100E6EEE9 /* WebImageCacheWithNoPrivacyProtectionManager.swift */,
				C690C2132130121E00E6EEE9 /* WebImageCacheManager.swift */,
			);
			path = ImageCache;
			sourceTree = "<group>";
		};
		C6D267612137E45D00465DFA /* PrivacyProtection */ = {
			isa = PBXGroup;
			children = (
				C615FAE4212AC5E000A8168C /* PrivacyProtectionProtocol.swift */,
				C615FADE212A319C00A8168C /* PrivacyProtection.swift */,
				C6B81B80212D6C1100996084 /* NoPrivacyProtection.swift */,
				C6D267512136800100465DFA /* PrivateBrowsingManager.swift */,
			);
			path = PrivacyProtection;
			sourceTree = "<group>";
		};
		C8F457A61F1FD75A000CB895 /* BrowserViewController */ = {
			isa = PBXGroup;
			children = (
				D0625CA7208FC47A0081F3B2 /* BrowserViewController+DownloadQueueDelegate.swift */,
				C8F457A91F1FDD9B000CB895 /* BrowserViewController+KeyCommands.swift */,
				D0C95EF5201A55A800E4E51C /* BrowserViewController+UIDropInteractionDelegate.swift */,
				C8F457A71F1FD75A000CB895 /* BrowserViewController+WKNavigationDelegate.swift */,
			);
			path = BrowserViewController;
			sourceTree = "<group>";
		};
		D03F8F11200EAB8C003C2224 /* AtDocumentStart */ = {
			isa = PBXGroup;
			children = (
				D03F8F20200EABB0003C2224 /* __firefox__.js */,
			);
			path = AtDocumentStart;
			sourceTree = "<group>";
		};
		D0FCF7E71FE44CA9004A7995 /* UserScripts */ = {
			isa = PBXGroup;
			children = (
				D0FCF7E81FE44D8F004A7995 /* AllFrames */,
				D0FCF7E91FE44DA2004A7995 /* MainFrame */,
			);
			path = UserScripts;
			sourceTree = "<group>";
		};
		D0FCF7E81FE44D8F004A7995 /* AllFrames */ = {
			isa = PBXGroup;
			children = (
				D0FCF7EB1FE44DB6004A7995 /* AtDocumentEnd */,
				D03F8F11200EAB8C003C2224 /* AtDocumentStart */,
			);
			path = AllFrames;
			sourceTree = "<group>";
		};
		D0FCF7E91FE44DA2004A7995 /* MainFrame */ = {
			isa = PBXGroup;
			children = (
				D0FCF7ED1FE44DC3004A7995 /* AtDocumentEnd */,
				D0FCF7EC1FE44DBD004A7995 /* AtDocumentStart */,
			);
			path = MainFrame;
			sourceTree = "<group>";
		};
		D0FCF7EB1FE44DB6004A7995 /* AtDocumentEnd */ = {
			isa = PBXGroup;
			children = (
				D000661320472890009BA6F6 /* __firefox__.js */,
				D03F8F24200EACD8003C2224 /* ContextMenu.js */,
				39F4C0F92045D87400746155 /* FocusHelper.js */,
				D0C95DF5200EADD500E4E51C /* LoginsHelper.js */,
				D0FCF7F61FE45E5D004A7995 /* PrintHandler.js */,
			);
			path = AtDocumentEnd;
			sourceTree = "<group>";
		};
		D0FCF7EC1FE44DBD004A7995 /* AtDocumentStart */ = {
			isa = PBXGroup;
			children = (
				D0C95E05200FCB5600E4E51C /* HistoryStateHelper.js */,
				D0C95DF7200EAE3000E4E51C /* NightModeHelper.js */,
				D0C95DF9200EAE5E00E4E51C /* NoImageModeHelper.js */,
				D0C95E03200FCA8800E4E51C /* ReaderMode.js */,
				D0006623204728A8009BA6F6 /* TrackingProtectionStats.js */,
			);
			path = AtDocumentStart;
			sourceTree = "<group>";
		};
		D0FCF7ED1FE44DC3004A7995 /* AtDocumentEnd */ = {
			isa = PBXGroup;
			children = (
				D0FCF8091FE47B49004A7995 /* CustomSearchHandler.js */,
				D0C95DF1200EAD3000E4E51C /* FindInPage.js */,
				D0C95E33200FDB3200E4E51C /* MetadataHelper.js */,
			);
			path = AtDocumentEnd;
			sourceTree = "<group>";
		};
		D0FCF7EE1FE44E15004A7995 /* UserContent */ = {
			isa = PBXGroup;
			children = (
				D0FCF7E71FE44CA9004A7995 /* UserScripts */,
			);
			path = UserContent;
			sourceTree = "<group>";
		};
		D30EBB5B1C75503800105AE9 /* Products */ = {
			isa = PBXGroup;
			children = (
				D30EBB641C75503800105AE9 /* libKIF.a */,
				D30EBB661C75503800105AE9 /* Test Host.app */,
				D30EBB681C75503800105AE9 /* KIF Tests - XCTest.xctest */,
				D30EBB6A1C75503800105AE9 /* KIF.framework */,
				E6CB64CC1DA42C2900887098 /* KIFFrameworkConsumer.app */,
				E6CB64CE1DA42C2900887098 /* KIFFrameworkConsumerTests.xctest */,
			);
			name = Products;
			sourceTree = "<group>";
		};
		D34DC84C1A16C40C00D49B7B /* Providers */ = {
			isa = PBXGroup;
			children = (
				E68F36971EA694000048CF44 /* PanelDataObservers.swift */,
				D34DC84D1A16C40C00D49B7B /* Profile.swift */,
				0BD19A661A25309B0084FBA7 /* NSUserDefaultsPrefs.swift */,
			);
			path = Providers;
			sourceTree = "<group>";
		};
		D38A1BEB1A9FA2CA00F6A386 /* Widgets */ = {
			isa = PBXGroup;
			children = (
				D3FEC38C1AC4B42F00494F45 /* AutocompleteTextField.swift */,
				E6927EBF1C7B6FB800D03F75 /* ErrorToast.swift */,
				E660BE051BB0666D009AC090 /* InnerStrokedView.swift */,
				0BF1B7E21AC60DEA00A7B407 /* InsetButton.swift */,
				28FDFF0B1C1F725800840F86 /* SeparatorTableCell.swift */,
				D38A1BEC1A9FA2CA00F6A386 /* SiteTableViewController.swift */,
				0BB5B2861AC0A2B90052877D /* SnackBar.swift */,
				E660BDD81BB06521009AC090 /* TabsButton.swift */,
				E663D5771BB341C4001EF30E /* ToggleButton.swift */,
				7B844E3C1BBDDB9D00E733A2 /* ChevronView.swift */,
				E65607601C08B4E200534B02 /* SearchInputView.swift */,
				E63ED7D71BFCD9990097D08E /* LoginTableViewCell.swift */,
				C4E3984B1D21F2FD004E89BA /* TabTrayButtonExtensions.swift */,
				7B3631E91C244FEE00D12AF9 /* Theme.swift */,
				59A68B1F857A8638598A63A0 /* TwoLineCell.swift */,
				745DAB3E1CDAB09E00D44181 /* HistoryBackButton.swift */,
				D863C8E31F68BFC20058D95F /* GradientProgressBar.swift */,
				27D87C2D2152B50200FB55C6 /* GradientView.swift */,
			);
			path = Widgets;
			sourceTree = "<group>";
		};
		D3972BF01C22412B00035B87 /* Share */ = {
			isa = PBXGroup;
			children = (
				27FD2CAA2146C31C00A5A779 /* AddToFavoritesActivity.swift */,
				27FD2CA92146C31C00A5A779 /* FindInPageActivity.swift */,
				27FD2CA12146C31C00A5A779 /* RequestDesktopSiteActivity.swift */,
				D3972BF11C22412B00035B87 /* ShareExtensionHelper.swift */,
				D3972BF21C22412B00035B87 /* TitleActivityItemProvider.swift */,
			);
			path = Share;
			sourceTree = "<group>";
		};
		D39FA1601A83E0EC00EE869C /* UITests */ = {
			isa = PBXGroup;
			children = (
				C8611CA11F71AEB900C3DE7D /* NoImageModeTests.swift */,
				0B7C1E941F6097AD006A8869 /* TrackingProtectionTests.swift */,
				0BEF44621E31165700187C32 /* EarlGrey.swift */,
				D39FA16F1A83E62600EE869C /* UITests-Bridging-Header.h */,
				D343DCFD1C446BDB00D7EEE8 /* findPage.html */,
				E6B4C3D71C68F55C001F97E8 /* JSPrompt.html */,
				D31EC05E1CC57ED80096F4AB /* localhostLoad.html */,
				D34E33021BA793C2006135F0 /* loginForm.html */,
				C8EB60C31F1FB12500F9B5B3 /* navigationDelegate.html */,
				0BF8F8D91AEFF1C900E90BC2 /* noTitle.html */,
				0B6FBAB11AC1F830007EC669 /* numberedPage.html */,
				0B5A93411B1EB572004F47A2 /* readablePage.html */,
				4F9757391AFA6F37006ECC24 /* readerContent.html */,
				E6EAC5951B29CB3A00E1DE1E /* scrollablePage.html */,
				E67422C41CFF2D39009E8373 /* youtube.ico */,
				D3E171C11A841EAD00AB44CD /* KIFHelper.js */,
				D38F036F1C06387900175932 /* AuthenticationTests.swift */,
				28C8B7841C852535006D8318 /* BookmarksPanelTests.swift */,
				E6B4C4021C68F58B001F97E8 /* BrowserTests.swift */,
				7B24DC9B1B67B3590005766B /* ClearPrivateDataTests.swift */,
				D313BE971B2F5096009EF241 /* DomainAutocompleteTests.swift */,
				D39FA1801A83E84900EE869C /* Global.swift */,
				4F514FD31ACD8F2C0022D7EA /* HistoryTests.swift */,
				E6A92ADA1C52A8DA00743291 /* LoginInputTests.swift */,
				E633E3791C2204BE001FFF6C /* LoginManagerTests.swift */,
				C8EB60DB1F1FB9AD00F9B5B3 /* NavigationDelegateTests.swift */,
				D3CFD3631CC5605B0064AB4A /* SecurityTests.swift */,
				D3C3EB641B6FF44000388E9A /* SessionRestoreTests.swift */,
				744B0FFD1B4F172E00100422 /* ToolbarTests.swift */,
				D375A91F1AE71675001B30D5 /* ViewMemoryLeakTests.swift */,
				D39FA1611A83E0EC00EE869C /* Supporting Files */,
			);
			path = UITests;
			sourceTree = "<group>";
		};
		D39FA1611A83E0EC00EE869C /* Supporting Files */ = {
			isa = PBXGroup;
			children = (
				D39FA1621A83E0EC00EE869C /* Info.plist */,
			);
			name = "Supporting Files";
			sourceTree = "<group>";
		};
		D3A994941A368691008AD1AC /* Browser */ = {
			isa = PBXGroup;
			children = (
				C6D267612137E45D00465DFA /* PrivacyProtection */,
				C6D267592137E39A00465DFA /* ImageCache */,
				0AADC4BB20D2A4F700FDE368 /* HomePanel */,
				0A4B011620D02DAC004D4011 /* TabsBar */,
				0A583F752142BC9B0086B3E7 /* Search */,
				0B3E7D931B27A7CE00E2E84D /* AboutHomeHandler.swift */,
				D38F02D01C05127100175932 /* Authenticator.swift */,
				C40046F91CF8E0B200B08303 /* BackForwardListAnimator.swift */,
				C400467B1CF4E43E00B08303 /* BackForwardListViewController.swift */,
				C4EFEECE1CEBB6F2009762A4 /* BackForwardTableViewCell.swift */,
				C615FAEC212ACAD200A8168C /* BraveWebView.swift */,
				E653422C1C5944F90039DD9E /* BrowserPrompts.swift */,
				E6D8D5E61B569D70009E5A58 /* BrowserTrayAnimators.swift */,
				C8F457A61F1FD75A000CB895 /* BrowserViewController */,
				D3A994951A3686BD008AD1AC /* BrowserViewController.swift */,
				C4F3B2991CFCF93A00966259 /* ButtonToast.swift */,
				31ADB5D91E58CEC300E87909 /* ClipboardBarDisplayHandler.swift */,
				D3BA7E0D1B0E934F00153782 /* ContextMenuHelper.swift */,
				D0625C97208E87F10081F3B2 /* DownloadQueue.swift */,
				D04D1B852097859B0074B35F /* DownloadToast.swift */,
				0BA1E02D1B046F1E007675AF /* ErrorPageHelper.swift */,
				D03F8EB12004014E003C2224 /* FaviconHandler.swift */,
				D3B6923C1B9F9444004B87A4 /* FindInPageBar.swift */,
				D3B6923E1B9F9A58004B87A4 /* FindInPageHelper.swift */,
				39F4C1092045DB2E00746155 /* FocusHelper.swift */,
				D0E55C4E1FB4FD23006DC274 /* FormPostHelper.swift */,
				D02816C11ECA5E2A00240CAA /* HistoryStateHelper.swift */,
				39DD030C1CD53E1900BC09B3 /* HomePageHelper.swift */,
				D3C3696D1CC6B78800348A61 /* LocalRequestHelper.swift */,
				0BB5B30A1AC0AD1F0052877D /* LoginsHelper.swift */,
				7482205B1DBAB56300EEEA72 /* MailProviders.swift */,
				744ED5601DBFEB8D00A2B5BE /* MailtoLinkHandler.swift */,
				D0C95E35200FDC5400E4E51C /* MetadataParserHelper.swift */,
				A93067E71D0FE18E00C49C6E /* NightModeHelper.swift */,
				A9072B7F1D07B34100459960 /* NoImageModeHelper.swift */,
				7BA8D1C61BA037F500C8AE9E /* OpenInHelper.swift */,
				D0C95E0D200FD3B200E4E51C /* PrintHelper.swift */,
				D31CF65B1CC1959A001D0BD0 /* PrivilegedRequest.swift */,
				FA6B2AC11D41F02D00429414 /* Punycode.swift */,
				FA9294001D6584A200AC8D33 /* QRCode.xcassets */,
				FA9293D31D6580E100AC8D33 /* QRCodeViewController.swift */,
				E47616C61AB74CA600E7DD25 /* ReaderModeBarView.swift */,
				D31F95E81AC226CB005C9F3B /* ScreenshotHelper.swift */,
				74C027441B2A348C001B1E88 /* SessionData.swift */,
				F35B8D2E1D638408008E3D61 /* SessionRestoreHandler.swift */,
				F35B8D2C1D6383E9008E3D61 /* SessionRestoreHelper.swift */,
				3BF56D261CDBBE1F00AC4D75 /* SimpleToast.swift */,
				E68AEDAF1B18F81A00133D99 /* SwipeAnimator.swift */,
				D3A994961A3686BD008AD1AC /* Tab.swift */,
				C6620BB3213BCEC6009FE75A /* TabType.swift */,
				E4CD9F2C1A6DC91200318571 /* TabLocationView.swift */,
				D3968F241A38FE8500CEFD3B /* TabManager.swift */,
				7BA0601A1C0F4DE200DFADB6 /* TabPeekViewController.swift */,
				DD31E0FA1B382B520077078A /* TabPrintPageRenderer.swift */,
				E698FFD91B4AADF40001F623 /* TabScrollController.swift */,
				D314E7F51A37B98700426A76 /* TabToolbar.swift */,
				D301AAED1A3A55B70078DD1D /* TabTrayController.swift */,
				396CDB54203C5B870034A3A3 /* TabTrayController+KeyCommands.swift */,
				D029A04820A62DB0001DB72F /* TemporaryDocument.swift */,
				3BCE6D3B1CEB9E4D0080928C /* ThirdPartySearchAlerts.swift */,
				D04D1B91209790B60074B35F /* Toast.swift */,
				D3C744CC1A687D6C004CE85D /* URIFixup.swift */,
				0BF0DB931A8545800039F300 /* URLBarView.swift */,
				D0FCF7F41FE45842004A7995 /* UserScriptManager.swift */,
			);
			indentWidth = 4;
			path = Browser;
			sourceTree = "<group>";
			tabWidth = 4;
		};
		E40A18F61EDC73D5006B7F28 /* Entitlements */ = {
			isa = PBXGroup;
			children = (
				E40A18F71EDC73D5006B7F28 /* Fennec.entitlements */,
				E40A18F81EDC73D5006B7F28 /* FennecEnterprise.entitlements */,
				E40A18F91EDC73D5006B7F28 /* Firefox.entitlements */,
				E40A18FA1EDC73D5006B7F28 /* FirefoxBeta.entitlements */,
			);
			path = Entitlements;
			sourceTree = "<group>";
		};
		E4E0BB141AFBC9E4008D6260 /* Shared */ = {
			isa = PBXGroup;
			children = (
				D35210E01CB2F16600FC5DCB /* Strings.swift */,
				E650756F1E37F7AB006961AC /* Extensions */,
				E4E0BB161AFBC9E4008D6260 /* Supporting Files */,
				E65075621E37F7AB006961AC /* Accessibility.swift */,
				E650757E1E37F7AB006961AC /* UIColorExtensions.swift */,
				EB7FFFBF20A9D38C003E1E34 /* AlertController.swift */,
				E65075631E37F7AB006961AC /* AppConstants.swift */,
				E65075641E37F7AB006961AC /* AppInfo.swift */,
				E65075651E37F7AB006961AC /* GeneralUtils.swift */,
				E65075661E37F7AB006961AC /* AsyncReducer.swift */,
				E65075671E37F7AB006961AC /* AuthenticationKeychainInfo.swift */,
				E65075681E37F7AB006961AC /* Bytes.swift */,
				E65075691E37F7AB006961AC /* Cancellable.swift */,
				E650756A1E37F7AB006961AC /* CrashSimulator.h */,
				E650756B1E37F7AB006961AC /* CrashSimulator.m */,
				E650756C1E37F7AB006961AC /* DeferredUtils.swift */,
				E650756D1E37F7AB006961AC /* DeviceInfo.swift */,
				E650756E1E37F7AB006961AC /* effective_tld_names.dat */,
				3964B0991EA8F06F00F2EEF4 /* FeatureSwitch.swift */,
				E65075811E37F7AB006961AC /* FSUtils.h */,
				E65075821E37F7AB006961AC /* FSUtils.m */,
				E65075831E37F7AB006961AC /* Functions.swift */,
				E65075841E37F7AB006961AC /* KeyboardHelper.swift */,
				E65075851E37F7AB006961AC /* KeychainCache.swift */,
				E65075861E37F7AB006961AC /* LaunchArguments.swift */,
				E65075871E37F7AB006961AC /* Loader.swift */,
				E65075881E37F7AB006961AC /* Logger.swift */,
				E65075891E37F7AB006961AC /* NotificationConstants.swift */,
				E650758B1E37F7AB006961AC /* Prefs.swift */,
				CE7F115E1F3CCEF900ABFC0B /* RemoteDevices.swift */,
				E650758C1E37F7AB006961AC /* RollingFileLogger.swift */,
				E650758D1E37F7AB006961AC /* SupportUtils.swift */,
				E650758E1E37F7AB006961AC /* SystemUtils.swift */,
				E650758F1E37F7AB006961AC /* TimeConstants.swift */,
				E65075901E37F7AB006961AC /* UserAgent.swift */,
				E65075911E37F7AB006961AC /* WeakList.swift */,
				2760D2BE215ACCE20068E131 /* BundleExtensions.swift */,
			);
			path = Shared;
			sourceTree = "<group>";
		};
		E4E0BB161AFBC9E4008D6260 /* Supporting Files */ = {
			isa = PBXGroup;
			children = (
				E4E0BB151AFBC9E4008D6260 /* Shared-Bridging-Header.h */,
				E4E0BB171AFBC9E4008D6260 /* Info.plist */,
			);
			path = "Supporting Files";
			sourceTree = "<group>";
		};
		E60961841B62B7E100DD640F /* Configuration */ = {
			isa = PBXGroup;
			children = (
				E60961861B62B8A700DD640F /* Fennec.xcconfig */,
				E6DCC1ED1DCBB6AA00CEC4B7 /* Fennec.enterprise.xcconfig */,
				E6FCC43C1C40565200DF6113 /* FirefoxBeta.xcconfig */,
				E60961891B62B8C800DD640F /* Firefox.xcconfig */,
			);
			name = Configuration;
			sourceTree = "<group>";
		};
		E63ED8DF1BFD254E0097D08E /* Login Management */ = {
			isa = PBXGroup;
			children = (
				E63ED8E01BFD25580097D08E /* LoginListViewController.swift */,
				E633E2D91C21EAF8001FFF6C /* LoginDetailViewController.swift */,
			);
			path = "Login Management";
			sourceTree = "<group>";
		};
		E65075551E37F714006961AC /* Utils */ = {
			isa = PBXGroup;
			children = (
				A1AD4BD220BF4712007A6EA1 /* ImageCache.swift */,
				E650755A1E37F747006961AC /* Swizzling.h */,
				E650755B1E37F747006961AC /* Swizzling.m */,
				E65075561E37F714006961AC /* FaviconFetcher.swift */,
				E650755D1E37F756006961AC /* Try.h */,
				E650755E1E37F756006961AC /* Try.m */,
			);
			path = Utils;
			sourceTree = "<group>";
		};
		E650756F1E37F7AB006961AC /* Extensions */ = {
			isa = PBXGroup;
			children = (
				E65075711E37F7AB006961AC /* ArrayExtensions.swift */,
				E683F0C11E93D4E90035D990 /* DictionaryExtensions.swift */,
				E65075721E37F7AB006961AC /* HashExtensions.swift */,
				E65075731E37F7AB006961AC /* HexExtensions.swift */,
				E65075741E37F7AB006961AC /* KeychainWrapperExtensions.swift */,
				E65075751E37F7AB006961AC /* NSCharacterSetExtensions.swift */,
				E65075761E37F7AB006961AC /* NSFileManagerExtensions.swift */,
				E65075781E37F7AB006961AC /* ScannerExtensions.swift */,
				E650757A1E37F7AB006961AC /* URLExtensions.swift */,
				E650757B1E37F7AB006961AC /* URLProtectionSpaceExtensions.swift */,
				E650757C1E37F7AB006961AC /* SetExtensions.swift */,
				E650757D1E37F7AB006961AC /* StringExtensions.swift */,
				E650757F1E37F7AB006961AC /* UIImageExtensions.swift */,
				7B10AA9E1E3A15020002DD08 /* DataExtensions.swift */,
				7B10AABA1E3A1F650002DD08 /* URLRequestExtensions.swift */,
				7B9BF91B1E43472E00CB24F4 /* JSONExtensions.swift */,
				7B3D9E641E4CBFDB007A50DA /* NSCoderExtensions.swift */,
				E693F0D81E9D64BD0086DC17 /* OptionalExtensions.swift */,
				A1510DDE20E51EF4008BF1F4 /* UIDeviceExtensions.swift */,
			);
			path = Extensions;
			sourceTree = "<group>";
		};
		E652F6F91BF66A79007FFDD6 /* Delegates */ = {
			isa = PBXGroup;
			children = (
				F84B21E51A0910F600AAB793 /* AppDelegate.swift */,
				D3BE7B451B054F8600641031 /* TestAppDelegate.swift */,
			);
			name = Delegates;
			sourceTree = "<group>";
		};
		E659A6091EB7C1D300D7A6AD /* BuddyBuild */ = {
			isa = PBXGroup;
			children = (
				E659A60A1EB7C1D300D7A6AD /* BuddyBuildSDK.framework */,
			);
			name = BuddyBuild;
			path = ThirdParty/BuddyBuild;
			sourceTree = "<group>";
		};
		E66C5B451BDA81050051AA93 /* Apple */ = {
			isa = PBXGroup;
			children = (
				E66C5B461BDA81050051AA93 /* UIImage+ImageEffects.h */,
				E66C5B471BDA81050051AA93 /* UIImage+ImageEffects.m */,
			);
			name = Apple;
			path = ThirdParty/Apple;
			sourceTree = SOURCE_ROOT;
		};
		E689C6FF1E0C716F008BAADB /* Entitlements */ = {
			isa = PBXGroup;
			children = (
				E6F738761EB7A97500B50143 /* FirefoxApplication.entitlements */,
				E6F738751EB7A97100B50143 /* FirefoxBetaApplication.entitlements */,
				E6F738741EB7A8D300B50143 /* FennecApplication.entitlements */,
				E62AC15F1E956AFC00843532 /* FennecEnterpriseApplication.entitlements */,
			);
			path = Entitlements;
			sourceTree = "<group>";
		};
		E68E7ADF1CAC209000FDCA76 /* PasscodeConfiguration */ = {
			isa = PBXGroup;
			children = (
				E640E8691C73A47C00C5F072 /* PasscodeViews.swift */,
				E6108FF81C84E91C005D25E8 /* BasePasscodeViewController.swift */,
				E68E7ACA1CAC1D4500FDCA76 /* PagingPasscodeViewController.swift */,
				E640E85D1C73A45A00C5F072 /* PasscodeEntryViewController.swift */,
				E68E7AD91CAC207400FDCA76 /* ChangePasscodeViewController.swift */,
				E68E7ADB1CAC208200FDCA76 /* SetupPasscodeViewController.swift */,
				E68E7ADD1CAC208A00FDCA76 /* RemovePasscodeViewController.swift */,
			);
			name = PasscodeConfiguration;
			sourceTree = "<group>";
		};
		E692E3271C46E62D009D1240 /* AuthenticationManager */ = {
			isa = PBXGroup;
			children = (
				E68E7ADF1CAC209000FDCA76 /* PasscodeConfiguration */,
				E69E06C81C76198000D0F926 /* AuthenticationManagerConstants.swift */,
				E65D89171C8647420006EA35 /* AppAuthenticator.swift */,
			);
			path = AuthenticationManager;
			sourceTree = "<group>";
		};
		E699220D1B94E3EF007C480D /* About */ = {
			isa = PBXGroup;
			children = (
				E69922121B94E3EF007C480D /* Licenses.html */,
			);
			path = About;
			sourceTree = "<group>";
		};
		E6F9650D1B2F1CF20034B023 /* SharedTests */ = {
			isa = PBXGroup;
			children = (
				E6F9650E1B2F1CF20034B023 /* Supporting Files */,
				3B4AA24A1D8B8C4C00A2E008 /* ArrayExtensionTests.swift */,
				39E65D261CA5B92000C63CE3 /* AsyncReducerTests.swift */,
				28786E541AB0F5FA009EA9EF /* DeferredTests.swift */,
				A176323020CF2A6000126F25 /* DeferredTestUtils.swift */,
				3964B09B1EA8F32C00F2EEF4 /* FeatureSwitchTests.swift */,
				E4E25CCA1CA99E7400D0F088 /* HexExtensionsTests.swift */,
				E6F9653B1B2F1D5D0034B023 /* NSURLExtensionsTests.swift */,
				2FEBABAE1AB3659000DB5728 /* ResultTests.swift */,
				E61453BD1B750A1700C3F9D7 /* RollingFileLoggerTests.swift */,
				E4E7EB6C1C4AED5E0094275D /* SupportUtilsTests.swift */,
				28A6CE891AC082E200C1A2D4 /* UtilsTests.swift */,
				3BB54B301E68EB2B0021DAC4 /* AuthenticationKeychainInfoTests.swift */,
			);
			path = SharedTests;
			sourceTree = "<group>";
		};
		E6F9650E1B2F1CF20034B023 /* Supporting Files */ = {
			isa = PBXGroup;
			children = (
				E6F9650F1B2F1CF20034B023 /* Info.plist */,
			);
			name = "Supporting Files";
			sourceTree = "<group>";
		};
		EB2A63241F3B49A7004EF8B0 /* ContentBlocker */ = {
			isa = PBXGroup;
			children = (
				EB2A63251F3B49A7004EF8B0 /* ContentBlockerHelper.swift */,
				EB11A1032044A90E0018F749 /* ContentBlockerHelper+TabContentScript.swift */,
				EB11A1012044A90D0018F749 /* ContentBlockerHelper+Whitelist.swift */,
				EB11A1022044A90D0018F749 /* TrackingProtectionPageStats.swift */,
				EB54A8712028CE4000018880 /* Lists */,
			);
			path = ContentBlocker;
			sourceTree = "<group>";
		};
		EB54A8712028CE4000018880 /* Lists */ = {
			isa = PBXGroup;
			children = (
				EB54A8722028CE4000018880 /* disconnect-advertising.json */,
				EB54A8732028CE4000018880 /* disconnect-analytics.json */,
				EB54A8742028CE4000018880 /* disconnect-content.json */,
				EB54A8752028CE4000018880 /* disconnect-social.json */,
			);
			path = Lists;
			sourceTree = "<group>";
		};
		F84B21B51A090F8100AAB793 = {
			isa = PBXGroup;
			children = (
				E6C191D41E38F7B7000A213B /* Cartfile */,
				E6C191D51E38F7B7000A213B /* Cartfile.resolved */,
				F84B21C01A090F8100AAB793 /* Client */,
				F84B21D61A090F8100AAB793 /* ClientTests */,
				F8708D1E1A0970990051AB07 /* Extensions */,
				5D1DC51420AC9AFA00905E5A /* Data */,
				5D1DC52120AC9AFB00905E5A /* DataTests */,
				5DE7688520B3456D00FF5533 /* BraveShared */,
				27F443962135E11200296C58 /* BraveShareTo */,
				7B604FC11C496005006EEEC3 /* Frameworks */,
				F84B21BF1A090F8100AAB793 /* Products */,
				D34DC84C1A16C40C00D49B7B /* Providers */,
				39F99FC71E3A6DB700F353B4 /* Push */,
				39B0646D1E7ADA4B000BE173 /* PushTests */,
				E4E0BB141AFBC9E4008D6260 /* Shared */,
				E6F9650D1B2F1CF20034B023 /* SharedTests */,
				7B3632E71C29879300D12AF9 /* Snapshot */,
				2FCAE21B1ABB51F800877008 /* Storage */,
				3B43E3D11D95C48D00BBA9DB /* StoragePerfTests */,
				2FCAE22A1ABB51F800877008 /* StorageTests */,
				5DE7689220B3456E00FF5533 /* BraveSharedTests */,
				28CE83EF1A1D246900576538 /* Third-Party Source */,
				D39FA1601A83E0EC00EE869C /* UITests */,
				3BFE4B081D342FB900DDF53F /* XCUITests */,
			);
			indentWidth = 4;
			sourceTree = "<group>";
			tabWidth = 4;
			usesTabs = 0;
		};
		F84B21BF1A090F8100AAB793 /* Products */ = {
			isa = PBXGroup;
			children = (
				F84B21BE1A090F8100AAB793 /* Client.app */,
				F84B21D31A090F8100AAB793 /* ClientTests.xctest */,
				D39FA15F1A83E0EC00EE869C /* UITests.xctest */,
				288A2D861AB8B3260023ABC3 /* Shared.framework */,
				2FCAE21A1ABB51F800877008 /* Storage.framework */,
				2FCAE2241ABB51F800877008 /* StorageTests.xctest */,
				E6F9650C1B2F1CF20034B023 /* SharedTests.xctest */,
				7BEB644D1C7345600092C02E /* L10nSnapshotTests.xctest */,
				7BEB645A1C7345990092C02E /* MarketingUITests.xctest */,
				3BFE4B071D342FB800DDF53F /* XCUITests.xctest */,
				3B43E3D01D95C48D00BBA9DB /* StoragePerfTests.xctest */,
				5D1DC51320AC9AF900905E5A /* Data.framework */,
				5D1DC51B20AC9AFA00905E5A /* DataTests.xctest */,
				5DE7688420B3456C00FF5533 /* BraveShared.framework */,
				5DE7688C20B3456E00FF5533 /* BraveSharedTests.xctest */,
				0A6231E32121F761007B429B /* UnitTests.xctest */,
				27F443952135E11200296C58 /* BraveShareTo.appex */,
			);
			name = Products;
			sourceTree = "<group>";
		};
		F84B21C01A090F8100AAB793 /* Client */ = {
			isa = PBXGroup;
			children = (
				7B2142FC1E5E055000CDD3FC /* InfoPlist.strings */,
				F84B22431A09165600AAB793 /* Info.plist */,
				F84B21EB1A0910F600AAB793 /* Assets */,
				F84B21E41A0910F600AAB793 /* Application */,
				E60961841B62B7E100DD640F /* Configuration */,
				E689C6FF1E0C716F008BAADB /* Entitlements */,
				28EADE5C1AFC3A6D007FB2FB /* Extensions */,
				F84B21F11A0910F600AAB793 /* Frontend */,
				39A359BD1BFCCE7B006B9E87 /* Helpers */,
				E65075551E37F714006961AC /* Utils */,
				74821FFD1DB6D3AC00EEEA72 /* MailSchemes.plist */,
			);
			path = Client;
			sourceTree = "<group>";
		};
		F84B21D61A090F8100AAB793 /* ClientTests */ = {
			isa = PBXGroup;
			children = (
				E696FE501C47F86E00EC007C /* AuthenticatorTests.swift */,
				F84B21D91A090F8100AAB793 /* ClientTests.swift */,
				D3D488581ABB54CD00A93597 /* FileAccessorTests.swift */,
				281B2BE91ADF4D90002917DC /* MockProfile.swift */,
				E683F0A51E92E0820035D990 /* MockableHistory.swift */,
				2FDB10921A9FBEC5006CF312 /* PrefsTests.swift */,
				0BA896491A250E6500C1010C /* ProfileTest.swift */,
				03CCC9171AF05E7300DBF30D /* RelativeDatesTests.swift */,
				2F697F7D1A9FD22D009E03AE /* SearchEnginesTests.swift */,
				D3FA777A1A43B2990010CD32 /* SearchTests.swift */,
				2F13E79A1AC0C02700D75081 /* StringExtensionsTests.swift */,
				D82ED2631FEB3C420059570B /* DefaultSearchPrefsTests.swift */,
				7BBFEE731BB405D900A305AA /* TabManagerTests.swift */,
				0BF42D4E1A7CD09600889E28 /* TestFavicons.swift */,
				2F44FA1A1A9D426A00FD20CC /* TestHashExtensions.swift */,
				A83E5B1C1C1DA8D80026D912 /* UIPasteboardExtensionsTests.swift */,
				3BFCBF1F1E04B1C50070C042 /* UIImageViewExtensionsTests.swift */,
				E4CD9F1C1A6D9C2800318571 /* WebServerTests.swift */,
				D3BA41671BD82F2200DA5457 /* XCTestCaseExtensions.swift */,
				F84B21D71A090F8100AAB793 /* Supporting Files */,
				39236E711FCC600200A38F1B /* TabEventHandlerTests.swift */,
				D8EFFA251FF702A8001D3A09 /* NavigationRouterTests.swift */,
			);
			path = ClientTests;
			sourceTree = "<group>";
		};
		F84B21D71A090F8100AAB793 /* Supporting Files */ = {
			isa = PBXGroup;
			children = (
				A83E5B181C1DA8BF0026D912 /* image.gif */,
				F84B21D81A090F8100AAB793 /* Info.plist */,
				A83E5B191C1DA8BF0026D912 /* image.png */,
			);
			name = "Supporting Files";
			sourceTree = "<group>";
		};
		F84B21E41A0910F600AAB793 /* Application */ = {
			isa = PBXGroup;
			children = (
				E652F6F91BF66A79007FFDD6 /* Delegates */,
				28CE83E81A1D206D00576538 /* Client-Bridging-Header.h */,
				E40FAB0B1A7ABB77009CB80D /* WebServer.swift */,
				E4D6BEB81A0930EC00F538BD /* LaunchScreen.xib */,
				D3BE7B251B054D4400641031 /* main.swift */,
				E4B3348B1BC01D8F004E2BFF /* AdjustIntegration.swift */,
				E6327A631BF6438E008D12E0 /* DebugSettingsBundleOptions.swift */,
				E6639F171BF11E17002D0853 /* Settings.bundle */,
				7BEFC67F1BFF68C30059C952 /* QuickActions.swift */,
				D8EFFA0B1FF5B1FA001D3A09 /* NavigationRouter.swift */,
				A134B88920DA98BB00A581D0 /* ClientPreferences.swift */,
				A13AC72420EC12360040D4BB /* Migration.swift */,
			);
			path = Application;
			sourceTree = "<group>";
		};
		F84B21EB1A0910F600AAB793 /* Assets */ = {
			isa = PBXGroup;
			children = (
				D0FCF8031FE4772C004A7995 /* AllFramesAtDocumentEnd.js */,
				D03F8F22200EAC1E003C2224 /* AllFramesAtDocumentStart.js */,
				D0FCF8041FE4772D004A7995 /* MainFrameAtDocumentEnd.js */,
				D0FCF8051FE4772D004A7995 /* MainFrameAtDocumentStart.js */,
				3BC659581E5BA505006D560F /* top_sites.json */,
				3BC659481E5BA4AE006D560F /* TopSites */,
				C6345ECA2113B3A000CFB983 /* SearchPlugins */,
				D308EE551CBF0BF5006843F2 /* CertError.css */,
				0BA1E02F1B051A07007675AF /* NetError.css */,
				D38A1EDF1CB458EC0080C842 /* CertError.html */,
				0BA1E00D1B03FB0B007675AF /* NetError.html */,
				39A35AEC1C0662A3006B9E87 /* SpotlightHelper.js */,
				D37524861C6E8B5A00A5F6C2 /* topdomains.txt */,
				F84B21EF1A0910F600AAB793 /* Images.xcassets */,
				E699220D1B94E3EF007C480D /* About */,
				F84B22391A0914A300AAB793 /* Fonts */,
				F35B8D2A1D6380EA008E3D61 /* SessionRestore.html */,
			);
			path = Assets;
			sourceTree = "<group>";
		};
		F84B21F11A0910F600AAB793 /* Frontend */ = {
			isa = PBXGroup;
			children = (
				0A4B012320D0321A004D4011 /* UX.swift */,
				2816EFFF1B33E05400522243 /* UIConstants.swift */,
				392ED7D51D0AEEEE009D9B62 /* Accessors */,
				E692E3271C46E62D009D1240 /* AuthenticationManager */,
				D3A994941A368691008AD1AC /* Browser */,
				EB2A63241F3B49A7004EF8B0 /* ContentBlocker */,
				7B0B1B9C1C1B69F500DF4AB5 /* Extensions */,
				A104E190210A380E00D2323E /* Shields */,
				E63ED8DF1BFD254E0097D08E /* Login Management */,
				7BC7B4571C903A6A0046E9D2 /* Menu */,
				F84B21F51A0910F600AAB793 /* Reader */,
				2F44FC551A9E83E200FD20CC /* Settings */,
				D3972BF01C22412B00035B87 /* Share */,
				A1D841FE20BC44E400BDAFF7 /* Popover */,
				D0FCF7EE1FE44E15004A7995 /* UserContent */,
				D38A1BEB1A9FA2CA00F6A386 /* Widgets */,
				2C49854D206173C800893DAE /* photon-colors.swift */,
			);
			path = Frontend;
			sourceTree = "<group>";
		};
		F84B21F51A0910F600AAB793 /* Reader */ = {
			isa = PBXGroup;
			children = (
				E4CD9E901A6897FB00318571 /* ReaderMode.swift */,
				E4A960051ABB9C450069AD6F /* ReaderModeUtils.swift */,
				E4B423BD1AB9FE6A007E66C8 /* ReaderModeCache.swift */,
				E4B423DC1ABA0318007E66C8 /* ReaderModeHandlers.swift */,
				E4CD9F531A71506400318571 /* Reader.html */,
				E4CD9F5A1A71506C00318571 /* Reader.css */,
				E4CD9F6C1A77DD2800318571 /* ReaderModeStyleViewController.swift */,
				E4A961171AC041C40069AD6F /* ReadabilityService.swift */,
				E4A961371AC06FA50069AD6F /* ReaderViewLoading.html */,
			);
			path = Reader;
			sourceTree = "<group>";
		};
		F84B22391A0914A300AAB793 /* Fonts */ = {
			isa = PBXGroup;
			children = (
				E4B7B73A1A793CF20022C5E0 /* CharisSILB.ttf */,
				E4B7B73B1A793CF20022C5E0 /* CharisSILBI.ttf */,
				E4B7B73C1A793CF20022C5E0 /* CharisSILI.ttf */,
				E4B7B73D1A793CF20022C5E0 /* CharisSILR.ttf */,
				E4B7B7411A793CF20022C5E0 /* FiraSans-Bold.ttf */,
				E4B7B7421A793CF20022C5E0 /* FiraSans-BoldItalic.ttf */,
				E4424B3B1AC71FB400F44C38 /* FiraSans-Book.ttf */,
				E4B7B7511A793CF20022C5E0 /* FiraSans-Italic.ttf */,
				E4B7B7521A793CF20022C5E0 /* FiraSans-Light.ttf */,
				E4ECCDAD1AB131770005E717 /* FiraSans-Medium.ttf */,
				E4B7B7561A793CF20022C5E0 /* FiraSans-Regular.ttf */,
				E4B7B7571A793CF20022C5E0 /* FiraSans-SemiBold.ttf */,
				E4B7B75F1A793CF20022C5E0 /* FiraSans-UltraLight.ttf */,
			);
			path = Fonts;
			sourceTree = "<group>";
		};
		F8708D1E1A0970990051AB07 /* Extensions */ = {
			isa = PBXGroup;
			children = (
				E40A18F61EDC73D5006B7F28 /* Entitlements */,
			);
			path = Extensions;
			sourceTree = "<group>";
		};
/* End PBXGroup section */

/* Begin PBXHeadersBuildPhase section */
		288A2D831AB8B3260023ABC3 /* Headers */ = {
			isa = PBXHeadersBuildPhase;
			buildActionMask = 2147483647;
			files = (
				E650759A1E37F7AB006961AC /* CrashSimulator.h in Headers */,
				E65075B01E37F7AB006961AC /* FSUtils.h in Headers */,
			);
			runOnlyForDeploymentPostprocessing = 0;
		};
		2FCAE2171ABB51F800877008 /* Headers */ = {
			isa = PBXHeadersBuildPhase;
			buildActionMask = 2147483647;
			files = (
				2FCAE33E1ABB5F1800877008 /* Storage-Bridging-Header.h in Headers */,
			);
			runOnlyForDeploymentPostprocessing = 0;
		};
		5D1DC51020AC9AF900905E5A /* Headers */ = {
			isa = PBXHeadersBuildPhase;
			buildActionMask = 2147483647;
			files = (
				5D1DC52520AC9AFB00905E5A /* Data.h in Headers */,
			);
			runOnlyForDeploymentPostprocessing = 0;
		};
		5DE7688120B3456C00FF5533 /* Headers */ = {
			isa = PBXHeadersBuildPhase;
			buildActionMask = 2147483647;
			files = (
				5DE7689620B3456E00FF5533 /* BraveShared.h in Headers */,
			);
			runOnlyForDeploymentPostprocessing = 0;
		};
/* End PBXHeadersBuildPhase section */

/* Begin PBXNativeTarget section */
		0A6231E22121F761007B429B /* UnitTests */ = {
			isa = PBXNativeTarget;
			buildConfigurationList = 0A6231F52121F761007B429B /* Build configuration list for PBXNativeTarget "UnitTests" */;
			buildPhases = (
				0A6231DF2121F761007B429B /* Sources */,
				0A6231E02121F761007B429B /* Frameworks */,
				0A6231E12121F761007B429B /* Resources */,
			);
			buildRules = (
			);
			dependencies = (
				0A6231E92121F761007B429B /* PBXTargetDependency */,
			);
			name = UnitTests;
			productName = UnitTests;
			productReference = 0A6231E32121F761007B429B /* UnitTests.xctest */;
			productType = "com.apple.product-type.bundle.unit-test";
		};
		27F443942135E11200296C58 /* BraveShareTo */ = {
			isa = PBXNativeTarget;
			buildConfigurationList = 27F443AB2135E11200296C58 /* Build configuration list for PBXNativeTarget "BraveShareTo" */;
			buildPhases = (
				27F443912135E11200296C58 /* Sources */,
				27F443922135E11200296C58 /* Frameworks */,
				27F443932135E11200296C58 /* Resources */,
			);
			buildRules = (
			);
			dependencies = (
			);
			name = BraveShareTo;
			productName = BraveShareTo;
			productReference = 27F443952135E11200296C58 /* BraveShareTo.appex */;
			productType = "com.apple.product-type.app-extension";
		};
		288A2D851AB8B3260023ABC3 /* Shared */ = {
			isa = PBXNativeTarget;
			buildConfigurationList = 288A2D9F1AB8B3260023ABC3 /* Build configuration list for PBXNativeTarget "Shared" */;
			buildPhases = (
				288A2D811AB8B3260023ABC3 /* Sources */,
				288A2D821AB8B3260023ABC3 /* Frameworks */,
				288A2D831AB8B3260023ABC3 /* Headers */,
				288A2D841AB8B3260023ABC3 /* Resources */,
			);
			buildRules = (
			);
			dependencies = (
			);
			name = Shared;
			productName = Shared;
			productReference = 288A2D861AB8B3260023ABC3 /* Shared.framework */;
			productType = "com.apple.product-type.framework";
		};
		2FCAE2191ABB51F800877008 /* Storage */ = {
			isa = PBXNativeTarget;
			buildConfigurationList = 2FCAE2331ABB51F900877008 /* Build configuration list for PBXNativeTarget "Storage" */;
			buildPhases = (
				2FCAE2151ABB51F800877008 /* Sources */,
				2FCAE2161ABB51F800877008 /* Frameworks */,
				2FCAE2171ABB51F800877008 /* Headers */,
				2FCAE2181ABB51F800877008 /* Resources */,
			);
			buildRules = (
			);
			dependencies = (
				0B742CCE1B32493800EE9264 /* PBXTargetDependency */,
				2FCAE23C1ABB520700877008 /* PBXTargetDependency */,
			);
			name = Storage;
			productName = Storage;
			productReference = 2FCAE21A1ABB51F800877008 /* Storage.framework */;
			productType = "com.apple.product-type.framework";
		};
		2FCAE2231ABB51F800877008 /* StorageTests */ = {
			isa = PBXNativeTarget;
			buildConfigurationList = 2FCAE2371ABB51F900877008 /* Build configuration list for PBXNativeTarget "StorageTests" */;
			buildPhases = (
				2FCAE2201ABB51F800877008 /* Sources */,
				2FCAE2211ABB51F800877008 /* Frameworks */,
				2FCAE2221ABB51F800877008 /* Resources */,
			);
			buildRules = (
			);
			dependencies = (
				2FCAE2271ABB51F800877008 /* PBXTargetDependency */,
				2FCAE2291ABB51F800877008 /* PBXTargetDependency */,
			);
			name = StorageTests;
			productName = StorageTests;
			productReference = 2FCAE2241ABB51F800877008 /* StorageTests.xctest */;
			productType = "com.apple.product-type.bundle.unit-test";
		};
		3B43E3CF1D95C48D00BBA9DB /* StoragePerfTests */ = {
			isa = PBXNativeTarget;
			buildConfigurationList = 3B43E3E91D95C48E00BBA9DB /* Build configuration list for PBXNativeTarget "StoragePerfTests" */;
			buildPhases = (
				3B43E3CC1D95C48D00BBA9DB /* Sources */,
				3B43E3CD1D95C48D00BBA9DB /* Frameworks */,
				3B43E3CE1D95C48D00BBA9DB /* Resources */,
			);
			buildRules = (
			);
			dependencies = (
				3B43E3D61D95C48D00BBA9DB /* PBXTargetDependency */,
			);
			name = StoragePerfTests;
			productName = StoragePerfTests;
			productReference = 3B43E3D01D95C48D00BBA9DB /* StoragePerfTests.xctest */;
			productType = "com.apple.product-type.bundle.unit-test";
		};
		3BFE4B061D342FB800DDF53F /* XCUITests */ = {
			isa = PBXNativeTarget;
			buildConfigurationList = 3BFE4B201D342FB900DDF53F /* Build configuration list for PBXNativeTarget "XCUITests" */;
			buildPhases = (
				E6EC6EFC1E5354E20067985D /* Copy Carthage Frameworks */,
				3BFE4B031D342FB800DDF53F /* Sources */,
				3BFE4B041D342FB800DDF53F /* Frameworks */,
				3BFE4B051D342FB800DDF53F /* Resources */,
			);
			buildRules = (
			);
			dependencies = (
				3BFE4B0D1D342FB900DDF53F /* PBXTargetDependency */,
			);
			name = XCUITests;
			productName = XCUITests;
			productReference = 3BFE4B071D342FB800DDF53F /* XCUITests.xctest */;
			productType = "com.apple.product-type.bundle.ui-testing";
		};
		5D1DC51220AC9AF900905E5A /* Data */ = {
			isa = PBXNativeTarget;
			buildConfigurationList = 5D1DC53A20AC9AFB00905E5A /* Build configuration list for PBXNativeTarget "Data" */;
			buildPhases = (
				5D1DC50E20AC9AF900905E5A /* Sources */,
				5D1DC50F20AC9AF900905E5A /* Frameworks */,
				5D1DC51020AC9AF900905E5A /* Headers */,
				5D1DC51120AC9AF900905E5A /* Resources */,
			);
			buildRules = (
			);
			dependencies = (
				5D977A2420DA9D2200D6ADF3 /* PBXTargetDependency */,
			);
			name = Data;
			productName = Data;
			productReference = 5D1DC51320AC9AF900905E5A /* Data.framework */;
			productType = "com.apple.product-type.framework";
		};
		5D1DC51A20AC9AFA00905E5A /* DataTests */ = {
			isa = PBXNativeTarget;
			buildConfigurationList = 5D1DC53B20AC9AFB00905E5A /* Build configuration list for PBXNativeTarget "DataTests" */;
			buildPhases = (
				5D1DC51720AC9AFA00905E5A /* Sources */,
				5D1DC51820AC9AFA00905E5A /* Frameworks */,
				5D1DC51920AC9AFA00905E5A /* Resources */,
			);
			buildRules = (
			);
			dependencies = (
				5D1DC51E20AC9AFB00905E5A /* PBXTargetDependency */,
				5D1DC52020AC9AFB00905E5A /* PBXTargetDependency */,
			);
			name = DataTests;
			productName = DataTests;
			productReference = 5D1DC51B20AC9AFA00905E5A /* DataTests.xctest */;
			productType = "com.apple.product-type.bundle.unit-test";
		};
		5DE7688320B3456C00FF5533 /* BraveShared */ = {
			isa = PBXNativeTarget;
			buildConfigurationList = 5DE7689B20B3456E00FF5533 /* Build configuration list for PBXNativeTarget "BraveShared" */;
			buildPhases = (
				5DE7687F20B3456C00FF5533 /* Sources */,
				5DE7688020B3456C00FF5533 /* Frameworks */,
				5DE7688120B3456C00FF5533 /* Headers */,
				5DE7688220B3456C00FF5533 /* Resources */,
			);
			buildRules = (
			);
			dependencies = (
				5D977A2620DAA0E300D6ADF3 /* PBXTargetDependency */,
				5D977A1B20DA9D1200D6ADF3 /* PBXTargetDependency */,
			);
			name = BraveShared;
			productName = BraveShared;
			productReference = 5DE7688420B3456C00FF5533 /* BraveShared.framework */;
			productType = "com.apple.product-type.framework";
		};
		5DE7688B20B3456E00FF5533 /* BraveSharedTests */ = {
			isa = PBXNativeTarget;
			buildConfigurationList = 5DE768A020B3456E00FF5533 /* Build configuration list for PBXNativeTarget "BraveSharedTests" */;
			buildPhases = (
				5DE7688820B3456E00FF5533 /* Sources */,
				5DE7688920B3456E00FF5533 /* Frameworks */,
				5DE7688A20B3456E00FF5533 /* Resources */,
			);
			buildRules = (
			);
			dependencies = (
				5DE7688F20B3456E00FF5533 /* PBXTargetDependency */,
				5DE7689120B3456E00FF5533 /* PBXTargetDependency */,
			);
			name = BraveSharedTests;
			productName = BraveSharedTests;
			productReference = 5DE7688C20B3456E00FF5533 /* BraveSharedTests.xctest */;
			productType = "com.apple.product-type.bundle.unit-test";
		};
		7BEB64401C7345600092C02E /* L10nSnapshotTests */ = {
			isa = PBXNativeTarget;
			buildConfigurationList = E60138631C89EAE700DF9756 /* Build configuration list for PBXNativeTarget "L10nSnapshotTests" */;
			buildPhases = (
				7BEB64431C7345600092C02E /* Sources */,
				7BEB64461C7345600092C02E /* Frameworks */,
				7BEB64471C7345600092C02E /* Resources */,
				E4A69F612048AFEA00D9017B /* Copy Carthage Frameworks */,
			);
			buildRules = (
			);
			dependencies = (
				7BEB64411C7345600092C02E /* PBXTargetDependency */,
			);
			name = L10nSnapshotTests;
			productName = L10nSnapshotTests;
			productReference = 7BEB644D1C7345600092C02E /* L10nSnapshotTests.xctest */;
			productType = "com.apple.product-type.bundle.ui-testing";
		};
		7BEB644F1C7345990092C02E /* MarketingUITests */ = {
			isa = PBXNativeTarget;
			buildConfigurationList = E60138641C89EAE700DF9756 /* Build configuration list for PBXNativeTarget "MarketingUITests" */;
			buildPhases = (
				7BEB64501C7345990092C02E /* Sources */,
				7BEB64531C7345990092C02E /* Frameworks */,
				7BEB64541C7345990092C02E /* Resources */,
			);
			buildRules = (
			);
			dependencies = (
				7BEB645D1C7346100092C02E /* PBXTargetDependency */,
			);
			name = MarketingUITests;
			productName = MarketingUITests;
			productReference = 7BEB645A1C7345990092C02E /* MarketingUITests.xctest */;
			productType = "com.apple.product-type.bundle.ui-testing";
		};
		D39FA15E1A83E0EC00EE869C /* UITests */ = {
			isa = PBXNativeTarget;
			buildConfigurationList = D39FA1671A83E0EC00EE869C /* Build configuration list for PBXNativeTarget "UITests" */;
			buildPhases = (
				D39FA15B1A83E0EC00EE869C /* Sources */,
				D39FA15C1A83E0EC00EE869C /* Frameworks */,
				D39FA15D1A83E0EC00EE869C /* Resources */,
				E6ECF2371C974E0600B0DC93 /* CopyFiles */,
				0B21E8011E26C5D3000C8779 /* CopyFiles */,
			);
			buildRules = (
			);
			dependencies = (
				D39FA1661A83E0EC00EE869C /* PBXTargetDependency */,
			);
			name = UITests;
			productName = UITests;
			productReference = D39FA15F1A83E0EC00EE869C /* UITests.xctest */;
			productType = "com.apple.product-type.bundle.unit-test";
		};
		E6F9650B1B2F1CF20034B023 /* SharedTests */ = {
			isa = PBXNativeTarget;
			buildConfigurationList = E6F965381B2F1CF20034B023 /* Build configuration list for PBXNativeTarget "SharedTests" */;
			buildPhases = (
				E6F965081B2F1CF20034B023 /* Sources */,
				E6F965091B2F1CF20034B023 /* Frameworks */,
				E6F9650A1B2F1CF20034B023 /* Resources */,
			);
			buildRules = (
			);
			dependencies = (
				E6F965141B2F1CF20034B023 /* PBXTargetDependency */,
				E6F9653A1B2F1D330034B023 /* PBXTargetDependency */,
			);
			name = SharedTests;
			productName = SharedTests;
			productReference = E6F9650C1B2F1CF20034B023 /* SharedTests.xctest */;
			productType = "com.apple.product-type.bundle.unit-test";
		};
		F84B21BD1A090F8100AAB793 /* Client */ = {
			isa = PBXNativeTarget;
			buildConfigurationList = F84B21DD1A090F8100AAB793 /* Build configuration list for PBXNativeTarget "Client" */;
			buildPhases = (
				7B604F8F1C494AAA006EEEC3 /* Copy Carthage Dependencies */,
				2779B7052159297D0044A102 /* Run SwiftLint */,
				F84B21BA1A090F8100AAB793 /* Sources */,
				F84B21BC1A090F8100AAB793 /* Resources */,
				28CE83DE1A1D1E7C00576538 /* Frameworks */,
				F84B22531A0920C600AAB793 /* Embed App Extensions */,
				E6639F191BF11E3A002D0853 /* Conditionally Add Settings Bundle */,
				E6B09CD31C74EEDB00C63FA1 /* Copy Frameworks */,
				0AF8E5332100E1A400DBB280 /* ShellScript */,
			);
			buildRules = (
			);
			dependencies = (
				288A2D9C1AB8B3260023ABC3 /* PBXTargetDependency */,
				2FCAE2301ABB51F800877008 /* PBXTargetDependency */,
				5D1DC52720AC9AFB00905E5A /* PBXTargetDependency */,
				5DE7689820B3456E00FF5533 /* PBXTargetDependency */,
				27F4439E2135E11200296C58 /* PBXTargetDependency */,
			);
			name = Client;
			productName = Client;
			productReference = F84B21BE1A090F8100AAB793 /* Client.app */;
			productType = "com.apple.product-type.application";
		};
		F84B21D21A090F8100AAB793 /* ClientTests */ = {
			isa = PBXNativeTarget;
			buildConfigurationList = F84B21E01A090F8100AAB793 /* Build configuration list for PBXNativeTarget "ClientTests" */;
			buildPhases = (
				F84B21CF1A090F8100AAB793 /* Sources */,
				F84B21D01A090F8100AAB793 /* Frameworks */,
				F84B21D11A090F8100AAB793 /* Resources */,
				2F3444EC1AB2378200FD9731 /* Copy Files */,
			);
			buildRules = (
			);
			dependencies = (
				7B9BF92F1E435DE400CB24F4 /* PBXTargetDependency */,
				F84B21D51A090F8100AAB793 /* PBXTargetDependency */,
			);
			name = ClientTests;
			productName = ClientTests;
			productReference = F84B21D31A090F8100AAB793 /* ClientTests.xctest */;
			productType = "com.apple.product-type.bundle.unit-test";
		};
/* End PBXNativeTarget section */

/* Begin PBXProject section */
		F84B21B61A090F8100AAB793 /* Project object */ = {
			isa = PBXProject;
			attributes = {
				DefaultBuildSystemTypeForWorkspace = Latest;
				LastSwiftMigration = 0700;
				LastSwiftUpdateCheck = 1000;
				LastUpgradeCheck = 0800;
				ORGANIZATIONNAME = Mozilla;
				TargetAttributes = {
					0A6231E22121F761007B429B = {
						CreatedOnToolsVersion = 10.0;
						ProvisioningStyle = Automatic;
						TestTargetID = F84B21BD1A090F8100AAB793;
					};
					27F443942135E11200296C58 = {
						CreatedOnToolsVersion = 10.0;
						ProvisioningStyle = Automatic;
					};
					288A2D851AB8B3260023ABC3 = {
						CreatedOnToolsVersion = 6.2;
						LastSwiftMigration = 0820;
					};
					2FCAE2191ABB51F800877008 = {
						CreatedOnToolsVersion = 6.2;
						LastSwiftMigration = 0820;
					};
					2FCAE2231ABB51F800877008 = {
						CreatedOnToolsVersion = 6.2;
						LastSwiftMigration = 0820;
						TestTargetID = F84B21BD1A090F8100AAB793;
					};
					3B43E3CF1D95C48D00BBA9DB = {
						CreatedOnToolsVersion = 8.0;
						LastSwiftMigration = 0820;
						ProvisioningStyle = Automatic;
						TestTargetID = F84B21BD1A090F8100AAB793;
					};
					3BFE4B061D342FB800DDF53F = {
						CreatedOnToolsVersion = 7.3.1;
						LastSwiftMigration = 0820;
						TestTargetID = F84B21BD1A090F8100AAB793;
					};
					5D1DC51A20AC9AFA00905E5A = {
						ProvisioningStyle = Automatic;
					};
					5DE7688B20B3456E00FF5533 = {
						ProvisioningStyle = Automatic;
					};
					7BEB64401C7345600092C02E = {
						ProvisioningStyle = Automatic;
					};
					7BEB644F1C7345990092C02E = {
						ProvisioningStyle = Automatic;
						TestTargetID = F84B21BD1A090F8100AAB793;
					};
					D39FA15E1A83E0EC00EE869C = {
						CreatedOnToolsVersion = 6.1.1;
						LastSwiftMigration = 0820;
						ProvisioningStyle = Automatic;
						TestTargetID = F84B21BD1A090F8100AAB793;
					};
					E6F9650B1B2F1CF20034B023 = {
						CreatedOnToolsVersion = 6.3.2;
						LastSwiftMigration = 0820;
					};
					F84B21BD1A090F8100AAB793 = {
						CreatedOnToolsVersion = 6.1;
						LastSwiftMigration = 0820;
						ProvisioningStyle = Automatic;
						SystemCapabilities = {
							com.apple.ApplicationGroups.iOS = {
								enabled = 0;
							};
							com.apple.BackgroundModes = {
								enabled = 1;
							};
							com.apple.Keychain = {
								enabled = 0;
							};
							com.apple.Push = {
								enabled = 1;
							};
							com.apple.SafariKeychain = {
								enabled = 0;
							};
						};
					};
					F84B21D21A090F8100AAB793 = {
						CreatedOnToolsVersion = 6.1;
						LastSwiftMigration = 0820;
						TestTargetID = F84B21BD1A090F8100AAB793;
					};
				};
			};
			buildConfigurationList = F84B21B91A090F8100AAB793 /* Build configuration list for PBXProject "Client" */;
			compatibilityVersion = "Xcode 3.2";
			developmentRegion = English;
			hasScannedForEncodings = 0;
			knownRegions = (
				en,
				Base,
				de,
				ja,
				"zh-TW",
				uk,
				es,
				it,
				ms,
				sv,
				"ko-KR",
				"id-ID",
				pl,
				"pt-BR",
				ru,
				fr,
				id,
				zh,
			);
			mainGroup = F84B21B51A090F8100AAB793;
			productRefGroup = F84B21BF1A090F8100AAB793 /* Products */;
			projectDirPath = "";
			projectReferences = (
				{
					ProductGroup = D30EBB5B1C75503800105AE9 /* Products */;
					ProjectRef = D30EBB5A1C75503800105AE9 /* KIF.xcodeproj */;
				},
				{
					ProductGroup = 0B742CC71B32491400EE9264 /* Products */;
					ProjectRef = 0B742CC61B32491400EE9264 /* sqlcipher.xcodeproj */;
				},
			);
			projectRoot = "";
			targets = (
				F84B21BD1A090F8100AAB793 /* Client */,
				27F443942135E11200296C58 /* BraveShareTo */,
				5DE7688320B3456C00FF5533 /* BraveShared */,
				288A2D851AB8B3260023ABC3 /* Shared */,
				2FCAE2191ABB51F800877008 /* Storage */,
				5D1DC51220AC9AF900905E5A /* Data */,
				F84B21D21A090F8100AAB793 /* ClientTests */,
				D39FA15E1A83E0EC00EE869C /* UITests */,
				2FCAE2231ABB51F800877008 /* StorageTests */,
				E6F9650B1B2F1CF20034B023 /* SharedTests */,
				7BEB64401C7345600092C02E /* L10nSnapshotTests */,
				7BEB644F1C7345990092C02E /* MarketingUITests */,
				3BFE4B061D342FB800DDF53F /* XCUITests */,
				3B43E3CF1D95C48D00BBA9DB /* StoragePerfTests */,
				5D1DC51A20AC9AFA00905E5A /* DataTests */,
				5DE7688B20B3456E00FF5533 /* BraveSharedTests */,
				0A6231E22121F761007B429B /* UnitTests */,
			);
		};
/* End PBXProject section */

/* Begin PBXReferenceProxy section */
		0B742CCC1B32491400EE9264 /* libsqlcipher.a */ = {
			isa = PBXReferenceProxy;
			fileType = archive.ar;
			path = libsqlcipher.a;
			remoteRef = 0B742CCB1B32491400EE9264 /* PBXContainerItemProxy */;
			sourceTree = BUILT_PRODUCTS_DIR;
		};
		D30EBB641C75503800105AE9 /* libKIF.a */ = {
			isa = PBXReferenceProxy;
			fileType = archive.ar;
			path = libKIF.a;
			remoteRef = D30EBB631C75503800105AE9 /* PBXContainerItemProxy */;
			sourceTree = BUILT_PRODUCTS_DIR;
		};
		D30EBB661C75503800105AE9 /* Test Host.app */ = {
			isa = PBXReferenceProxy;
			fileType = wrapper.application;
			path = "Test Host.app";
			remoteRef = D30EBB651C75503800105AE9 /* PBXContainerItemProxy */;
			sourceTree = BUILT_PRODUCTS_DIR;
		};
		D30EBB681C75503800105AE9 /* KIF Tests - XCTest.xctest */ = {
			isa = PBXReferenceProxy;
			fileType = wrapper.cfbundle;
			path = "KIF Tests - XCTest.xctest";
			remoteRef = D30EBB671C75503800105AE9 /* PBXContainerItemProxy */;
			sourceTree = BUILT_PRODUCTS_DIR;
		};
		D30EBB6A1C75503800105AE9 /* KIF.framework */ = {
			isa = PBXReferenceProxy;
			fileType = wrapper.framework;
			path = KIF.framework;
			remoteRef = D30EBB691C75503800105AE9 /* PBXContainerItemProxy */;
			sourceTree = BUILT_PRODUCTS_DIR;
		};
		E6CB64CC1DA42C2900887098 /* KIFFrameworkConsumer.app */ = {
			isa = PBXReferenceProxy;
			fileType = wrapper.application;
			path = KIFFrameworkConsumer.app;
			remoteRef = E6CB64CB1DA42C2900887098 /* PBXContainerItemProxy */;
			sourceTree = BUILT_PRODUCTS_DIR;
		};
		E6CB64CE1DA42C2900887098 /* KIFFrameworkConsumerTests.xctest */ = {
			isa = PBXReferenceProxy;
			fileType = wrapper.cfbundle;
			path = KIFFrameworkConsumerTests.xctest;
			remoteRef = E6CB64CD1DA42C2900887098 /* PBXContainerItemProxy */;
			sourceTree = BUILT_PRODUCTS_DIR;
		};
/* End PBXReferenceProxy section */

/* Begin PBXResourcesBuildPhase section */
		0A6231E12121F761007B429B /* Resources */ = {
			isa = PBXResourcesBuildPhase;
			buildActionMask = 2147483647;
			files = (
			);
			runOnlyForDeploymentPostprocessing = 0;
		};
		27F443932135E11200296C58 /* Resources */ = {
			isa = PBXResourcesBuildPhase;
			buildActionMask = 2147483647;
			files = (
				27F443F42138843400296C58 /* BraveShareToInfoPlist.strings in Resources */,
			);
			runOnlyForDeploymentPostprocessing = 0;
		};
		288A2D841AB8B3260023ABC3 /* Resources */ = {
			isa = PBXResourcesBuildPhase;
			buildActionMask = 2147483647;
			files = (
				E650759E1E37F7AB006961AC /* effective_tld_names.dat in Resources */,
			);
			runOnlyForDeploymentPostprocessing = 0;
		};
		2FCAE2181ABB51F800877008 /* Resources */ = {
			isa = PBXResourcesBuildPhase;
			buildActionMask = 2147483647;
			files = (
			);
			runOnlyForDeploymentPostprocessing = 0;
		};
		2FCAE2221ABB51F800877008 /* Resources */ = {
			isa = PBXResourcesBuildPhase;
			buildActionMask = 2147483647;
			files = (
				E4791B9C1CC035FD00C6D77B /* testcert1.pem in Resources */,
				2891F2CB1F991185001B105E /* v33.db in Resources */,
				E4791BAA1CC0360200C6D77B /* testcert2.pem in Resources */,
			);
			runOnlyForDeploymentPostprocessing = 0;
		};
		3B43E3CE1D95C48D00BBA9DB /* Resources */ = {
			isa = PBXResourcesBuildPhase;
			buildActionMask = 2147483647;
			files = (
			);
			runOnlyForDeploymentPostprocessing = 0;
		};
		3BFE4B051D342FB800DDF53F /* Resources */ = {
			isa = PBXResourcesBuildPhase;
			buildActionMask = 2147483647;
			files = (
			);
			runOnlyForDeploymentPostprocessing = 0;
		};
		5D1DC51120AC9AF900905E5A /* Resources */ = {
			isa = PBXResourcesBuildPhase;
			buildActionMask = 2147483647;
			files = (
				5D1DC57420AE005400905E5A /* ios-sync.js in Resources */,
			);
			runOnlyForDeploymentPostprocessing = 0;
		};
		5D1DC51920AC9AFA00905E5A /* Resources */ = {
			isa = PBXResourcesBuildPhase;
			buildActionMask = 2147483647;
			files = (
			);
			runOnlyForDeploymentPostprocessing = 0;
		};
		5DE7688220B3456C00FF5533 /* Resources */ = {
			isa = PBXResourcesBuildPhase;
			buildActionMask = 2147483647;
			files = (
			);
			runOnlyForDeploymentPostprocessing = 0;
		};
		5DE7688A20B3456E00FF5533 /* Resources */ = {
			isa = PBXResourcesBuildPhase;
			buildActionMask = 2147483647;
			files = (
			);
			runOnlyForDeploymentPostprocessing = 0;
		};
		7BEB64471C7345600092C02E /* Resources */ = {
			isa = PBXResourcesBuildPhase;
			buildActionMask = 2147483647;
			files = (
			);
			runOnlyForDeploymentPostprocessing = 0;
		};
		7BEB64541C7345990092C02E /* Resources */ = {
			isa = PBXResourcesBuildPhase;
			buildActionMask = 2147483647;
			files = (
			);
			runOnlyForDeploymentPostprocessing = 0;
		};
		D39FA15D1A83E0EC00EE869C /* Resources */ = {
			isa = PBXResourcesBuildPhase;
			buildActionMask = 2147483647;
			files = (
				E6EAC5961B29CB3A00E1DE1E /* scrollablePage.html in Resources */,
				D34E33031BA793C2006135F0 /* loginForm.html in Resources */,
				0B6FBAB21AC1F830007EC669 /* numberedPage.html in Resources */,
				0B5A93421B1EB572004F47A2 /* readablePage.html in Resources */,
				E6B4C3D81C68F55C001F97E8 /* JSPrompt.html in Resources */,
				D343DCFE1C446BDB00D7EEE8 /* findPage.html in Resources */,
				0BF8F8DA1AEFF1C900E90BC2 /* noTitle.html in Resources */,
				E67422C51CFF2D39009E8373 /* youtube.ico in Resources */,
				D3E171C21A841EAD00AB44CD /* KIFHelper.js in Resources */,
				C8EB60C41F1FB12500F9B5B3 /* navigationDelegate.html in Resources */,
				D31EC05F1CC57ED80096F4AB /* localhostLoad.html in Resources */,
				4F97573B1AFA6F37006ECC24 /* readerContent.html in Resources */,
			);
			runOnlyForDeploymentPostprocessing = 0;
		};
		E6F9650A1B2F1CF20034B023 /* Resources */ = {
			isa = PBXResourcesBuildPhase;
			buildActionMask = 2147483647;
			files = (
			);
			runOnlyForDeploymentPostprocessing = 0;
		};
		F84B21BC1A090F8100AAB793 /* Resources */ = {
			isa = PBXResourcesBuildPhase;
			buildActionMask = 2147483647;
			files = (
				D38A1EE01CB458EC0080C842 /* CertError.html in Resources */,
				0BA1E0301B051A07007675AF /* NetError.css in Resources */,
				3BC659491E5BA4AE006D560F /* TopSites in Resources */,
				EB54A8772028CE4000018880 /* disconnect-analytics.json in Resources */,
				E4B7B77E1A793CF20022C5E0 /* FiraSans-SemiBold.ttf in Resources */,
				F84B220B1A0910F600AAB793 /* Images.xcassets in Resources */,
				F35B8D2B1D6380EA008E3D61 /* SessionRestore.html in Resources */,
				3BC659591E5BA505006D560F /* top_sites.json in Resources */,
				E4B7B7631A793CF20022C5E0 /* CharisSILI.ttf in Resources */,
				EB54A8782028CE4000018880 /* disconnect-content.json in Resources */,
				E4CD9F541A71506400318571 /* Reader.html in Resources */,
				C6345ECB2113B3A000CFB983 /* SearchPlugins in Resources */,
				7B2142FE1E5E055000CDD3FC /* InfoPlist.strings in Resources */,
				E69922171B94E3EF007C480D /* Licenses.html in Resources */,
				E4CD9F5B1A71506C00318571 /* Reader.css in Resources */,
				D0FCF8061FE4772D004A7995 /* AllFramesAtDocumentEnd.js in Resources */,
				E4B7B7611A793CF20022C5E0 /* CharisSILB.ttf in Resources */,
				D37524871C6E8B5A00A5F6C2 /* topdomains.txt in Resources */,
				E4B7B7621A793CF20022C5E0 /* CharisSILBI.ttf in Resources */,
				39F4C0FA2045D87400746155 /* FocusHelper.js in Resources */,
				E4B7B7861A793CF20022C5E0 /* FiraSans-UltraLight.ttf in Resources */,
				EB54A8762028CE4000018880 /* disconnect-advertising.json in Resources */,
				E4B7B77D1A793CF20022C5E0 /* FiraSans-Regular.ttf in Resources */,
				E4B7B7791A793CF20022C5E0 /* FiraSans-Light.ttf in Resources */,
				D0FCF8081FE4772D004A7995 /* MainFrameAtDocumentStart.js in Resources */,
				74821FFE1DB6D3AC00EEEA72 /* MailSchemes.plist in Resources */,
				FA9294011D6584A200AC8D33 /* QRCode.xcassets in Resources */,
				D308EE561CBF0BF5006843F2 /* CertError.css in Resources */,
				E4B7B7641A793CF20022C5E0 /* CharisSILR.ttf in Resources */,
				E4B7B7681A793CF20022C5E0 /* FiraSans-Bold.ttf in Resources */,
				E4B7B7781A793CF20022C5E0 /* FiraSans-Italic.ttf in Resources */,
				0BA1E00E1B03FB0B007675AF /* NetError.html in Resources */,
				E4A961381AC06FA50069AD6F /* ReaderViewLoading.html in Resources */,
				EB54A8792028CE4000018880 /* disconnect-social.json in Resources */,
				E4ECCDAE1AB131770005E717 /* FiraSans-Medium.ttf in Resources */,
				E4424B3C1AC71FB400F44C38 /* FiraSans-Book.ttf in Resources */,
				39A35AED1C0662A3006B9E87 /* SpotlightHelper.js in Resources */,
				D0FCF8071FE4772D004A7995 /* MainFrameAtDocumentEnd.js in Resources */,
				E4D6BEB91A0930EC00F538BD /* LaunchScreen.xib in Resources */,
				2F44FB2D1A9D5D8500FD20CC /* FiraSans-BoldItalic.ttf in Resources */,
				D03F8F23200EAC1F003C2224 /* AllFramesAtDocumentStart.js in Resources */,
			);
			runOnlyForDeploymentPostprocessing = 0;
		};
		F84B21D11A090F8100AAB793 /* Resources */ = {
			isa = PBXResourcesBuildPhase;
			buildActionMask = 2147483647;
			files = (
				A83E5B1A1C1DA8BF0026D912 /* image.gif in Resources */,
				A83E5B1B1C1DA8BF0026D912 /* image.png in Resources */,
			);
			runOnlyForDeploymentPostprocessing = 0;
		};
/* End PBXResourcesBuildPhase section */

/* Begin PBXShellScriptBuildPhase section */
		0AF8E5332100E1A400DBB280 /* ShellScript */ = {
			isa = PBXShellScriptBuildPhase;
			buildActionMask = 2147483647;
			files = (
			);
			inputPaths = (
				"$(SRCROOT)/Carthage/Build/iOS/ObjcExceptionBridging.framework",
			);
			outputPaths = (
			);
			runOnlyForDeploymentPostprocessing = 0;
			shellPath = /bin/sh;
			shellScript = "/usr/local/bin/carthage copy-frameworks";
		};
		2779B7052159297D0044A102 /* Run SwiftLint */ = {
			isa = PBXShellScriptBuildPhase;
			buildActionMask = 2147483647;
			files = (
			);
			inputFileListPaths = (
			);
			inputPaths = (
			);
			name = "Run SwiftLint";
			outputFileListPaths = (
			);
			outputPaths = (
			);
			runOnlyForDeploymentPostprocessing = 0;
			shellPath = /bin/sh;
			shellScript = "sh \"$SRCROOT/swiftlint.sh\"\n\n";
		};
		7B604F8F1C494AAA006EEEC3 /* Copy Carthage Dependencies */ = {
			isa = PBXShellScriptBuildPhase;
			buildActionMask = 2147483647;
			files = (
			);
			inputPaths = (
				"$(SRCROOT)/Carthage/Build/iOS/Alamofire.framework",
				"$(SRCROOT)/Carthage/Build/iOS/SDWebImage.framework",
				"$(SRCROOT)/Carthage/Build/iOS/SnapKit.framework",
				"$(SRCROOT)/Carthage/Build/iOS/XCGLogger.framework",
				"$(SRCROOT)/Carthage/Build/iOS/AdjustSdk.framework",
				"$(SRCROOT)/Carthage/Build/iOS/GCDWebServers.framework",
				"$(SRCROOT)/Carthage/Build/iOS/OnePasswordExtension.framework",
				"$(SRCROOT)/Carthage/Build/iOS/Deferred.framework",
				"$(SRCROOT)/Carthage/Build/iOS/SwiftKeychainWrapper.framework",
				"$(SRCROOT)/Carthage/Build/iOS/Fuzi.framework",
				"$(SRCROOT)/Carthage/Build/iOS/JSONSchema.framework",
				"$(SRCROOT)/Carthage/Build/iOS/SwiftyJSON.framework",
				"$(SRCROOT)/Carthage/Build/iOS/pop.framework",
				"$(SRCROOT)/Carthage/Build/iOS/Eureka.framework",
				"$(SRCROOT)/Carthage/Build/iOS/FastImageCache.framework",
				"$(SRCROOT)/Carthage/Build/iOS/Static.framework",
			);
			name = "Copy Carthage Dependencies";
			outputPaths = (
			);
			runOnlyForDeploymentPostprocessing = 0;
			shellPath = /bin/sh;
			shellScript = "/usr/local/bin/carthage copy-frameworks";
		};
		E4A69F612048AFEA00D9017B /* Copy Carthage Frameworks */ = {
			isa = PBXShellScriptBuildPhase;
			buildActionMask = 2147483647;
			files = (
			);
			inputPaths = (
				"$(SRCROOT)/Carthage/Build/iOS/MappaMundi.framework",
			);
			name = "Copy Carthage Frameworks";
			outputPaths = (
			);
			runOnlyForDeploymentPostprocessing = 0;
			shellPath = /bin/sh;
			shellScript = "/usr/local/bin/carthage copy-frameworks";
		};
		E6639F191BF11E3A002D0853 /* Conditionally Add Settings Bundle */ = {
			isa = PBXShellScriptBuildPhase;
			buildActionMask = 2147483647;
			files = (
			);
			inputPaths = (
			);
			name = "Conditionally Add Settings Bundle";
			outputPaths = (
			);
			runOnlyForDeploymentPostprocessing = 0;
			shellPath = /bin/sh;
			shellScript = "if [ \"${INCLUDE_SETTINGS_BUNDLE}\" = \"YES\" ]\nthen\n    cp -r \"${PROJECT_DIR}/${TARGET_NAME}/Application/Settings.bundle\" \"${BUILT_PRODUCTS_DIR}/${PRODUCT_NAME}.app\"\nfi";
		};
		E6EC6EFC1E5354E20067985D /* Copy Carthage Frameworks */ = {
			isa = PBXShellScriptBuildPhase;
			buildActionMask = 2147483647;
			files = (
			);
			inputPaths = (
				"$(SRCROOT)/Carthage/Build/iOS/EarlGrey.framework",
				"$(SRCROOT)/Carthage/Build/iOS/MappaMundi.framework",
			);
			name = "Copy Carthage Frameworks";
			outputPaths = (
			);
			runOnlyForDeploymentPostprocessing = 0;
			shellPath = /bin/sh;
			shellScript = "/usr/local/bin/carthage copy-frameworks";
		};
/* End PBXShellScriptBuildPhase section */

/* Begin PBXSourcesBuildPhase section */
		0A6231DF2121F761007B429B /* Sources */ = {
			isa = PBXSourcesBuildPhase;
			buildActionMask = 2147483647;
			files = (
			);
			runOnlyForDeploymentPostprocessing = 0;
		};
		27F443912135E11200296C58 /* Sources */ = {
			isa = PBXSourcesBuildPhase;
			buildActionMask = 2147483647;
			files = (
				27F443AD2135E25300296C58 /* ShareToBraveViewController.swift in Sources */,
			);
			runOnlyForDeploymentPostprocessing = 0;
		};
		288A2D811AB8B3260023ABC3 /* Sources */ = {
			isa = PBXSourcesBuildPhase;
			buildActionMask = 2147483647;
			files = (
				E65075991E37F7AB006961AC /* Cancellable.swift in Sources */,
				E65075BE1E37F7AB006961AC /* TimeConstants.swift in Sources */,
				E65075B21E37F7AB006961AC /* Functions.swift in Sources */,
				E65075B41E37F7AB006961AC /* KeychainCache.swift in Sources */,
				E65075BA1E37F7AB006961AC /* Prefs.swift in Sources */,
				2760D2BF215ACCE20068E131 /* BundleExtensions.swift in Sources */,
				7B10AABB1E3A1F650002DD08 /* URLRequestExtensions.swift in Sources */,
				E693F0D91E9D64BD0086DC17 /* OptionalExtensions.swift in Sources */,
				E65075A01E37F7AB006961AC /* ArrayExtensions.swift in Sources */,
				E65075A31E37F7AB006961AC /* KeychainWrapperExtensions.swift in Sources */,
				E65075921E37F7AB006961AC /* Accessibility.swift in Sources */,
				E65075B51E37F7AB006961AC /* LaunchArguments.swift in Sources */,
				E65075BB1E37F7AB006961AC /* RollingFileLogger.swift in Sources */,
				E650759D1E37F7AB006961AC /* DeviceInfo.swift in Sources */,
				E65075971E37F7AB006961AC /* AuthenticationKeychainInfo.swift in Sources */,
				E65075A51E37F7AB006961AC /* NSFileManagerExtensions.swift in Sources */,
				E65075A11E37F7AB006961AC /* HashExtensions.swift in Sources */,
				3964B09A1EA8F06F00F2EEF4 /* FeatureSwitch.swift in Sources */,
				E65075981E37F7AB006961AC /* Bytes.swift in Sources */,
				E65075B11E37F7AB006961AC /* FSUtils.m in Sources */,
				CE7F11941F3CEEC800ABFC0B /* RemoteDevices.swift in Sources */,
				D3A14C221CB3145E00253BC6 /* Strings.swift in Sources */,
				7B10AA9F1E3A15020002DD08 /* DataExtensions.swift in Sources */,
				7B3D9E651E4CBFDB007A50DA /* NSCoderExtensions.swift in Sources */,
				E65075931E37F7AB006961AC /* AppConstants.swift in Sources */,
				A1510DDF20E51EF4008BF1F4 /* UIDeviceExtensions.swift in Sources */,
				E65075B81E37F7AB006961AC /* NotificationConstants.swift in Sources */,
				E65075AC1E37F7AB006961AC /* StringExtensions.swift in Sources */,
				E65075951E37F7AB006961AC /* GeneralUtils.swift in Sources */,
				E683F0C21E93D4E90035D990 /* DictionaryExtensions.swift in Sources */,
				E650759B1E37F7AB006961AC /* CrashSimulator.m in Sources */,
				288A2DB51AB8B38D0023ABC3 /* Error.swift in Sources */,
				E65075A91E37F7AB006961AC /* URLExtensions.swift in Sources */,
				7479B4EF1C5306A200DF000B /* Reachability.swift in Sources */,
				E65075B31E37F7AB006961AC /* KeyboardHelper.swift in Sources */,
				E65075AA1E37F7AB006961AC /* URLProtectionSpaceExtensions.swift in Sources */,
				EB7FFFC820A9D38D003E1E34 /* AlertController.swift in Sources */,
				E65075BC1E37F7AB006961AC /* SupportUtils.swift in Sources */,
				E65075B61E37F7AB006961AC /* Loader.swift in Sources */,
				E65075BF1E37F7AB006961AC /* UserAgent.swift in Sources */,
				E65075C01E37F7AB006961AC /* WeakList.swift in Sources */,
				E65075AE1E37F7AB006961AC /* UIImageExtensions.swift in Sources */,
				E65075A71E37F7AB006961AC /* ScannerExtensions.swift in Sources */,
				E65075A21E37F7AB006961AC /* HexExtensions.swift in Sources */,
				288A2DB61AB8B38D0023ABC3 /* Result.swift in Sources */,
				E65075AD1E37F7AB006961AC /* UIColorExtensions.swift in Sources */,
				E650759C1E37F7AB006961AC /* DeferredUtils.swift in Sources */,
				E65075941E37F7AB006961AC /* AppInfo.swift in Sources */,
				E65075A41E37F7AB006961AC /* NSCharacterSetExtensions.swift in Sources */,
				E65075B71E37F7AB006961AC /* Logger.swift in Sources */,
				E65075961E37F7AB006961AC /* AsyncReducer.swift in Sources */,
				7B9BF91C1E43472E00CB24F4 /* JSONExtensions.swift in Sources */,
				E65075BD1E37F7AB006961AC /* SystemUtils.swift in Sources */,
				E65075AB1E37F7AB006961AC /* SetExtensions.swift in Sources */,
			);
			runOnlyForDeploymentPostprocessing = 0;
		};
		2FCAE2151ABB51F800877008 /* Sources */ = {
			isa = PBXSourcesBuildPhase;
			buildActionMask = 2147483647;
			files = (
				2FCAE2621ABB531100877008 /* History.swift in Sources */,
				28126F6E1C2F94F9006466CC /* SQLiteBookmarksModel.swift in Sources */,
				7B9BF9301E449D2500CB24F4 /* MockLogins.swift in Sources */,
				0BDA56B21B26B1E4008C9B96 /* Logins.swift in Sources */,
				0BDA56B41B26B203008C9B96 /* SQLiteLogins.swift in Sources */,
				E6F368291D7F594F008CDD67 /* SQLiteHistoryRecommendations.swift in Sources */,
				2829D3A01C2F0AD400DCF931 /* Sharing.swift in Sources */,
				2FCAE2751ABB531100877008 /* SQLiteRemoteClientsAndTabs.swift in Sources */,
				285F2DC11AF80B4600211843 /* SQLiteBookmarksSyncing.swift in Sources */,
				28C4AB721AD42D4300D9ACE3 /* Clients.swift in Sources */,
				D0131B4D1F3CF7D8000CDE86 /* SQLiteFavicons.swift in Sources */,
				28126F741C2F96F1006466CC /* SQLiteBookmarksResetting.swift in Sources */,
				28B62ACE1BC745E7004A585A /* Syncable.swift in Sources */,
				74B195441CF503FC007F36EF /* RecentlyClosedTabs.swift in Sources */,
				E65075C21E37F956006961AC /* ExtensionUtils.swift in Sources */,
				7BF5A1EA1B41640500EA9DD8 /* SyncQueue.swift in Sources */,
				2852B8441C51996B00591EAC /* Trees.swift in Sources */,
				E677F0541D94247300ECF1FB /* Metadata.swift in Sources */,
				28E08C991AF44EF9009BA2FA /* SQLiteHistory.swift in Sources */,
				285D3B901B4386520035FD22 /* SQLiteQueue.swift in Sources */,
				28532D321C483E3D000072D9 /* CompletionOps.swift in Sources */,
				2FCAE25D1ABB531100877008 /* Bookmarks.swift in Sources */,
				394CF6CF1BAA493C00906917 /* DefaultSuggestedSites.swift in Sources */,
				2FCAE2781ABB531100877008 /* Visit.swift in Sources */,
				D3BF8CBB1B7425570007AFE6 /* DiskImageStore.swift in Sources */,
				E6FF6ACA1D873CFF0070C294 /* PageMetadata.swift in Sources */,
				2FCAE2611ABB531100877008 /* FileAccessor.swift in Sources */,
				28126F481C2F948E006466CC /* SQLiteBookmarksHelpers.swift in Sources */,
				E677F0451D9423FB00ECF1FB /* SQLiteMetadata.swift in Sources */,
				D37DE2831CA2047500A5EC69 /* CertStore.swift in Sources */,
				D018F93E1F44A71A0098F8CA /* Schema.swift in Sources */,
				2829D37A1C2F0A7F00DCF931 /* BookmarksModel.swift in Sources */,
				2FCAE2661ABB531100877008 /* Site.swift in Sources */,
				0B54BD191B698B7C004C822C /* SuggestedSites.swift in Sources */,
				318FB6EB1DB5600D0004E40F /* SQLiteHistoryFactories.swift in Sources */,
				285D3B681B4380B70035FD22 /* Queue.swift in Sources */,
				28E08C9A1AF44F00009BA2FA /* BrowserSchema.swift in Sources */,
				2FCAE2681ABB531100877008 /* BrowserDB.swift in Sources */,
				283586FD1C73F18E00A55435 /* CachingItemSource.swift in Sources */,
				D0B29EE01F460BDF00C7CEFC /* LoginsSchema.swift in Sources */,
				2FCAE2651ABB531100877008 /* RemoteTabs.swift in Sources */,
				2FCAE2601ABB531100877008 /* Favicons.swift in Sources */,
				28126F771C2F9833006466CC /* SQLiteBookmarksBase.swift in Sources */,
				2FCAE2771ABB531100877008 /* SwiftData.swift in Sources */,
				2FCAE25F1ABB531100877008 /* Cursor.swift in Sources */,
				28302E401AF0747800521E2E /* DatabaseError.swift in Sources */,
			);
			runOnlyForDeploymentPostprocessing = 0;
		};
		2FCAE2201ABB51F800877008 /* Sources */ = {
			isa = PBXSourcesBuildPhase;
			buildActionMask = 2147483647;
			files = (
				C8611C8E1F71904C00C3DE7D /* DiskImageStoreTests.swift in Sources */,
				289A4C131C4EB90600A460E3 /* StorageTestUtils.swift in Sources */,
				D37DE2C71CA356D800A5EC69 /* CertTests.swift in Sources */,
				2FCAE2841ABB533A00877008 /* MockFiles.swift in Sources */,
				A176323920CF2AF200126F25 /* DeferredTestUtils.swift in Sources */,
				0BDA56B01B26B1D5008C9B96 /* TestLogins.swift in Sources */,
			);
			runOnlyForDeploymentPostprocessing = 0;
		};
		3B43E3CC1D95C48D00BBA9DB /* Sources */ = {
			isa = PBXSourcesBuildPhase;
			buildActionMask = 2147483647;
			files = (
				A176323A20CF2AF600126F25 /* DeferredTestUtils.swift in Sources */,
				3B43E3D31D95C48D00BBA9DB /* StoragePerfTests.swift in Sources */,
			);
			runOnlyForDeploymentPostprocessing = 0;
		};
		3BFE4B031D342FB800DDF53F /* Sources */ = {
			isa = PBXSourcesBuildPhase;
			buildActionMask = 2147483647;
			files = (
				2CA16FDE1E5F089100332277 /* SearchTest.swift in Sources */,
				0BF0DB4A1E57B05E009172B0 /* LaunchArguments.swift in Sources */,
				3B546EC01D95ECAE00BDBE36 /* ActivityStreamTest.swift in Sources */,
				3D9CA9841EF456A8002434DD /* NightModeTests.swift in Sources */,
				39012F281F8ED262002E3D31 /* ScreenGraphTest.swift in Sources */,
				0B305E1B1E3A98A900BE0767 /* BookmarkingTests.swift in Sources */,
				D81127D81F84023B0050841D /* PhotonActionSheetTest.swift in Sources */,
				3BFE4B501D34673D00DDF53F /* ThirdPartySearchTest.swift in Sources */,
				EB3A38A02032673E004C6E67 /* DatabaseFixtureTest.swift in Sources */,
				2CF9D9AA20067FA10083DF2A /* BrowsingPDFTests.swift in Sources */,
				0BC9C9C41F26F54D000E8AB5 /* SiteLoadTest.swift in Sources */,
				2C4B6BF320349EB800A009C2 /* FirstRunTourTests.swift in Sources */,
				2C4A07DC20246EAD0083E320 /* DragAndDropTests.swift in Sources */,
				2C2A5EF41E68469500F02659 /* PrivateBrowsingTest.swift in Sources */,
				3D71C89E1F5703A1008D8646 /* CopiedLinksTests.swift in Sources */,
				2CF449A51E7BFE2C00FD7595 /* NavigationTest.swift in Sources */,
				2C2A91291FA2410D002E36BD /* HistoryTests.swift in Sources */,
				3BF4B8E91D38497A00493393 /* BaseTestCase.swift in Sources */,
				3D9CAA1C1EFCD655002434DD /* ClipBoardTests.swift in Sources */,
				2CB1A65A1FDEA8B60084E96D /* NewTabSettings.swift in Sources */,
				0B3D670E1E09B90B00C1EFC7 /* AuthenticationTest.swift in Sources */,
				2C28F96C201B2D4C00ABA8A5 /* MailAppSettingsTests.swift in Sources */,
				2C97EC711E72C80E0092EC18 /* TopTabsTest.swift in Sources */,
				39EB469A1E26DDB4006346E8 /* FxScreenGraph.swift in Sources */,
				2CC1B3F01E9B861400814EEC /* DomainAutocompleteTest.swift in Sources */,
				0B729D371E047D6A008E6859 /* HomePageSettingsTest.swift in Sources */,
				39C261CC2018DE21009D97BD /* FxScreenGraphTests.swift in Sources */,
				3DEFED081F55EBE300F8620C /* TrackingProtectionTests.swift in Sources */,
				3D9CA9A81EF84D04002434DD /* NoImageTests.swift in Sources */,
				2C31A8471E8D447F00DAC646 /* HomePageSettingsUITest.swift in Sources */,
				2CEA6F791E93E3A600D4100E /* SearchSettingsUITest.swift in Sources */,
				55A747171DC46FC400CE1B57 /* HomePageUITest.swift in Sources */,
				2C8C07771E7800EA00DC1237 /* FindInPageTest.swift in Sources */,
				2CB56E3F1E926BFB00AF7586 /* ToolbarTest.swift in Sources */,
				2C3406C81E719F00000FD889 /* SettingsTest.swift in Sources */,
			);
			runOnlyForDeploymentPostprocessing = 0;
		};
		5D1DC50E20AC9AF900905E5A /* Sources */ = {
			isa = PBXSourcesBuildPhase;
			buildActionMask = 2147483647;
			files = (
				5D1DC56E20AE005400905E5A /* SyncBookmark.swift in Sources */,
				5D1DC55A20AE004600905E5A /* FaviconMO.swift in Sources */,
				5D1DC55C20AE004600905E5A /* Device.swift in Sources */,
				5D1DC56C20AE005400905E5A /* SyncShowCodewords.swift in Sources */,
				5D1DC55D20AE004600905E5A /* History.swift in Sources */,
				5D1DC57120AE005400905E5A /* SyncDevice.swift in Sources */,
				5D1DC55420AE004600905E5A /* WebsitePresentable.swift in Sources */,
				5D1DC55620AE004600905E5A /* DataController.swift in Sources */,
				5D1DC56F20AE005400905E5A /* SyncResponse.swift in Sources */,
				5D1DC57320AE005400905E5A /* SyncSite.swift in Sources */,
				5D1DC55520AE004600905E5A /* TabMO.swift in Sources */,
				5D1DC55E20AE004600905E5A /* Syncable.swift in Sources */,
				5D1DC56D20AE005400905E5A /* Sync.swift in Sources */,
				5D1DC57220AE005400905E5A /* JSInjector.swift in Sources */,
				5D1DC55920AE004600905E5A /* Bookmark.swift in Sources */,
				5D1DC55B20AE004600905E5A /* Domain.swift in Sources */,
				0AA4FC392109D685000B173A /* CRUDProtocols.swift in Sources */,
				5D1DC56B20AE005400905E5A /* SyncCrypto.swift in Sources */,
				5D1DC55F20AE004600905E5A /* Model.xcdatamodeld in Sources */,
				5D1DC57020AE005400905E5A /* SyncRecord.swift in Sources */,
			);
			runOnlyForDeploymentPostprocessing = 0;
		};
		5D1DC51720AC9AFA00905E5A /* Sources */ = {
			isa = PBXSourcesBuildPhase;
			buildActionMask = 2147483647;
			files = (
				0AF3B4F0213D8E3300695962 /* FaviconMOTests.swift in Sources */,
				A176323B20CF2AF800126F25 /* DeferredTestUtils.swift in Sources */,
				2798E01D213EFC3F003EDBB1 /* FavoriteTests.swift in Sources */,
				0AF3B4ED213D8E3300695962 /* CoreDataTestCase.swift in Sources */,
				0AF3B4EF213D8E3300695962 /* DomainTests.swift in Sources */,
				0AF3B4EE213D8E3300695962 /* HistoryTests.swift in Sources */,
				0AF3B4F1213D8E3300695962 /* DataControllerTests.swift in Sources */,
				0AF3B4F2213D8E3300695962 /* BookmarkTests.swift in Sources */,
				0AF3B4F3213D8E3300695962 /* DeviceTests.swift in Sources */,
				0AF3B4F4213D8E3300695962 /* TabMOTests.swift in Sources */,
			);
			runOnlyForDeploymentPostprocessing = 0;
		};
		5DE7687F20B3456C00FF5533 /* Sources */ = {
			isa = PBXSourcesBuildPhase;
			buildActionMask = 2147483647;
			files = (
				5DE768A620B345C300FF5533 /* SharedExtensions.swift in Sources */,
				5DE768A720B345C600FF5533 /* BraveStrings.swift in Sources */,
				5D6DDEF3214003A6001FF0AE /* DAU.swift in Sources */,
				5DE768A920B3461300FF5533 /* BraveUX.swift in Sources */,
				5DE768B020B4601700FF5533 /* UIColorExtensions.swift in Sources */,
				5DE768AE20B443E500FF5533 /* JSONSerializationExtensions.swift in Sources */,
				5DE768AB20B346B800FF5533 /* BraveShieldState.swift in Sources */,
				A1510DA120E409E9008BF1F4 /* URLCacheExtensions.swift in Sources */,
				5D6DDEFE2141B6A1001FF0AE /* Preferences.swift in Sources */,
			);
			runOnlyForDeploymentPostprocessing = 0;
		};
		5DE7688820B3456E00FF5533 /* Sources */ = {
			isa = PBXSourcesBuildPhase;
			buildActionMask = 2147483647;
			files = (
				A176323C20CF2AF900126F25 /* DeferredTestUtils.swift in Sources */,
				5DE7689420B3456E00FF5533 /* BraveSharedTests.swift in Sources */,
				27A586E1214C0DDD000CAE3C /* PreferencesTest.swift in Sources */,
				5D6DDF0021428CF0001FF0AE /* DAUTests.swift in Sources */,
			);
			runOnlyForDeploymentPostprocessing = 0;
		};
		7BEB64431C7345600092C02E /* Sources */ = {
			isa = PBXSourcesBuildPhase;
			buildActionMask = 2147483647;
			files = (
				7BEB64441C7345600092C02E /* L10nSnapshotTests.swift in Sources */,
				7BEB64451C7345600092C02E /* SnapshotHelper.swift in Sources */,
				E40AFC541DD0E93300DA5651 /* L10nPermissionStringsSnapshotTests.swift in Sources */,
				E40AFC6C1DD128DA00DA5651 /* L10nIntroSnapshotTests.swift in Sources */,
				E40AFC651DD0F25500DA5651 /* L10nBaseSnapshotTests.swift in Sources */,
				391B4FFF1F9767F50094F841 /* FxScreenGraph.swift in Sources */,
				E402000A1E6493C800B45AFF /* LaunchArguments.swift in Sources */,
			);
			runOnlyForDeploymentPostprocessing = 0;
		};
		7BEB64501C7345990092C02E /* Sources */ = {
			isa = PBXSourcesBuildPhase;
			buildActionMask = 2147483647;
			files = (
				7BEB64511C7345990092C02E /* MarketingUITests.swift in Sources */,
				7BEB64521C7345990092C02E /* SnapshotHelper.swift in Sources */,
			);
			runOnlyForDeploymentPostprocessing = 0;
		};
		D39FA15B1A83E0EC00EE869C /* Sources */ = {
			isa = PBXSourcesBuildPhase;
			buildActionMask = 2147483647;
			files = (
				D38F03701C06387900175932 /* AuthenticationTests.swift in Sources */,
				28C8B7851C852535006D8318 /* BookmarksPanelTests.swift in Sources */,
				C8611CB01F71AEBA00C3DE7D /* NoImageModeTests.swift in Sources */,
				E6B4C4031C68F58B001F97E8 /* BrowserTests.swift in Sources */,
				D39FA1811A83E84900EE869C /* Global.swift in Sources */,
				0B7C1E951F6097AD006A8869 /* TrackingProtectionTests.swift in Sources */,
				4F514FD41ACD8F2C0022D7EA /* HistoryTests.swift in Sources */,
				C8EB60DC1F1FB9AD00F9B5B3 /* NavigationDelegateTests.swift in Sources */,
				E6A92ADB1C52A8DA00743291 /* LoginInputTests.swift in Sources */,
				D375A9201AE71675001B30D5 /* ViewMemoryLeakTests.swift in Sources */,
				D313BE981B2F5096009EF241 /* DomainAutocompleteTests.swift in Sources */,
				D3CFD3641CC5605B0064AB4A /* SecurityTests.swift in Sources */,
				D3C3EB651B6FF44000388E9A /* SessionRestoreTests.swift in Sources */,
				7B24DC9C1B67B3590005766B /* ClearPrivateDataTests.swift in Sources */,
				E633E37A1C2204BE001FFF6C /* LoginManagerTests.swift in Sources */,
				744B0FFE1B4F172E00100422 /* ToolbarTests.swift in Sources */,
				0BEF44631E31165700187C32 /* EarlGrey.swift in Sources */,
			);
			runOnlyForDeploymentPostprocessing = 0;
		};
		E6F965081B2F1CF20034B023 /* Sources */ = {
			isa = PBXSourcesBuildPhase;
			buildActionMask = 2147483647;
			files = (
				28532BEB1C472015000072D9 /* UtilsTests.swift in Sources */,
				28532BEA1C472008000072D9 /* DeferredTests.swift in Sources */,
				E61453BE1B750A1700C3F9D7 /* RollingFileLoggerTests.swift in Sources */,
				3BB54B311E68EB2B0021DAC4 /* AuthenticationKeychainInfoTests.swift in Sources */,
				A176323820CF2A6000126F25 /* DeferredTestUtils.swift in Sources */,
				39E65D271CA5B92000C63CE3 /* AsyncReducerTests.swift in Sources */,
				E4E7EB6D1C4AED5E0094275D /* SupportUtilsTests.swift in Sources */,
				3964B09C1EA8F32C00F2EEF4 /* FeatureSwitchTests.swift in Sources */,
				E4E25CCB1CA99E7400D0F088 /* HexExtensionsTests.swift in Sources */,
				28532BE91C471FFB000072D9 /* ResultTests.swift in Sources */,
				E6F9653C1B2F1D5D0034B023 /* NSURLExtensionsTests.swift in Sources */,
				3B4AA24B1D8B8C4C00A2E008 /* ArrayExtensionTests.swift in Sources */,
			);
			runOnlyForDeploymentPostprocessing = 0;
		};
		F84B21BA1A090F8100AAB793 /* Sources */ = {
			isa = PBXSourcesBuildPhase;
			buildActionMask = 2147483647;
			files = (
				0AADC4D320D2A6A200FDE368 /* FavoritesTileDecorator.swift in Sources */,
				E640E86A1C73A47C00C5F072 /* PasscodeViews.swift in Sources */,
				0ABA874320E68CF500D2694F /* SessionData.swift in Sources */,
				D029A04920A62DB0001DB72F /* TemporaryDocument.swift in Sources */,
				D38F02D11C05127100175932 /* Authenticator.swift in Sources */,
				E68E7ADC1CAC208200FDCA76 /* SetupPasscodeViewController.swift in Sources */,
				7B3631EA1C244FEE00D12AF9 /* Theme.swift in Sources */,
				C690C208212FF35100E6EEE9 /* WebImageCacheWithNoPrivacyProtectionManager.swift in Sources */,
				E66C5B481BDA81050051AA93 /* UIImage+ImageEffects.m in Sources */,
				E4CD9F6D1A77DD2800318571 /* ReaderModeStyleViewController.swift in Sources */,
				D0FCF7F51FE45842004A7995 /* UserScriptManager.swift in Sources */,
				E4A960061ABB9C450069AD6F /* ReaderModeUtils.swift in Sources */,
				E68F36981EA694000048CF44 /* PanelDataObservers.swift in Sources */,
				31ADB5DA1E58CEC300E87909 /* ClipboardBarDisplayHandler.swift in Sources */,
				0A4B012020D02EC4004D4011 /* TabsBarViewController.swift in Sources */,
				A1D8420420BC44F800BDAFF7 /* PopoverContentComponent.swift in Sources */,
				745DAB3F1CDAB09E00D44181 /* HistoryBackButton.swift in Sources */,
				A1D8420220BC44F800BDAFF7 /* PopoverController.swift in Sources */,
				D3B6923F1B9F9A58004B87A4 /* FindInPageHelper.swift in Sources */,
				D3C3696E1CC6B78800348A61 /* LocalRequestHelper.swift in Sources */,
				27C461DE211B76500088A441 /* ShieldsView.swift in Sources */,
				E4B423DD1ABA0318007E66C8 /* ReaderModeHandlers.swift in Sources */,
				D308E4E41A5306F500842685 /* SearchEngines.swift in Sources */,
				A13AC72520EC12360040D4BB /* Migration.swift in Sources */,
				27FD2CAB2146C31C00A5A779 /* RequestDesktopSiteActivity.swift in Sources */,
				3BCE6D3C1CEB9E4D0080928C /* ThirdPartySearchAlerts.swift in Sources */,
				0BF0DB941A8545800039F300 /* URLBarView.swift in Sources */,
				C615FAD9212A1E2600A8168C /* WebImageCache.swift in Sources */,
				C615FAED212ACAD200A8168C /* BraveWebView.swift in Sources */,
				C817B34D1FC609500086018E /* UIScrollViewSwizzled.swift in Sources */,
				39F819C61FD70F5D009E31E4 /* TabEventHandlers.swift in Sources */,
				E65607611C08B4E200534B02 /* SearchInputView.swift in Sources */,
				EB2A63341F3B49A7004EF8B0 /* ContentBlockerHelper.swift in Sources */,
				FA6B2AC21D41F02D00429414 /* Punycode.swift in Sources */,
				D301AAEE1A3A55B70078DD1D /* TabTrayController.swift in Sources */,
				0B3E7D951B27A7CE00E2E84D /* AboutHomeHandler.swift in Sources */,
				0AADC4CA20D2A66E00FDE368 /* FavoriteCell.swift in Sources */,
				A198E75120C701ED00334C11 /* HistoryViewController.swift in Sources */,
				D3BE7B461B054F8600641031 /* TestAppDelegate.swift in Sources */,
				A1F66A7320DD71C400303328 /* SettingsViewController.swift in Sources */,
				0B62EFD21AD63CD100ACB9CD /* Clearables.swift in Sources */,
				7482205C1DBAB56300EEEA72 /* MailProviders.swift in Sources */,
				C40046FA1CF8E0B200B08303 /* BackForwardListAnimator.swift in Sources */,
				DD31E0FB1B382B520077078A /* TabPrintPageRenderer.swift in Sources */,
				E4CD9E911A6897FB00318571 /* ReaderMode.swift in Sources */,
				27FD2CAD2146C31C00A5A779 /* AddToFavoritesActivity.swift in Sources */,
				A1FEEE0320BEE6BF00298DA2 /* HomeMenuController.swift in Sources */,
				C615FAE5212AC5E000A8168C /* PrivacyProtectionProtocol.swift in Sources */,
				E68E7ADE1CAC208A00FDCA76 /* RemovePasscodeViewController.swift in Sources */,
				D314E7F71A37B98700426A76 /* TabToolbar.swift in Sources */,
				EB11A1062044A90E0018F749 /* ContentBlockerHelper+TabContentScript.swift in Sources */,
				3B0943811D6CC4FC004F24E1 /* FilledPageControl.swift in Sources */,
				C615FADF212A319C00A8168C /* PrivacyProtection.swift in Sources */,
				FA9293D41D6580E100AC8D33 /* QRCodeViewController.swift in Sources */,
				E6108FF91C84E91C005D25E8 /* BasePasscodeViewController.swift in Sources */,
				39F4C10A2045DB2E00746155 /* FocusHelper.swift in Sources */,
				E4CD9F2D1A6DC91200318571 /* TabLocationView.swift in Sources */,
				0BB5B2881AC0A2B90052877D /* SnackBar.swift in Sources */,
				7BEFC6801BFF68C30059C952 /* QuickActions.swift in Sources */,
				D0C95E36200FDC5500E4E51C /* MetadataParserHelper.swift in Sources */,
				A1CDF22D20BDDB66005C6E58 /* BasicAnimationController.swift in Sources */,
				0BF1B7E31AC60DEA00A7B407 /* InsetButton.swift in Sources */,
				D0C95EF6201A55A800E4E51C /* BrowserViewController+UIDropInteractionDelegate.swift in Sources */,
				D31CF65C1CC1959A001D0BD0 /* PrivilegedRequest.swift in Sources */,
				D8D33A7D1FBD080300A20A28 /* SnapKitExtensions.swift in Sources */,
				E650755C1E37F747006961AC /* Swizzling.m in Sources */,
				D3B6923D1B9F9444004B87A4 /* FindInPageBar.swift in Sources */,
				2F44FC721A9E840300FD20CC /* SettingsNavigationController.swift in Sources */,
				0AADC4D220D2A6A200FDE368 /* FavoritesHelper.swift in Sources */,
				C690C2142130121E00E6EEE9 /* WebImageCacheManager.swift in Sources */,
				A104E199210A384400D2323E /* ShieldsViewController.swift in Sources */,
				D3BA7E0E1B0E934F00153782 /* ContextMenuHelper.swift in Sources */,
				E660BE061BB0666D009AC090 /* InnerStrokedView.swift in Sources */,
				0BB5B30B1AC0AD1F0052877D /* LoginsHelper.swift in Sources */,
				E69E06C91C76198000D0F926 /* AuthenticationManagerConstants.swift in Sources */,
				392ED7E61D0AEFEF009D9B62 /* HomePageAccessors.swift in Sources */,
				7BA8D1C71BA037F500C8AE9E /* OpenInHelper.swift in Sources */,
				A1AD4BCF20BF3E8C007A6EA1 /* BookmarksViewController.swift in Sources */,
				E4B423BE1AB9FE6A007E66C8 /* ReaderModeCache.swift in Sources */,
				396CDB55203C5B870034A3A3 /* TabTrayController+KeyCommands.swift in Sources */,
				74E36D781B71323500D69DA1 /* SettingsContentViewController.swift in Sources */,
				C4EFEECF1CEBB6F2009762A4 /* BackForwardTableViewCell.swift in Sources */,
				2C49854E206173C800893DAE /* photon-colors.swift in Sources */,
				E689C7301E0C7617008BAADB /* NSAttributedStringExtensions.swift in Sources */,
				D0C95E0E200FD3B200E4E51C /* PrintHelper.swift in Sources */,
				C6620BBB213BCEC6009FE75A /* TabType.swift in Sources */,
				E64ED8FA1BC55AE300DAF864 /* UIAlertControllerExtensions.swift in Sources */,
				A16DC67F20E585D90069C8E1 /* PasscodeSettingsViewController.swift in Sources */,
				A1D8420320BC44F800BDAFF7 /* PopoverContainerView.swift in Sources */,
				A1AD4BE120C082EF007A6EA1 /* UIGestureRecognizerExtensions.swift in Sources */,
				282DA4731A68C1E700A406E2 /* OpenSearch.swift in Sources */,
				F35B8D2F1D638408008E3D61 /* SessionRestoreHandler.swift in Sources */,
				E63ED8E11BFD25580097D08E /* LoginListViewController.swift in Sources */,
				D0625CA8208FC47A0081F3B2 /* BrowserViewController+DownloadQueueDelegate.swift in Sources */,
				2F44FCC71A9E8CF500FD20CC /* SearchSettingsTableViewController.swift in Sources */,
				39A359E41BFCCE94006B9E87 /* UserActivityHandler.swift in Sources */,
				E698FFDA1B4AADF40001F623 /* TabScrollController.swift in Sources */,
				D34510881ACF415700EC27F0 /* SearchLoader.swift in Sources */,
				E65075521E37F6D1006961AC /* UIViewExtensions.swift in Sources */,
				C8F457A81F1FD75A000CB895 /* BrowserViewController+WKNavigationDelegate.swift in Sources */,
				E6927EC01C7B6FB800D03F75 /* ErrorToast.swift in Sources */,
				F84B22041A0910F600AAB793 /* AppDelegate.swift in Sources */,
				C6B81B81212D6C1100996084 /* NoPrivacyProtection.swift in Sources */,
				D8C75DF3207584C400BB8AD0 /* UIImageViewAligned.m in Sources */,
				E653422D1C5944F90039DD9E /* BrowserPrompts.swift in Sources */,
				39DD030D1CD53E1900BC09B3 /* HomePageHelper.swift in Sources */,
				C4F3B29A1CFCF93A00966259 /* ButtonToast.swift in Sources */,
				D31A0FC71A65D6D000DC8C7E /* SearchSuggestClient.swift in Sources */,
				A83E5AB71C1D993D0026D912 /* UIPasteboardExtensions.swift in Sources */,
				C6B81B8A212D84BD00996084 /* ImageCacheType.swift in Sources */,
				D8EFFA0C1FF5B1FA001D3A09 /* NavigationRouter.swift in Sources */,
				D0E55C4F1FB4FD23006DC274 /* FormPostHelper.swift in Sources */,
				E650754E1E37F6AE006961AC /* GeometryExtensions.swift in Sources */,
				D3972BF41C22412B00035B87 /* TitleActivityItemProvider.swift in Sources */,
				D38A1BEE1A9FA2CA00F6A386 /* SiteTableViewController.swift in Sources */,
				7BA0601B1C0F4DE200DFADB6 /* TabPeekViewController.swift in Sources */,
				E6D8D5E71B569D70009E5A58 /* BrowserTrayAnimators.swift in Sources */,
				DDA24A431FD84D630098F159 /* DefaultSearchPrefs.swift in Sources */,
				E65075611E37F77D006961AC /* MenuHelper.swift in Sources */,
				E63ED7D81BFCD9990097D08E /* LoginTableViewCell.swift in Sources */,
				C615FACF2129FBD000A8168C /* ImageCacheProtocol.swift in Sources */,
				39455F771FC83F430088A22C /* TabEventHandler.swift in Sources */,
				0AADC4D520D2A6A200FDE368 /* PreloadedFavorites.swift in Sources */,
				0AADC4D720D2B03900FDE368 /* BraveShieldStatsView.swift in Sources */,
				E47616C71AB74CA600E7DD25 /* ReaderModeBarView.swift in Sources */,
				E65075511E37F6D1006961AC /* NSURLExtensionsMailTo.swift in Sources */,
				D83822001FC7961D00303C12 /* DispatchQueueExtensions.swift in Sources */,
				D03F8EB22004014E003C2224 /* FaviconHandler.swift in Sources */,
				2F44FCC51A9E85E900FD20CC /* SettingsTableSectionHeaderFooterView.swift in Sources */,
				A9072B801D07B34100459960 /* NoImageModeHelper.swift in Sources */,
				0AADC4D420D2A6A200FDE368 /* FavoritesDataSource.swift in Sources */,
				E660BDD91BB06521009AC090 /* TabsButton.swift in Sources */,
				2F44FCCB1A9E972E00FD20CC /* SearchEnginePicker.swift in Sources */,
				C6B81B8C212D989200996084 /* ImageCacheOptions.swift in Sources */,
				D02816C21ECA5E2A00240CAA /* HistoryStateHelper.swift in Sources */,
				E68E7ACB1CAC1D4500FDCA76 /* PagingPasscodeViewController.swift in Sources */,
				D04D1B92209790B60074B35F /* Toast.swift in Sources */,
				D34DC8531A16C40C00D49B7B /* Profile.swift in Sources */,
				E4B3348C1BC01D8F004E2BFF /* AdjustIntegration.swift in Sources */,
				E65075541E37F6FC006961AC /* DynamicFontHelper.swift in Sources */,
				C4E3984C1D21F2FD004E89BA /* TabTrayButtonExtensions.swift in Sources */,
				D3FEC38D1AC4B42F00494F45 /* AutocompleteTextField.swift in Sources */,
				0BD19A671A25309B0084FBA7 /* NSUserDefaultsPrefs.swift in Sources */,
				E68AEDB01B18F81A00133D99 /* SwipeAnimator.swift in Sources */,
				3BF56D271CDBBE1F00AC4D75 /* SimpleToast.swift in Sources */,
				D31F95E91AC226CB005C9F3B /* ScreenshotHelper.swift in Sources */,
				28EADE5D1AFC3A78007FB2FB /* UIImageViewExtensions.swift in Sources */,
				D3968F251A38FE8500CEFD3B /* TabManager.swift in Sources */,
				2816F0001B33E05400522243 /* UIConstants.swift in Sources */,
				E650755F1E37F756006961AC /* Try.m in Sources */,
				3B6889C51D66950E002AC85E /* UIImageColors.swift in Sources */,
				392ED7E41D0AEF56009D9B62 /* NewTabAccessors.swift in Sources */,
				D3A9949D1A3686BD008AD1AC /* Tab.swift in Sources */,
				EB11A1042044A90E0018F749 /* ContentBlockerHelper+Whitelist.swift in Sources */,
				A93067E81D0FE18E00C49C6E /* NightModeHelper.swift in Sources */,
				0AADC4C820D2A55A00FDE368 /* FavoritesViewController.swift in Sources */,
				E65075571E37F714006961AC /* FaviconFetcher.swift in Sources */,
				D863C8F21F68BFC20058D95F /* GradientProgressBar.swift in Sources */,
				D3C744CD1A687D6C004CE85D /* URIFixup.swift in Sources */,
				E4A961181AC041C40069AD6F /* ReadabilityService.swift in Sources */,
				A134B88A20DA98BB00A581D0 /* ClientPreferences.swift in Sources */,
				D3BE7B261B054D4400641031 /* main.swift in Sources */,
				EB8A0A77206ABCE000A9859A /* WebPagesForTesting.swift in Sources */,
				0BA1E02E1B046F1E007675AF /* ErrorPageHelper.swift in Sources */,
				D3A9949C1A3686BD008AD1AC /* BrowserViewController.swift in Sources */,
				59A681BDFC95A19F05E07223 /* SearchViewController.swift in Sources */,
				A1CDF22B20BDD6B8005C6E58 /* POPExtensions.swift in Sources */,
				E68E7ADA1CAC207400FDCA76 /* ChangePasscodeViewController.swift in Sources */,
				E640E85E1C73A45A00C5F072 /* PasscodeEntryViewController.swift in Sources */,
				A1AD4BD420BF4757007A6EA1 /* ImageCache.swift in Sources */,
				D0625C98208E87F10081F3B2 /* DownloadQueue.swift in Sources */,
				EB11A1052044A90E0018F749 /* TrackingProtectionPageStats.swift in Sources */,
				E633E2DA1C21EAF8001FFF6C /* LoginDetailViewController.swift in Sources */,
				E65D89181C8647420006EA35 /* AppAuthenticator.swift in Sources */,
				28FDFF0C1C1F725800840F86 /* SeparatorTableCell.swift in Sources */,
				C400467C1CF4E43E00B08303 /* BackForwardListViewController.swift in Sources */,
				D3972BF31C22412B00035B87 /* ShareExtensionHelper.swift in Sources */,
				F35B8D2D1D6383E9008E3D61 /* SessionRestoreHelper.swift in Sources */,
				744ED5611DBFEB8D00A2B5BE /* MailtoLinkHandler.swift in Sources */,
				D04D1B862097859B0074B35F /* DownloadToast.swift in Sources */,
				A1704D732110A1DC00717321 /* HTTPCookieStorageExtensions.swift in Sources */,
				7B844E3D1BBDDB9D00E733A2 /* ChevronView.swift in Sources */,
				3BE7275D1CCFE8B60099189F /* CustomSearchHandler.swift in Sources */,
				A1FEEE2020BF28D900298DA2 /* Then.swift in Sources */,
				A1CA29C420E1746A00CB9126 /* OptionSelectionViewController.swift in Sources */,
				0A4B012420D0321A004D4011 /* UX.swift in Sources */,
				E663D5781BB341C4001EF30E /* ToggleButton.swift in Sources */,
				E6327A641BF6438E008D12E0 /* DebugSettingsBundleOptions.swift in Sources */,
				D3E8EF101B97BE69001900FB /* ClearPrivateDataTableViewController.swift in Sources */,
				C8F457AA1F1FDD9B000CB895 /* BrowserViewController+KeyCommands.swift in Sources */,
				E40FAB0C1A7ABB77009CB80D /* WebServer.swift in Sources */,
				59A68D66379CFA85C4EAF00B /* TwoLineCell.swift in Sources */,
				A1AD4BE320C0861D007A6EA1 /* UIBarButtonItemExtensions.swift in Sources */,
				C6D267522136800100465DFA /* PrivateBrowsingManager.swift in Sources */,
				27D87C2E2152B50200FB55C6 /* GradientView.swift in Sources */,
				0A4B012220D02F26004D4011 /* TabBarCell.swift in Sources */,
				27FD2CAC2146C31C00A5A779 /* FindInPageActivity.swift in Sources */,
			);
			runOnlyForDeploymentPostprocessing = 0;
		};
		F84B21CF1A090F8100AAB793 /* Sources */ = {
			isa = PBXSourcesBuildPhase;
			buildActionMask = 2147483647;
			files = (
				E4CD9F1D1A6D9C2800318571 /* WebServerTests.swift in Sources */,
				D3D488591ABB54CD00A93597 /* FileAccessorTests.swift in Sources */,
				0BA8964B1A250E6500C1010C /* ProfileTest.swift in Sources */,
				03CCC9181AF05E7300DBF30D /* RelativeDatesTests.swift in Sources */,
				F84B21DA1A090F8100AAB793 /* ClientTests.swift in Sources */,
				281B2BEA1ADF4D90002917DC /* MockProfile.swift in Sources */,
				2F697F7E1A9FD22D009E03AE /* SearchEnginesTests.swift in Sources */,
				27C46201211CD8D20088A441 /* DeferredTestUtils.swift in Sources */,
				2F44FA1B1A9D426A00FD20CC /* TestHashExtensions.swift in Sources */,
				D3FA777B1A43B2990010CD32 /* SearchTests.swift in Sources */,
				D3BA41681BD82F2200DA5457 /* XCTestCaseExtensions.swift in Sources */,
				3BFCBF201E04B1C50070C042 /* UIImageViewExtensionsTests.swift in Sources */,
				E683F0A61E92E0820035D990 /* MockableHistory.swift in Sources */,
				A83E5B1E1C1DAAAA0026D912 /* UIPasteboardExtensions.swift in Sources */,
				0BF42D4F1A7CD09600889E28 /* TestFavicons.swift in Sources */,
				7BBFEE741BB405D900A305AA /* TabManagerTests.swift in Sources */,
				39236E721FCC600200A38F1B /* TabEventHandlerTests.swift in Sources */,
				2F13E79B1AC0C02700D75081 /* StringExtensionsTests.swift in Sources */,
				2FDB10931A9FBEC5006CF312 /* PrefsTests.swift in Sources */,
				D8EFFA261FF702A8001D3A09 /* NavigationRouterTests.swift in Sources */,
				A83E5B1D1C1DA8D80026D912 /* UIPasteboardExtensionsTests.swift in Sources */,
				D82ED2641FEB3C420059570B /* DefaultSearchPrefsTests.swift in Sources */,
				E696FE511C47F86E00EC007C /* AuthenticatorTests.swift in Sources */,
			);
			runOnlyForDeploymentPostprocessing = 0;
		};
/* End PBXSourcesBuildPhase section */

/* Begin PBXTargetDependency section */
		0A6231E92121F761007B429B /* PBXTargetDependency */ = {
			isa = PBXTargetDependency;
			target = F84B21BD1A090F8100AAB793 /* Client */;
			targetProxy = 0A6231E82121F761007B429B /* PBXContainerItemProxy */;
		};
		0B742CCE1B32493800EE9264 /* PBXTargetDependency */ = {
			isa = PBXTargetDependency;
			name = sqlcipher;
			targetProxy = 0B742CCD1B32493800EE9264 /* PBXContainerItemProxy */;
		};
		27F4439E2135E11200296C58 /* PBXTargetDependency */ = {
			isa = PBXTargetDependency;
			target = 27F443942135E11200296C58 /* BraveShareTo */;
			targetProxy = 27F4439D2135E11200296C58 /* PBXContainerItemProxy */;
		};
		288A2D9C1AB8B3260023ABC3 /* PBXTargetDependency */ = {
			isa = PBXTargetDependency;
			target = 288A2D851AB8B3260023ABC3 /* Shared */;
			targetProxy = 288A2D9B1AB8B3260023ABC3 /* PBXContainerItemProxy */;
		};
		2FCAE2271ABB51F800877008 /* PBXTargetDependency */ = {
			isa = PBXTargetDependency;
			target = 2FCAE2191ABB51F800877008 /* Storage */;
			targetProxy = 2FCAE2261ABB51F800877008 /* PBXContainerItemProxy */;
		};
		2FCAE2291ABB51F800877008 /* PBXTargetDependency */ = {
			isa = PBXTargetDependency;
			target = F84B21BD1A090F8100AAB793 /* Client */;
			targetProxy = 2FCAE2281ABB51F800877008 /* PBXContainerItemProxy */;
		};
		2FCAE2301ABB51F800877008 /* PBXTargetDependency */ = {
			isa = PBXTargetDependency;
			target = 2FCAE2191ABB51F800877008 /* Storage */;
			targetProxy = 2FCAE22F1ABB51F800877008 /* PBXContainerItemProxy */;
		};
		2FCAE23C1ABB520700877008 /* PBXTargetDependency */ = {
			isa = PBXTargetDependency;
			target = 288A2D851AB8B3260023ABC3 /* Shared */;
			targetProxy = 2FCAE23B1ABB520700877008 /* PBXContainerItemProxy */;
		};
		3B43E3D61D95C48D00BBA9DB /* PBXTargetDependency */ = {
			isa = PBXTargetDependency;
			target = F84B21BD1A090F8100AAB793 /* Client */;
			targetProxy = 3B43E3D51D95C48D00BBA9DB /* PBXContainerItemProxy */;
		};
		3BFE4B0D1D342FB900DDF53F /* PBXTargetDependency */ = {
			isa = PBXTargetDependency;
			target = F84B21BD1A090F8100AAB793 /* Client */;
			targetProxy = 3BFE4B0C1D342FB900DDF53F /* PBXContainerItemProxy */;
		};
		5D1DC51E20AC9AFB00905E5A /* PBXTargetDependency */ = {
			isa = PBXTargetDependency;
			target = 5D1DC51220AC9AF900905E5A /* Data */;
			targetProxy = 5D1DC51D20AC9AFB00905E5A /* PBXContainerItemProxy */;
		};
		5D1DC52020AC9AFB00905E5A /* PBXTargetDependency */ = {
			isa = PBXTargetDependency;
			target = F84B21BD1A090F8100AAB793 /* Client */;
			targetProxy = 5D1DC51F20AC9AFB00905E5A /* PBXContainerItemProxy */;
		};
		5D1DC52720AC9AFB00905E5A /* PBXTargetDependency */ = {
			isa = PBXTargetDependency;
			target = 5D1DC51220AC9AF900905E5A /* Data */;
			targetProxy = 5D1DC52620AC9AFB00905E5A /* PBXContainerItemProxy */;
		};
		5D977A1B20DA9D1200D6ADF3 /* PBXTargetDependency */ = {
			isa = PBXTargetDependency;
			target = 288A2D851AB8B3260023ABC3 /* Shared */;
			targetProxy = 5D977A1A20DA9D1200D6ADF3 /* PBXContainerItemProxy */;
		};
		5D977A2420DA9D2200D6ADF3 /* PBXTargetDependency */ = {
			isa = PBXTargetDependency;
			target = 2FCAE2191ABB51F800877008 /* Storage */;
			targetProxy = 5D977A2320DA9D2200D6ADF3 /* PBXContainerItemProxy */;
		};
		5D977A2620DAA0E300D6ADF3 /* PBXTargetDependency */ = {
			isa = PBXTargetDependency;
			target = 2FCAE2191ABB51F800877008 /* Storage */;
			targetProxy = 5D977A2520DAA0E300D6ADF3 /* PBXContainerItemProxy */;
		};
		5DE7688F20B3456E00FF5533 /* PBXTargetDependency */ = {
			isa = PBXTargetDependency;
			target = 5DE7688320B3456C00FF5533 /* BraveShared */;
			targetProxy = 5DE7688E20B3456E00FF5533 /* PBXContainerItemProxy */;
		};
		5DE7689120B3456E00FF5533 /* PBXTargetDependency */ = {
			isa = PBXTargetDependency;
			target = F84B21BD1A090F8100AAB793 /* Client */;
			targetProxy = 5DE7689020B3456E00FF5533 /* PBXContainerItemProxy */;
		};
		5DE7689820B3456E00FF5533 /* PBXTargetDependency */ = {
			isa = PBXTargetDependency;
			target = 5DE7688320B3456C00FF5533 /* BraveShared */;
			targetProxy = 5DE7689720B3456E00FF5533 /* PBXContainerItemProxy */;
		};
		7B9BF92F1E435DE400CB24F4 /* PBXTargetDependency */ = {
			isa = PBXTargetDependency;
			target = 2FCAE2231ABB51F800877008 /* StorageTests */;
			targetProxy = 7B9BF92E1E435DE400CB24F4 /* PBXContainerItemProxy */;
		};
		7BEB64411C7345600092C02E /* PBXTargetDependency */ = {
			isa = PBXTargetDependency;
			target = F84B21BD1A090F8100AAB793 /* Client */;
			targetProxy = 7BEB64421C7345600092C02E /* PBXContainerItemProxy */;
		};
		7BEB645D1C7346100092C02E /* PBXTargetDependency */ = {
			isa = PBXTargetDependency;
			target = F84B21BD1A090F8100AAB793 /* Client */;
			targetProxy = 7BEB645C1C7346100092C02E /* PBXContainerItemProxy */;
		};
		D39FA1661A83E0EC00EE869C /* PBXTargetDependency */ = {
			isa = PBXTargetDependency;
			target = F84B21BD1A090F8100AAB793 /* Client */;
			targetProxy = D39FA1651A83E0EC00EE869C /* PBXContainerItemProxy */;
		};
		E6F965141B2F1CF20034B023 /* PBXTargetDependency */ = {
			isa = PBXTargetDependency;
			target = 288A2D851AB8B3260023ABC3 /* Shared */;
			targetProxy = E63CD1B11B31B66400A63AFF /* PBXContainerItemProxy */;
		};
		E6F9653A1B2F1D330034B023 /* PBXTargetDependency */ = {
			isa = PBXTargetDependency;
			target = F84B21BD1A090F8100AAB793 /* Client */;
			targetProxy = E63CD1B21B31B66400A63AFF /* PBXContainerItemProxy */;
		};
		F84B21D51A090F8100AAB793 /* PBXTargetDependency */ = {
			isa = PBXTargetDependency;
			target = F84B21BD1A090F8100AAB793 /* Client */;
			targetProxy = F84B21D41A090F8100AAB793 /* PBXContainerItemProxy */;
		};
/* End PBXTargetDependency section */

/* Begin PBXVariantGroup section */
		27F443F22138843400296C58 /* BraveShareToInfoPlist.strings */ = {
			isa = PBXVariantGroup;
			children = (
				27F443F32138843400296C58 /* en */,
			);
			name = BraveShareToInfoPlist.strings;
			sourceTree = "<group>";
		};
		7B2142FC1E5E055000CDD3FC /* InfoPlist.strings */ = {
			isa = PBXVariantGroup;
			children = (
				7B2142FD1E5E055000CDD3FC /* en */,
			);
			name = InfoPlist.strings;
			sourceTree = "<group>";
		};
/* End PBXVariantGroup section */

/* Begin XCBuildConfiguration section */
		0A6231EA2121F761007B429B /* Fennec */ = {
			isa = XCBuildConfiguration;
			buildSettings = {
				ALWAYS_SEARCH_USER_PATHS = NO;
				BUNDLE_LOADER = "$(TEST_HOST)";
				CLANG_ANALYZER_NONNULL = YES;
				CLANG_ANALYZER_NUMBER_OBJECT_CONVERSION = YES_AGGRESSIVE;
				CLANG_CXX_LANGUAGE_STANDARD = "gnu++14";
				CLANG_CXX_LIBRARY = "libc++";
				CLANG_ENABLE_MODULES = YES;
				CLANG_ENABLE_OBJC_ARC = YES;
				CLANG_ENABLE_OBJC_WEAK = YES;
				CLANG_WARN_BLOCK_CAPTURE_AUTORELEASING = YES;
				CLANG_WARN_BOOL_CONVERSION = YES;
				CLANG_WARN_COMMA = YES;
				CLANG_WARN_CONSTANT_CONVERSION = YES;
				CLANG_WARN_DEPRECATED_OBJC_IMPLEMENTATIONS = YES;
				CLANG_WARN_DIRECT_OBJC_ISA_USAGE = YES_ERROR;
				CLANG_WARN_DOCUMENTATION_COMMENTS = YES;
				CLANG_WARN_EMPTY_BODY = YES;
				CLANG_WARN_ENUM_CONVERSION = YES;
				CLANG_WARN_INFINITE_RECURSION = YES;
				CLANG_WARN_INT_CONVERSION = YES;
				CLANG_WARN_NON_LITERAL_NULL_CONVERSION = YES;
				CLANG_WARN_OBJC_IMPLICIT_RETAIN_SELF = YES;
				CLANG_WARN_OBJC_LITERAL_CONVERSION = YES;
				CLANG_WARN_OBJC_ROOT_CLASS = YES_ERROR;
				CLANG_WARN_RANGE_LOOP_ANALYSIS = YES;
				CLANG_WARN_STRICT_PROTOTYPES = YES;
				CLANG_WARN_SUSPICIOUS_MOVE = YES;
				CLANG_WARN_UNGUARDED_AVAILABILITY = YES_AGGRESSIVE;
				CLANG_WARN_UNREACHABLE_CODE = YES;
				CLANG_WARN__DUPLICATE_METHOD_MATCH = YES;
				CODE_SIGN_IDENTITY = "iPhone Developer";
				CODE_SIGN_STYLE = Automatic;
				COPY_PHASE_STRIP = NO;
				DEBUG_INFORMATION_FORMAT = dwarf;
				ENABLE_STRICT_OBJC_MSGSEND = YES;
				ENABLE_TESTABILITY = YES;
				GCC_C_LANGUAGE_STANDARD = gnu11;
				GCC_DYNAMIC_NO_PIC = NO;
				GCC_NO_COMMON_BLOCKS = YES;
				GCC_OPTIMIZATION_LEVEL = 0;
				GCC_PREPROCESSOR_DEFINITIONS = (
					"DEBUG=1",
					"$(inherited)",
				);
				GCC_WARN_64_TO_32_BIT_CONVERSION = YES;
				GCC_WARN_ABOUT_RETURN_TYPE = YES_ERROR;
				GCC_WARN_UNDECLARED_SELECTOR = YES;
				GCC_WARN_UNINITIALIZED_AUTOS = YES_AGGRESSIVE;
				GCC_WARN_UNUSED_FUNCTION = YES;
				GCC_WARN_UNUSED_VARIABLE = YES;
				INFOPLIST_FILE = UnitTests/Info.plist;
				LD_RUNPATH_SEARCH_PATHS = "$(inherited) @executable_path/Frameworks @loader_path/Frameworks";
				MTL_ENABLE_DEBUG_INFO = INCLUDE_SOURCE;
				MTL_FAST_MATH = YES;
				ONLY_ACTIVE_ARCH = YES;
				PRODUCT_BUNDLE_IDENTIFIER = com.brave.UnitTests;
				PRODUCT_NAME = "$(TARGET_NAME)";
				SDKROOT = iphoneos;
				SWIFT_ACTIVE_COMPILATION_CONDITIONS = DEBUG;
				SWIFT_OPTIMIZATION_LEVEL = "-Onone";
				SWIFT_VERSION = 4.2;
				TARGETED_DEVICE_FAMILY = "1,2";
				TEST_HOST = "$(BUILT_PRODUCTS_DIR)/Client.app/Client";
			};
			name = Fennec;
		};
		0A6231EB2121F761007B429B /* Fennec_Enterprise */ = {
			isa = XCBuildConfiguration;
			buildSettings = {
				ALWAYS_SEARCH_USER_PATHS = NO;
				BUNDLE_LOADER = "$(TEST_HOST)";
				CLANG_ANALYZER_NONNULL = YES;
				CLANG_ANALYZER_NUMBER_OBJECT_CONVERSION = YES_AGGRESSIVE;
				CLANG_CXX_LANGUAGE_STANDARD = "gnu++14";
				CLANG_CXX_LIBRARY = "libc++";
				CLANG_ENABLE_MODULES = YES;
				CLANG_ENABLE_OBJC_ARC = YES;
				CLANG_ENABLE_OBJC_WEAK = YES;
				CLANG_WARN_BLOCK_CAPTURE_AUTORELEASING = YES;
				CLANG_WARN_BOOL_CONVERSION = YES;
				CLANG_WARN_COMMA = YES;
				CLANG_WARN_CONSTANT_CONVERSION = YES;
				CLANG_WARN_DEPRECATED_OBJC_IMPLEMENTATIONS = YES;
				CLANG_WARN_DIRECT_OBJC_ISA_USAGE = YES_ERROR;
				CLANG_WARN_DOCUMENTATION_COMMENTS = YES;
				CLANG_WARN_EMPTY_BODY = YES;
				CLANG_WARN_ENUM_CONVERSION = YES;
				CLANG_WARN_INFINITE_RECURSION = YES;
				CLANG_WARN_INT_CONVERSION = YES;
				CLANG_WARN_NON_LITERAL_NULL_CONVERSION = YES;
				CLANG_WARN_OBJC_IMPLICIT_RETAIN_SELF = YES;
				CLANG_WARN_OBJC_LITERAL_CONVERSION = YES;
				CLANG_WARN_OBJC_ROOT_CLASS = YES_ERROR;
				CLANG_WARN_RANGE_LOOP_ANALYSIS = YES;
				CLANG_WARN_STRICT_PROTOTYPES = YES;
				CLANG_WARN_SUSPICIOUS_MOVE = YES;
				CLANG_WARN_UNGUARDED_AVAILABILITY = YES_AGGRESSIVE;
				CLANG_WARN_UNREACHABLE_CODE = YES;
				CLANG_WARN__DUPLICATE_METHOD_MATCH = YES;
				CODE_SIGN_IDENTITY = "iPhone Developer";
				CODE_SIGN_STYLE = Automatic;
				COPY_PHASE_STRIP = NO;
				DEBUG_INFORMATION_FORMAT = "dwarf-with-dsym";
				ENABLE_NS_ASSERTIONS = NO;
				ENABLE_STRICT_OBJC_MSGSEND = YES;
				GCC_C_LANGUAGE_STANDARD = gnu11;
				GCC_NO_COMMON_BLOCKS = YES;
				GCC_WARN_64_TO_32_BIT_CONVERSION = YES;
				GCC_WARN_ABOUT_RETURN_TYPE = YES_ERROR;
				GCC_WARN_UNDECLARED_SELECTOR = YES;
				GCC_WARN_UNINITIALIZED_AUTOS = YES_AGGRESSIVE;
				GCC_WARN_UNUSED_FUNCTION = YES;
				GCC_WARN_UNUSED_VARIABLE = YES;
				INFOPLIST_FILE = UnitTests/Info.plist;
				LD_RUNPATH_SEARCH_PATHS = "$(inherited) @executable_path/Frameworks @loader_path/Frameworks";
				MTL_ENABLE_DEBUG_INFO = NO;
				MTL_FAST_MATH = YES;
				PRODUCT_BUNDLE_IDENTIFIER = com.brave.UnitTests;
				PRODUCT_NAME = "$(TARGET_NAME)";
				SDKROOT = iphoneos;
				SWIFT_OPTIMIZATION_LEVEL = "-Owholemodule";
				SWIFT_VERSION = 4.2;
				TARGETED_DEVICE_FAMILY = "1,2";
				TEST_HOST = "$(BUILT_PRODUCTS_DIR)/Client.app/Client";
				VALIDATE_PRODUCT = YES;
			};
			name = Fennec_Enterprise;
		};
		0A6231EC2121F761007B429B /* Firefox */ = {
			isa = XCBuildConfiguration;
			buildSettings = {
				ALWAYS_SEARCH_USER_PATHS = NO;
				BUNDLE_LOADER = "$(TEST_HOST)";
				CLANG_ANALYZER_NONNULL = YES;
				CLANG_ANALYZER_NUMBER_OBJECT_CONVERSION = YES_AGGRESSIVE;
				CLANG_CXX_LANGUAGE_STANDARD = "gnu++14";
				CLANG_CXX_LIBRARY = "libc++";
				CLANG_ENABLE_MODULES = YES;
				CLANG_ENABLE_OBJC_ARC = YES;
				CLANG_ENABLE_OBJC_WEAK = YES;
				CLANG_WARN_BLOCK_CAPTURE_AUTORELEASING = YES;
				CLANG_WARN_BOOL_CONVERSION = YES;
				CLANG_WARN_COMMA = YES;
				CLANG_WARN_CONSTANT_CONVERSION = YES;
				CLANG_WARN_DEPRECATED_OBJC_IMPLEMENTATIONS = YES;
				CLANG_WARN_DIRECT_OBJC_ISA_USAGE = YES_ERROR;
				CLANG_WARN_DOCUMENTATION_COMMENTS = YES;
				CLANG_WARN_EMPTY_BODY = YES;
				CLANG_WARN_ENUM_CONVERSION = YES;
				CLANG_WARN_INFINITE_RECURSION = YES;
				CLANG_WARN_INT_CONVERSION = YES;
				CLANG_WARN_NON_LITERAL_NULL_CONVERSION = YES;
				CLANG_WARN_OBJC_IMPLICIT_RETAIN_SELF = YES;
				CLANG_WARN_OBJC_LITERAL_CONVERSION = YES;
				CLANG_WARN_OBJC_ROOT_CLASS = YES_ERROR;
				CLANG_WARN_RANGE_LOOP_ANALYSIS = YES;
				CLANG_WARN_STRICT_PROTOTYPES = YES;
				CLANG_WARN_SUSPICIOUS_MOVE = YES;
				CLANG_WARN_UNGUARDED_AVAILABILITY = YES_AGGRESSIVE;
				CLANG_WARN_UNREACHABLE_CODE = YES;
				CLANG_WARN__DUPLICATE_METHOD_MATCH = YES;
				CODE_SIGN_IDENTITY = "iPhone Developer";
				CODE_SIGN_STYLE = Automatic;
				COPY_PHASE_STRIP = NO;
				DEBUG_INFORMATION_FORMAT = "dwarf-with-dsym";
				ENABLE_NS_ASSERTIONS = NO;
				ENABLE_STRICT_OBJC_MSGSEND = YES;
				GCC_C_LANGUAGE_STANDARD = gnu11;
				GCC_NO_COMMON_BLOCKS = YES;
				GCC_WARN_64_TO_32_BIT_CONVERSION = YES;
				GCC_WARN_ABOUT_RETURN_TYPE = YES_ERROR;
				GCC_WARN_UNDECLARED_SELECTOR = YES;
				GCC_WARN_UNINITIALIZED_AUTOS = YES_AGGRESSIVE;
				GCC_WARN_UNUSED_FUNCTION = YES;
				GCC_WARN_UNUSED_VARIABLE = YES;
				INFOPLIST_FILE = UnitTests/Info.plist;
				LD_RUNPATH_SEARCH_PATHS = "$(inherited) @executable_path/Frameworks @loader_path/Frameworks";
				MTL_ENABLE_DEBUG_INFO = NO;
				MTL_FAST_MATH = YES;
				PRODUCT_BUNDLE_IDENTIFIER = com.brave.UnitTests;
				PRODUCT_NAME = "$(TARGET_NAME)";
				SDKROOT = iphoneos;
				SWIFT_OPTIMIZATION_LEVEL = "-Owholemodule";
				SWIFT_VERSION = 4.2;
				TARGETED_DEVICE_FAMILY = "1,2";
				TEST_HOST = "$(BUILT_PRODUCTS_DIR)/Client.app/Client";
				VALIDATE_PRODUCT = YES;
			};
			name = Firefox;
		};
		0A6231ED2121F761007B429B /* FirefoxBeta */ = {
			isa = XCBuildConfiguration;
			buildSettings = {
				ALWAYS_SEARCH_USER_PATHS = NO;
				BUNDLE_LOADER = "$(TEST_HOST)";
				CLANG_ANALYZER_NONNULL = YES;
				CLANG_ANALYZER_NUMBER_OBJECT_CONVERSION = YES_AGGRESSIVE;
				CLANG_CXX_LANGUAGE_STANDARD = "gnu++14";
				CLANG_CXX_LIBRARY = "libc++";
				CLANG_ENABLE_MODULES = YES;
				CLANG_ENABLE_OBJC_ARC = YES;
				CLANG_ENABLE_OBJC_WEAK = YES;
				CLANG_WARN_BLOCK_CAPTURE_AUTORELEASING = YES;
				CLANG_WARN_BOOL_CONVERSION = YES;
				CLANG_WARN_COMMA = YES;
				CLANG_WARN_CONSTANT_CONVERSION = YES;
				CLANG_WARN_DEPRECATED_OBJC_IMPLEMENTATIONS = YES;
				CLANG_WARN_DIRECT_OBJC_ISA_USAGE = YES_ERROR;
				CLANG_WARN_DOCUMENTATION_COMMENTS = YES;
				CLANG_WARN_EMPTY_BODY = YES;
				CLANG_WARN_ENUM_CONVERSION = YES;
				CLANG_WARN_INFINITE_RECURSION = YES;
				CLANG_WARN_INT_CONVERSION = YES;
				CLANG_WARN_NON_LITERAL_NULL_CONVERSION = YES;
				CLANG_WARN_OBJC_IMPLICIT_RETAIN_SELF = YES;
				CLANG_WARN_OBJC_LITERAL_CONVERSION = YES;
				CLANG_WARN_OBJC_ROOT_CLASS = YES_ERROR;
				CLANG_WARN_RANGE_LOOP_ANALYSIS = YES;
				CLANG_WARN_STRICT_PROTOTYPES = YES;
				CLANG_WARN_SUSPICIOUS_MOVE = YES;
				CLANG_WARN_UNGUARDED_AVAILABILITY = YES_AGGRESSIVE;
				CLANG_WARN_UNREACHABLE_CODE = YES;
				CLANG_WARN__DUPLICATE_METHOD_MATCH = YES;
				CODE_SIGN_IDENTITY = "iPhone Developer";
				CODE_SIGN_STYLE = Automatic;
				COPY_PHASE_STRIP = NO;
				DEBUG_INFORMATION_FORMAT = "dwarf-with-dsym";
				ENABLE_NS_ASSERTIONS = NO;
				ENABLE_STRICT_OBJC_MSGSEND = YES;
				GCC_C_LANGUAGE_STANDARD = gnu11;
				GCC_NO_COMMON_BLOCKS = YES;
				GCC_WARN_64_TO_32_BIT_CONVERSION = YES;
				GCC_WARN_ABOUT_RETURN_TYPE = YES_ERROR;
				GCC_WARN_UNDECLARED_SELECTOR = YES;
				GCC_WARN_UNINITIALIZED_AUTOS = YES_AGGRESSIVE;
				GCC_WARN_UNUSED_FUNCTION = YES;
				GCC_WARN_UNUSED_VARIABLE = YES;
				INFOPLIST_FILE = UnitTests/Info.plist;
				LD_RUNPATH_SEARCH_PATHS = "$(inherited) @executable_path/Frameworks @loader_path/Frameworks";
				MTL_ENABLE_DEBUG_INFO = NO;
				MTL_FAST_MATH = YES;
				PRODUCT_BUNDLE_IDENTIFIER = com.brave.UnitTests;
				PRODUCT_NAME = "$(TARGET_NAME)";
				SDKROOT = iphoneos;
				SWIFT_OPTIMIZATION_LEVEL = "-Owholemodule";
				SWIFT_VERSION = 4.2;
				TARGETED_DEVICE_FAMILY = "1,2";
				TEST_HOST = "$(BUILT_PRODUCTS_DIR)/Client.app/Client";
				VALIDATE_PRODUCT = YES;
			};
			name = FirefoxBeta;
		};
		27F443A02135E11200296C58 /* Fennec */ = {
			isa = XCBuildConfiguration;
			buildSettings = {
				ALWAYS_EMBED_SWIFT_STANDARD_LIBRARIES = NO;
				ALWAYS_SEARCH_USER_PATHS = NO;
				CLANG_ANALYZER_NONNULL = YES;
				CLANG_ANALYZER_NUMBER_OBJECT_CONVERSION = YES_AGGRESSIVE;
				CLANG_CXX_LANGUAGE_STANDARD = "gnu++14";
				CLANG_CXX_LIBRARY = "libc++";
				CLANG_ENABLE_MODULES = YES;
				CLANG_ENABLE_OBJC_ARC = YES;
				CLANG_ENABLE_OBJC_WEAK = YES;
				CLANG_WARN_BLOCK_CAPTURE_AUTORELEASING = YES;
				CLANG_WARN_BOOL_CONVERSION = YES;
				CLANG_WARN_COMMA = YES;
				CLANG_WARN_CONSTANT_CONVERSION = YES;
				CLANG_WARN_DEPRECATED_OBJC_IMPLEMENTATIONS = YES;
				CLANG_WARN_DIRECT_OBJC_ISA_USAGE = YES_ERROR;
				CLANG_WARN_DOCUMENTATION_COMMENTS = YES;
				CLANG_WARN_EMPTY_BODY = YES;
				CLANG_WARN_ENUM_CONVERSION = YES;
				CLANG_WARN_INFINITE_RECURSION = YES;
				CLANG_WARN_INT_CONVERSION = YES;
				CLANG_WARN_NON_LITERAL_NULL_CONVERSION = YES;
				CLANG_WARN_OBJC_IMPLICIT_RETAIN_SELF = YES;
				CLANG_WARN_OBJC_LITERAL_CONVERSION = YES;
				CLANG_WARN_OBJC_ROOT_CLASS = YES_ERROR;
				CLANG_WARN_RANGE_LOOP_ANALYSIS = YES;
				CLANG_WARN_STRICT_PROTOTYPES = YES;
				CLANG_WARN_SUSPICIOUS_MOVE = YES;
				CLANG_WARN_UNGUARDED_AVAILABILITY = YES_AGGRESSIVE;
				CLANG_WARN_UNREACHABLE_CODE = YES;
				CLANG_WARN__DUPLICATE_METHOD_MATCH = YES;
				CODE_SIGN_IDENTITY = "iPhone Developer";
				CODE_SIGN_STYLE = Automatic;
				COPY_PHASE_STRIP = NO;
				DEBUG_INFORMATION_FORMAT = dwarf;
				ENABLE_BITCODE = NO;
				ENABLE_STRICT_OBJC_MSGSEND = YES;
				GCC_C_LANGUAGE_STANDARD = gnu11;
				GCC_DYNAMIC_NO_PIC = NO;
				GCC_NO_COMMON_BLOCKS = YES;
				GCC_OPTIMIZATION_LEVEL = 0;
				GCC_PREPROCESSOR_DEFINITIONS = (
					"DEBUG=1",
					"$(inherited)",
				);
				GCC_WARN_64_TO_32_BIT_CONVERSION = YES;
				GCC_WARN_ABOUT_RETURN_TYPE = YES_ERROR;
				GCC_WARN_UNDECLARED_SELECTOR = YES;
				GCC_WARN_UNINITIALIZED_AUTOS = YES_AGGRESSIVE;
				GCC_WARN_UNUSED_FUNCTION = YES;
				GCC_WARN_UNUSED_VARIABLE = YES;
				INFOPLIST_FILE = BraveShareTo/BraveShareToInfo.plist;
				LD_RUNPATH_SEARCH_PATHS = "$(inherited) @executable_path/Frameworks @executable_path/../../Frameworks";
				MTL_ENABLE_DEBUG_INFO = INCLUDE_SOURCE;
				MTL_FAST_MATH = YES;
				PRODUCT_BUNDLE_IDENTIFIER = "$(inherited).$(PRODUCT_NAME:rfc1034identifier)";
				PRODUCT_NAME = "$(TARGET_NAME)";
				SKIP_INSTALL = YES;
				SWIFT_ACTIVE_COMPILATION_CONDITIONS = DEBUG;
				SWIFT_OPTIMIZATION_LEVEL = "-Onone";
				SWIFT_VERSION = 4.0;
				TARGETED_DEVICE_FAMILY = "1,2";
			};
			name = Fennec;
		};
		27F443A12135E11200296C58 /* Fennec_Enterprise */ = {
			isa = XCBuildConfiguration;
			buildSettings = {
				ALWAYS_EMBED_SWIFT_STANDARD_LIBRARIES = NO;
				ALWAYS_SEARCH_USER_PATHS = NO;
				CLANG_ANALYZER_NONNULL = YES;
				CLANG_ANALYZER_NUMBER_OBJECT_CONVERSION = YES_AGGRESSIVE;
				CLANG_CXX_LANGUAGE_STANDARD = "gnu++14";
				CLANG_CXX_LIBRARY = "libc++";
				CLANG_ENABLE_MODULES = YES;
				CLANG_ENABLE_OBJC_ARC = YES;
				CLANG_ENABLE_OBJC_WEAK = YES;
				CLANG_WARN_BLOCK_CAPTURE_AUTORELEASING = YES;
				CLANG_WARN_BOOL_CONVERSION = YES;
				CLANG_WARN_COMMA = YES;
				CLANG_WARN_CONSTANT_CONVERSION = YES;
				CLANG_WARN_DEPRECATED_OBJC_IMPLEMENTATIONS = YES;
				CLANG_WARN_DIRECT_OBJC_ISA_USAGE = YES_ERROR;
				CLANG_WARN_DOCUMENTATION_COMMENTS = YES;
				CLANG_WARN_EMPTY_BODY = YES;
				CLANG_WARN_ENUM_CONVERSION = YES;
				CLANG_WARN_INFINITE_RECURSION = YES;
				CLANG_WARN_INT_CONVERSION = YES;
				CLANG_WARN_NON_LITERAL_NULL_CONVERSION = YES;
				CLANG_WARN_OBJC_IMPLICIT_RETAIN_SELF = YES;
				CLANG_WARN_OBJC_LITERAL_CONVERSION = YES;
				CLANG_WARN_OBJC_ROOT_CLASS = YES_ERROR;
				CLANG_WARN_RANGE_LOOP_ANALYSIS = YES;
				CLANG_WARN_STRICT_PROTOTYPES = YES;
				CLANG_WARN_SUSPICIOUS_MOVE = YES;
				CLANG_WARN_UNGUARDED_AVAILABILITY = YES_AGGRESSIVE;
				CLANG_WARN_UNREACHABLE_CODE = YES;
				CLANG_WARN__DUPLICATE_METHOD_MATCH = YES;
				CODE_SIGN_IDENTITY = "iPhone Developer";
				CODE_SIGN_STYLE = Automatic;
				COPY_PHASE_STRIP = NO;
				ENABLE_BITCODE = NO;
				ENABLE_NS_ASSERTIONS = NO;
				ENABLE_STRICT_OBJC_MSGSEND = YES;
				GCC_C_LANGUAGE_STANDARD = gnu11;
				GCC_NO_COMMON_BLOCKS = YES;
				GCC_WARN_64_TO_32_BIT_CONVERSION = YES;
				GCC_WARN_ABOUT_RETURN_TYPE = YES_ERROR;
				GCC_WARN_UNDECLARED_SELECTOR = YES;
				GCC_WARN_UNINITIALIZED_AUTOS = YES_AGGRESSIVE;
				GCC_WARN_UNUSED_FUNCTION = YES;
				GCC_WARN_UNUSED_VARIABLE = YES;
				INFOPLIST_FILE = BraveShareTo/BraveShareToInfo.plist;
				LD_RUNPATH_SEARCH_PATHS = "$(inherited) @executable_path/Frameworks @executable_path/../../Frameworks";
				MTL_ENABLE_DEBUG_INFO = NO;
				MTL_FAST_MATH = YES;
				PRODUCT_BUNDLE_IDENTIFIER = "$(inherited).$(PRODUCT_NAME:rfc1034identifier)";
				PRODUCT_NAME = "$(TARGET_NAME)";
				SKIP_INSTALL = YES;
				SWIFT_OPTIMIZATION_LEVEL = "-Owholemodule";
				SWIFT_VERSION = 4.0;
				TARGETED_DEVICE_FAMILY = "1,2";
				VALIDATE_PRODUCT = YES;
			};
			name = Fennec_Enterprise;
		};
		27F443A22135E11200296C58 /* Firefox */ = {
			isa = XCBuildConfiguration;
			buildSettings = {
				ALWAYS_EMBED_SWIFT_STANDARD_LIBRARIES = NO;
				ALWAYS_SEARCH_USER_PATHS = NO;
				CLANG_ANALYZER_NONNULL = YES;
				CLANG_ANALYZER_NUMBER_OBJECT_CONVERSION = YES_AGGRESSIVE;
				CLANG_CXX_LANGUAGE_STANDARD = "gnu++14";
				CLANG_CXX_LIBRARY = "libc++";
				CLANG_ENABLE_MODULES = YES;
				CLANG_ENABLE_OBJC_ARC = YES;
				CLANG_ENABLE_OBJC_WEAK = YES;
				CLANG_WARN_BLOCK_CAPTURE_AUTORELEASING = YES;
				CLANG_WARN_BOOL_CONVERSION = YES;
				CLANG_WARN_COMMA = YES;
				CLANG_WARN_CONSTANT_CONVERSION = YES;
				CLANG_WARN_DEPRECATED_OBJC_IMPLEMENTATIONS = YES;
				CLANG_WARN_DIRECT_OBJC_ISA_USAGE = YES_ERROR;
				CLANG_WARN_DOCUMENTATION_COMMENTS = YES;
				CLANG_WARN_EMPTY_BODY = YES;
				CLANG_WARN_ENUM_CONVERSION = YES;
				CLANG_WARN_INFINITE_RECURSION = YES;
				CLANG_WARN_INT_CONVERSION = YES;
				CLANG_WARN_NON_LITERAL_NULL_CONVERSION = YES;
				CLANG_WARN_OBJC_IMPLICIT_RETAIN_SELF = YES;
				CLANG_WARN_OBJC_LITERAL_CONVERSION = YES;
				CLANG_WARN_OBJC_ROOT_CLASS = YES_ERROR;
				CLANG_WARN_RANGE_LOOP_ANALYSIS = YES;
				CLANG_WARN_STRICT_PROTOTYPES = YES;
				CLANG_WARN_SUSPICIOUS_MOVE = YES;
				CLANG_WARN_UNGUARDED_AVAILABILITY = YES_AGGRESSIVE;
				CLANG_WARN_UNREACHABLE_CODE = YES;
				CLANG_WARN__DUPLICATE_METHOD_MATCH = YES;
				CODE_SIGN_IDENTITY = "iPhone Developer";
				CODE_SIGN_STYLE = Automatic;
				COPY_PHASE_STRIP = NO;
				ENABLE_BITCODE = NO;
				ENABLE_NS_ASSERTIONS = NO;
				ENABLE_STRICT_OBJC_MSGSEND = YES;
				GCC_C_LANGUAGE_STANDARD = gnu11;
				GCC_NO_COMMON_BLOCKS = YES;
				GCC_WARN_64_TO_32_BIT_CONVERSION = YES;
				GCC_WARN_ABOUT_RETURN_TYPE = YES_ERROR;
				GCC_WARN_UNDECLARED_SELECTOR = YES;
				GCC_WARN_UNINITIALIZED_AUTOS = YES_AGGRESSIVE;
				GCC_WARN_UNUSED_FUNCTION = YES;
				GCC_WARN_UNUSED_VARIABLE = YES;
				INFOPLIST_FILE = BraveShareTo/BraveShareToInfo.plist;
				LD_RUNPATH_SEARCH_PATHS = "$(inherited) @executable_path/Frameworks @executable_path/../../Frameworks";
				MTL_ENABLE_DEBUG_INFO = NO;
				MTL_FAST_MATH = YES;
				PRODUCT_BUNDLE_IDENTIFIER = "$(inherited).$(PRODUCT_NAME:rfc1034identifier)";
				PRODUCT_NAME = "$(TARGET_NAME)";
				SKIP_INSTALL = YES;
				SWIFT_OPTIMIZATION_LEVEL = "-Owholemodule";
				SWIFT_VERSION = 4.0;
				TARGETED_DEVICE_FAMILY = "1,2";
				VALIDATE_PRODUCT = YES;
			};
			name = Firefox;
		};
		27F443A32135E11200296C58 /* FirefoxBeta */ = {
			isa = XCBuildConfiguration;
			buildSettings = {
				ALWAYS_EMBED_SWIFT_STANDARD_LIBRARIES = NO;
				ALWAYS_SEARCH_USER_PATHS = NO;
				CLANG_ANALYZER_NONNULL = YES;
				CLANG_ANALYZER_NUMBER_OBJECT_CONVERSION = YES_AGGRESSIVE;
				CLANG_CXX_LANGUAGE_STANDARD = "gnu++14";
				CLANG_CXX_LIBRARY = "libc++";
				CLANG_ENABLE_MODULES = YES;
				CLANG_ENABLE_OBJC_ARC = YES;
				CLANG_ENABLE_OBJC_WEAK = YES;
				CLANG_WARN_BLOCK_CAPTURE_AUTORELEASING = YES;
				CLANG_WARN_BOOL_CONVERSION = YES;
				CLANG_WARN_COMMA = YES;
				CLANG_WARN_CONSTANT_CONVERSION = YES;
				CLANG_WARN_DEPRECATED_OBJC_IMPLEMENTATIONS = YES;
				CLANG_WARN_DIRECT_OBJC_ISA_USAGE = YES_ERROR;
				CLANG_WARN_DOCUMENTATION_COMMENTS = YES;
				CLANG_WARN_EMPTY_BODY = YES;
				CLANG_WARN_ENUM_CONVERSION = YES;
				CLANG_WARN_INFINITE_RECURSION = YES;
				CLANG_WARN_INT_CONVERSION = YES;
				CLANG_WARN_NON_LITERAL_NULL_CONVERSION = YES;
				CLANG_WARN_OBJC_IMPLICIT_RETAIN_SELF = YES;
				CLANG_WARN_OBJC_LITERAL_CONVERSION = YES;
				CLANG_WARN_OBJC_ROOT_CLASS = YES_ERROR;
				CLANG_WARN_RANGE_LOOP_ANALYSIS = YES;
				CLANG_WARN_STRICT_PROTOTYPES = YES;
				CLANG_WARN_SUSPICIOUS_MOVE = YES;
				CLANG_WARN_UNGUARDED_AVAILABILITY = YES_AGGRESSIVE;
				CLANG_WARN_UNREACHABLE_CODE = YES;
				CLANG_WARN__DUPLICATE_METHOD_MATCH = YES;
				CODE_SIGN_IDENTITY = "iPhone Developer";
				CODE_SIGN_STYLE = Automatic;
				COPY_PHASE_STRIP = NO;
				ENABLE_BITCODE = NO;
				ENABLE_NS_ASSERTIONS = NO;
				ENABLE_STRICT_OBJC_MSGSEND = YES;
				GCC_C_LANGUAGE_STANDARD = gnu11;
				GCC_NO_COMMON_BLOCKS = YES;
				GCC_WARN_64_TO_32_BIT_CONVERSION = YES;
				GCC_WARN_ABOUT_RETURN_TYPE = YES_ERROR;
				GCC_WARN_UNDECLARED_SELECTOR = YES;
				GCC_WARN_UNINITIALIZED_AUTOS = YES_AGGRESSIVE;
				GCC_WARN_UNUSED_FUNCTION = YES;
				GCC_WARN_UNUSED_VARIABLE = YES;
				INFOPLIST_FILE = BraveShareTo/BraveShareToInfo.plist;
				LD_RUNPATH_SEARCH_PATHS = "$(inherited) @executable_path/Frameworks @executable_path/../../Frameworks";
				MTL_ENABLE_DEBUG_INFO = NO;
				MTL_FAST_MATH = YES;
				PRODUCT_BUNDLE_IDENTIFIER = "$(inherited).$(PRODUCT_NAME:rfc1034identifier)";
				PRODUCT_NAME = "$(TARGET_NAME)";
				SKIP_INSTALL = YES;
				SWIFT_OPTIMIZATION_LEVEL = "-Owholemodule";
				SWIFT_VERSION = 4.0;
				TARGETED_DEVICE_FAMILY = "1,2";
				VALIDATE_PRODUCT = YES;
			};
			name = FirefoxBeta;
		};
		288A2DA01AB8B3260023ABC3 /* Fennec */ = {
			isa = XCBuildConfiguration;
			buildSettings = {
				ALWAYS_EMBED_SWIFT_STANDARD_LIBRARIES = NO;
				APPLICATION_EXTENSION_API_ONLY = YES;
				DEFINES_MODULE = YES;
				DYLIB_COMPATIBILITY_VERSION = 1;
				DYLIB_CURRENT_VERSION = 1;
				DYLIB_INSTALL_NAME_BASE = "@rpath";
				INFOPLIST_FILE = "Shared/Supporting Files/Info.plist";
				INSTALL_PATH = "$(LOCAL_LIBRARY_DIR)/Frameworks";
				LD_RUNPATH_SEARCH_PATHS = "$(inherited) @executable_path/Frameworks @loader_path/Frameworks";
				PRODUCT_BUNDLE_IDENTIFIER = "$(FRAMEWORK_BASE_BUNDLE_ID).$(PRODUCT_NAME:rfc1034identifier)";
				PRODUCT_NAME = "$(TARGET_NAME)";
				SKIP_INSTALL = YES;
				SWIFT_OBJC_BRIDGING_HEADER = "$SRCROOT/Shared/Shared-Bridging-Header.h";
				SWIFT_SWIFT3_OBJC_INFERENCE = Off;
				SWIFT_VERSION = 4.0;
			};
			name = Fennec;
		};
		2FCAE2341ABB51F900877008 /* Fennec */ = {
			isa = XCBuildConfiguration;
			buildSettings = {
				ALWAYS_EMBED_SWIFT_STANDARD_LIBRARIES = NO;
				APPLICATION_EXTENSION_API_ONLY = YES;
				DEFINES_MODULE = YES;
				DYLIB_COMPATIBILITY_VERSION = 1;
				DYLIB_CURRENT_VERSION = 1;
				DYLIB_INSTALL_NAME_BASE = "@rpath";
				GCC_PREPROCESSOR_DEFINITIONS = (
					"SQLITE_HAS_CODEC=1",
					"DEBUG=1",
				);
				INFOPLIST_FILE = Storage/Info.plist;
				INSTALL_PATH = "$(LOCAL_LIBRARY_DIR)/Frameworks";
				LD_RUNPATH_SEARCH_PATHS = "$(inherited) @executable_path/Frameworks @loader_path/Frameworks";
				OTHER_CFLAGS = "-DSQLITE_HAS_CODEC";
				PRODUCT_BUNDLE_IDENTIFIER = "$(FRAMEWORK_BASE_BUNDLE_ID).$(PRODUCT_NAME:rfc1034identifier)";
				PRODUCT_NAME = "$(TARGET_NAME)";
				SKIP_INSTALL = YES;
				SWIFT_OBJC_BRIDGING_HEADER = "$SRCROOT/Storage/Storage-Bridging-Header.h";
				SWIFT_SWIFT3_OBJC_INFERENCE = Off;
				SWIFT_VERSION = 4.0;
			};
			name = Fennec;
		};
		2FCAE2381ABB51F900877008 /* Fennec */ = {
			isa = XCBuildConfiguration;
			buildSettings = {
				INFOPLIST_FILE = StorageTests/Info.plist;
				LD_RUNPATH_SEARCH_PATHS = "$(inherited) @executable_path/Frameworks @loader_path/Frameworks";
				PRODUCT_BUNDLE_IDENTIFIER = "$(FRAMEWORK_BASE_BUNDLE_ID).$(PRODUCT_NAME:rfc1034identifier)";
				PRODUCT_NAME = "$(TARGET_NAME)";
				SWIFT_OBJC_BRIDGING_HEADER = "$SRCROOT/Storage/Storage-Bridging-Header.h";
				SWIFT_SWIFT3_OBJC_INFERENCE = Off;
				SWIFT_VERSION = 4.0;
				TEST_HOST = "$(BUILT_PRODUCTS_DIR)/Client.app/Client";
			};
			name = Fennec;
		};
		3B43E3D71D95C48E00BBA9DB /* Fennec */ = {
			isa = XCBuildConfiguration;
			buildSettings = {
				ALWAYS_SEARCH_USER_PATHS = NO;
				BUNDLE_LOADER = "$(TEST_HOST)";
				CLANG_ANALYZER_NONNULL = YES;
				CLANG_CXX_LANGUAGE_STANDARD = "gnu++0x";
				CLANG_CXX_LIBRARY = "libc++";
				CLANG_ENABLE_MODULES = YES;
				CLANG_ENABLE_OBJC_ARC = YES;
				CLANG_WARN_BOOL_CONVERSION = YES;
				CLANG_WARN_CONSTANT_CONVERSION = YES;
				CLANG_WARN_DIRECT_OBJC_ISA_USAGE = YES_ERROR;
				CLANG_WARN_DOCUMENTATION_COMMENTS = YES;
				CLANG_WARN_EMPTY_BODY = YES;
				CLANG_WARN_ENUM_CONVERSION = YES;
				CLANG_WARN_INFINITE_RECURSION = YES;
				CLANG_WARN_INT_CONVERSION = YES;
				CLANG_WARN_OBJC_ROOT_CLASS = YES_ERROR;
				CLANG_WARN_SUSPICIOUS_MOVES = YES;
				CLANG_WARN_UNREACHABLE_CODE = YES;
				CLANG_WARN__DUPLICATE_METHOD_MATCH = YES;
				"CODE_SIGN_IDENTITY[sdk=iphoneos*]" = "iPhone Developer";
				COPY_PHASE_STRIP = NO;
				DEBUG_INFORMATION_FORMAT = dwarf;
				ENABLE_STRICT_OBJC_MSGSEND = YES;
				ENABLE_TESTABILITY = YES;
				GCC_C_LANGUAGE_STANDARD = gnu99;
				GCC_DYNAMIC_NO_PIC = NO;
				GCC_NO_COMMON_BLOCKS = YES;
				GCC_OPTIMIZATION_LEVEL = 0;
				GCC_PREPROCESSOR_DEFINITIONS = (
					"DEBUG=1",
					"$(inherited)",
				);
				GCC_WARN_64_TO_32_BIT_CONVERSION = YES;
				GCC_WARN_ABOUT_RETURN_TYPE = YES_ERROR;
				GCC_WARN_UNDECLARED_SELECTOR = YES;
				GCC_WARN_UNINITIALIZED_AUTOS = YES_AGGRESSIVE;
				GCC_WARN_UNUSED_FUNCTION = YES;
				GCC_WARN_UNUSED_VARIABLE = YES;
				INFOPLIST_FILE = StoragePerfTests/Info.plist;
				LD_RUNPATH_SEARCH_PATHS = "$(inherited) @executable_path/Frameworks @loader_path/Frameworks";
				MTL_ENABLE_DEBUG_INFO = YES;
				ONLY_ACTIVE_ARCH = YES;
				PRODUCT_BUNDLE_IDENTIFIER = "$(FRAMEWORK_BASE_BUNDLE_ID).$(PRODUCT_NAME:rfc1034identifier)";
				PRODUCT_NAME = "$(TARGET_NAME)";
				SDKROOT = iphoneos;
				SWIFT_ACTIVE_COMPILATION_CONDITIONS = DEBUG;
				SWIFT_OPTIMIZATION_LEVEL = "-Onone";
				SWIFT_SWIFT3_OBJC_INFERENCE = Off;
				SWIFT_VERSION = 4.0;
				TEST_HOST = "$(BUILT_PRODUCTS_DIR)/Client.app/Client";
			};
			name = Fennec;
		};
		3B43E3D81D95C48E00BBA9DB /* Firefox */ = {
			isa = XCBuildConfiguration;
			buildSettings = {
				ALWAYS_SEARCH_USER_PATHS = NO;
				BUNDLE_LOADER = "$(TEST_HOST)";
				CLANG_ANALYZER_NONNULL = YES;
				CLANG_CXX_LANGUAGE_STANDARD = "gnu++0x";
				CLANG_CXX_LIBRARY = "libc++";
				CLANG_ENABLE_MODULES = YES;
				CLANG_ENABLE_OBJC_ARC = YES;
				CLANG_WARN_BOOL_CONVERSION = YES;
				CLANG_WARN_CONSTANT_CONVERSION = YES;
				CLANG_WARN_DIRECT_OBJC_ISA_USAGE = YES_ERROR;
				CLANG_WARN_DOCUMENTATION_COMMENTS = YES;
				CLANG_WARN_EMPTY_BODY = YES;
				CLANG_WARN_ENUM_CONVERSION = YES;
				CLANG_WARN_INFINITE_RECURSION = YES;
				CLANG_WARN_INT_CONVERSION = YES;
				CLANG_WARN_OBJC_ROOT_CLASS = YES_ERROR;
				CLANG_WARN_SUSPICIOUS_MOVES = YES;
				CLANG_WARN_UNREACHABLE_CODE = YES;
				CLANG_WARN__DUPLICATE_METHOD_MATCH = YES;
				"CODE_SIGN_IDENTITY[sdk=iphoneos*]" = "iPhone Developer";
				COPY_PHASE_STRIP = NO;
				DEBUG_INFORMATION_FORMAT = "dwarf-with-dsym";
				ENABLE_NS_ASSERTIONS = NO;
				ENABLE_STRICT_OBJC_MSGSEND = YES;
				GCC_C_LANGUAGE_STANDARD = gnu99;
				GCC_NO_COMMON_BLOCKS = YES;
				GCC_WARN_64_TO_32_BIT_CONVERSION = YES;
				GCC_WARN_ABOUT_RETURN_TYPE = YES_ERROR;
				GCC_WARN_UNDECLARED_SELECTOR = YES;
				GCC_WARN_UNINITIALIZED_AUTOS = YES_AGGRESSIVE;
				GCC_WARN_UNUSED_FUNCTION = YES;
				GCC_WARN_UNUSED_VARIABLE = YES;
				INFOPLIST_FILE = StoragePerfTests/Info.plist;
				LD_RUNPATH_SEARCH_PATHS = "$(inherited) @executable_path/Frameworks @loader_path/Frameworks";
				MTL_ENABLE_DEBUG_INFO = NO;
				PRODUCT_BUNDLE_IDENTIFIER = "$(FRAMEWORK_BASE_BUNDLE_ID).$(PRODUCT_NAME:rfc1034identifier)";
				PRODUCT_NAME = "$(TARGET_NAME)";
				SDKROOT = iphoneos;
				SWIFT_OPTIMIZATION_LEVEL = "-Owholemodule";
				SWIFT_SWIFT3_OBJC_INFERENCE = Off;
				SWIFT_VERSION = 4.0;
				TEST_HOST = "$(BUILT_PRODUCTS_DIR)/Client.app/Client";
				VALIDATE_PRODUCT = YES;
			};
			name = Firefox;
		};
		3B43E3D91D95C48E00BBA9DB /* FirefoxBeta */ = {
			isa = XCBuildConfiguration;
			buildSettings = {
				ALWAYS_SEARCH_USER_PATHS = NO;
				BUNDLE_LOADER = "$(TEST_HOST)";
				CLANG_ANALYZER_NONNULL = YES;
				CLANG_CXX_LANGUAGE_STANDARD = "gnu++0x";
				CLANG_CXX_LIBRARY = "libc++";
				CLANG_ENABLE_MODULES = YES;
				CLANG_ENABLE_OBJC_ARC = YES;
				CLANG_WARN_BOOL_CONVERSION = YES;
				CLANG_WARN_CONSTANT_CONVERSION = YES;
				CLANG_WARN_DIRECT_OBJC_ISA_USAGE = YES_ERROR;
				CLANG_WARN_DOCUMENTATION_COMMENTS = YES;
				CLANG_WARN_EMPTY_BODY = YES;
				CLANG_WARN_ENUM_CONVERSION = YES;
				CLANG_WARN_INFINITE_RECURSION = YES;
				CLANG_WARN_INT_CONVERSION = YES;
				CLANG_WARN_OBJC_ROOT_CLASS = YES_ERROR;
				CLANG_WARN_SUSPICIOUS_MOVES = YES;
				CLANG_WARN_UNREACHABLE_CODE = YES;
				CLANG_WARN__DUPLICATE_METHOD_MATCH = YES;
				"CODE_SIGN_IDENTITY[sdk=iphoneos*]" = "iPhone Developer";
				COPY_PHASE_STRIP = NO;
				DEBUG_INFORMATION_FORMAT = "dwarf-with-dsym";
				ENABLE_NS_ASSERTIONS = NO;
				ENABLE_STRICT_OBJC_MSGSEND = YES;
				GCC_C_LANGUAGE_STANDARD = gnu99;
				GCC_NO_COMMON_BLOCKS = YES;
				GCC_WARN_64_TO_32_BIT_CONVERSION = YES;
				GCC_WARN_ABOUT_RETURN_TYPE = YES_ERROR;
				GCC_WARN_UNDECLARED_SELECTOR = YES;
				GCC_WARN_UNINITIALIZED_AUTOS = YES_AGGRESSIVE;
				GCC_WARN_UNUSED_FUNCTION = YES;
				GCC_WARN_UNUSED_VARIABLE = YES;
				INFOPLIST_FILE = StoragePerfTests/Info.plist;
				LD_RUNPATH_SEARCH_PATHS = "$(inherited) @executable_path/Frameworks @loader_path/Frameworks";
				MTL_ENABLE_DEBUG_INFO = NO;
				PRODUCT_BUNDLE_IDENTIFIER = "$(FRAMEWORK_BASE_BUNDLE_ID).$(PRODUCT_NAME:rfc1034identifier)";
				PRODUCT_NAME = "$(TARGET_NAME)";
				SDKROOT = iphoneos;
				SWIFT_OPTIMIZATION_LEVEL = "-Owholemodule";
				SWIFT_SWIFT3_OBJC_INFERENCE = Off;
				SWIFT_VERSION = 4.0;
				TEST_HOST = "$(BUILT_PRODUCTS_DIR)/Client.app/Client";
				VALIDATE_PRODUCT = YES;
			};
			name = FirefoxBeta;
		};
		3BFE4B0E1D342FB900DDF53F /* Fennec */ = {
			isa = XCBuildConfiguration;
			buildSettings = {
				ALWAYS_SEARCH_USER_PATHS = NO;
				CLANG_ANALYZER_NONNULL = YES;
				CLANG_CXX_LANGUAGE_STANDARD = "gnu++0x";
				CLANG_CXX_LIBRARY = "libc++";
				CLANG_ENABLE_MODULES = YES;
				CLANG_ENABLE_OBJC_ARC = YES;
				CLANG_WARN_BOOL_CONVERSION = YES;
				CLANG_WARN_CONSTANT_CONVERSION = YES;
				CLANG_WARN_DIRECT_OBJC_ISA_USAGE = YES_ERROR;
				CLANG_WARN_EMPTY_BODY = YES;
				CLANG_WARN_ENUM_CONVERSION = YES;
				CLANG_WARN_INT_CONVERSION = YES;
				CLANG_WARN_OBJC_ROOT_CLASS = YES_ERROR;
				CLANG_WARN_UNREACHABLE_CODE = YES;
				CLANG_WARN__DUPLICATE_METHOD_MATCH = YES;
				"CODE_SIGN_IDENTITY[sdk=iphoneos*]" = "iPhone Developer";
				COPY_PHASE_STRIP = NO;
				DEBUG_INFORMATION_FORMAT = dwarf;
				ENABLE_STRICT_OBJC_MSGSEND = YES;
				ENABLE_TESTABILITY = YES;
				GCC_C_LANGUAGE_STANDARD = gnu99;
				GCC_DYNAMIC_NO_PIC = NO;
				GCC_NO_COMMON_BLOCKS = YES;
				GCC_OPTIMIZATION_LEVEL = 0;
				GCC_PREPROCESSOR_DEFINITIONS = (
					"DEBUG=1",
					"$(inherited)",
				);
				GCC_WARN_64_TO_32_BIT_CONVERSION = YES;
				GCC_WARN_ABOUT_RETURN_TYPE = YES_ERROR;
				GCC_WARN_UNDECLARED_SELECTOR = YES;
				GCC_WARN_UNINITIALIZED_AUTOS = YES_AGGRESSIVE;
				GCC_WARN_UNUSED_FUNCTION = YES;
				GCC_WARN_UNUSED_VARIABLE = YES;
				INFOPLIST_FILE = XCUITests/Info.plist;
				LD_RUNPATH_SEARCH_PATHS = "$(inherited) @executable_path/Frameworks @loader_path/Frameworks";
				MTL_ENABLE_DEBUG_INFO = YES;
				ONLY_ACTIVE_ARCH = YES;
				PRODUCT_BUNDLE_IDENTIFIER = "$(FRAMEWORK_BASE_BUNDLE_ID).$(PRODUCT_NAME:rfc1034identifier)";
				PRODUCT_NAME = "$(TARGET_NAME)";
				SDKROOT = iphoneos;
				SWIFT_OBJC_BRIDGING_HEADER = "$(SRCROOT)/XCUITests/XCUITests-Bridging-Header.h";
				SWIFT_OPTIMIZATION_LEVEL = "-Onone";
				SWIFT_SWIFT3_OBJC_INFERENCE = Off;
				SWIFT_VERSION = 4.0;
				TEST_TARGET_NAME = Client;
			};
			name = Fennec;
		};
		3BFE4B0F1D342FB900DDF53F /* Firefox */ = {
			isa = XCBuildConfiguration;
			buildSettings = {
				ALWAYS_SEARCH_USER_PATHS = NO;
				CLANG_ANALYZER_NONNULL = YES;
				CLANG_CXX_LANGUAGE_STANDARD = "gnu++0x";
				CLANG_CXX_LIBRARY = "libc++";
				CLANG_ENABLE_MODULES = YES;
				CLANG_ENABLE_OBJC_ARC = YES;
				CLANG_WARN_BOOL_CONVERSION = YES;
				CLANG_WARN_CONSTANT_CONVERSION = YES;
				CLANG_WARN_DIRECT_OBJC_ISA_USAGE = YES_ERROR;
				CLANG_WARN_EMPTY_BODY = YES;
				CLANG_WARN_ENUM_CONVERSION = YES;
				CLANG_WARN_INT_CONVERSION = YES;
				CLANG_WARN_OBJC_ROOT_CLASS = YES_ERROR;
				CLANG_WARN_UNREACHABLE_CODE = YES;
				CLANG_WARN__DUPLICATE_METHOD_MATCH = YES;
				"CODE_SIGN_IDENTITY[sdk=iphoneos*]" = "iPhone Developer";
				COPY_PHASE_STRIP = NO;
				DEBUG_INFORMATION_FORMAT = "dwarf-with-dsym";
				ENABLE_NS_ASSERTIONS = NO;
				ENABLE_STRICT_OBJC_MSGSEND = YES;
				GCC_C_LANGUAGE_STANDARD = gnu99;
				GCC_NO_COMMON_BLOCKS = YES;
				GCC_WARN_64_TO_32_BIT_CONVERSION = YES;
				GCC_WARN_ABOUT_RETURN_TYPE = YES_ERROR;
				GCC_WARN_UNDECLARED_SELECTOR = YES;
				GCC_WARN_UNINITIALIZED_AUTOS = YES_AGGRESSIVE;
				GCC_WARN_UNUSED_FUNCTION = YES;
				GCC_WARN_UNUSED_VARIABLE = YES;
				INFOPLIST_FILE = XCUITests/Info.plist;
				LD_RUNPATH_SEARCH_PATHS = "$(inherited) @executable_path/Frameworks @loader_path/Frameworks";
				MTL_ENABLE_DEBUG_INFO = NO;
				PRODUCT_BUNDLE_IDENTIFIER = "$(FRAMEWORK_BASE_BUNDLE_ID).$(PRODUCT_NAME:rfc1034identifier)";
				PRODUCT_NAME = "$(TARGET_NAME)";
				SDKROOT = iphoneos;
				SWIFT_SWIFT3_OBJC_INFERENCE = Off;
				SWIFT_VERSION = 4.0;
				TEST_TARGET_NAME = Client;
				VALIDATE_PRODUCT = YES;
			};
			name = Firefox;
		};
		3BFE4B101D342FB900DDF53F /* FirefoxBeta */ = {
			isa = XCBuildConfiguration;
			buildSettings = {
				ALWAYS_SEARCH_USER_PATHS = NO;
				CLANG_ANALYZER_NONNULL = YES;
				CLANG_CXX_LANGUAGE_STANDARD = "gnu++0x";
				CLANG_CXX_LIBRARY = "libc++";
				CLANG_ENABLE_MODULES = YES;
				CLANG_ENABLE_OBJC_ARC = YES;
				CLANG_WARN_BOOL_CONVERSION = YES;
				CLANG_WARN_CONSTANT_CONVERSION = YES;
				CLANG_WARN_DIRECT_OBJC_ISA_USAGE = YES_ERROR;
				CLANG_WARN_EMPTY_BODY = YES;
				CLANG_WARN_ENUM_CONVERSION = YES;
				CLANG_WARN_INT_CONVERSION = YES;
				CLANG_WARN_OBJC_ROOT_CLASS = YES_ERROR;
				CLANG_WARN_UNREACHABLE_CODE = YES;
				CLANG_WARN__DUPLICATE_METHOD_MATCH = YES;
				"CODE_SIGN_IDENTITY[sdk=iphoneos*]" = "iPhone Developer";
				COPY_PHASE_STRIP = NO;
				DEBUG_INFORMATION_FORMAT = "dwarf-with-dsym";
				ENABLE_NS_ASSERTIONS = NO;
				ENABLE_STRICT_OBJC_MSGSEND = YES;
				GCC_C_LANGUAGE_STANDARD = gnu99;
				GCC_NO_COMMON_BLOCKS = YES;
				GCC_WARN_64_TO_32_BIT_CONVERSION = YES;
				GCC_WARN_ABOUT_RETURN_TYPE = YES_ERROR;
				GCC_WARN_UNDECLARED_SELECTOR = YES;
				GCC_WARN_UNINITIALIZED_AUTOS = YES_AGGRESSIVE;
				GCC_WARN_UNUSED_FUNCTION = YES;
				GCC_WARN_UNUSED_VARIABLE = YES;
				INFOPLIST_FILE = XCUITests/Info.plist;
				LD_RUNPATH_SEARCH_PATHS = "$(inherited) @executable_path/Frameworks @loader_path/Frameworks";
				MTL_ENABLE_DEBUG_INFO = NO;
				PRODUCT_BUNDLE_IDENTIFIER = "$(FRAMEWORK_BASE_BUNDLE_ID).$(PRODUCT_NAME:rfc1034identifier)";
				PRODUCT_NAME = "$(TARGET_NAME)";
				SDKROOT = iphoneos;
				SWIFT_SWIFT3_OBJC_INFERENCE = Off;
				SWIFT_VERSION = 4.0;
				TEST_TARGET_NAME = Client;
				VALIDATE_PRODUCT = YES;
			};
			name = FirefoxBeta;
		};
		5D1DC52A20AC9AFB00905E5A /* Fennec */ = {
			isa = XCBuildConfiguration;
			buildSettings = {
				ALWAYS_EMBED_SWIFT_STANDARD_LIBRARIES = NO;
				ALWAYS_SEARCH_USER_PATHS = NO;
				CLANG_ANALYZER_NONNULL = YES;
				CLANG_ANALYZER_NUMBER_OBJECT_CONVERSION = YES_AGGRESSIVE;
				CLANG_CXX_LANGUAGE_STANDARD = "gnu++14";
				CLANG_CXX_LIBRARY = "libc++";
				CLANG_ENABLE_MODULES = YES;
				CLANG_ENABLE_OBJC_ARC = YES;
				CLANG_ENABLE_OBJC_WEAK = YES;
				CLANG_WARN_BLOCK_CAPTURE_AUTORELEASING = YES;
				CLANG_WARN_BOOL_CONVERSION = YES;
				CLANG_WARN_COMMA = YES;
				CLANG_WARN_CONSTANT_CONVERSION = YES;
				CLANG_WARN_DEPRECATED_OBJC_IMPLEMENTATIONS = YES;
				CLANG_WARN_DIRECT_OBJC_ISA_USAGE = YES_ERROR;
				CLANG_WARN_DOCUMENTATION_COMMENTS = YES;
				CLANG_WARN_EMPTY_BODY = YES;
				CLANG_WARN_ENUM_CONVERSION = YES;
				CLANG_WARN_INFINITE_RECURSION = YES;
				CLANG_WARN_INT_CONVERSION = YES;
				CLANG_WARN_NON_LITERAL_NULL_CONVERSION = YES;
				CLANG_WARN_OBJC_IMPLICIT_RETAIN_SELF = YES;
				CLANG_WARN_OBJC_LITERAL_CONVERSION = YES;
				CLANG_WARN_OBJC_ROOT_CLASS = YES_ERROR;
				CLANG_WARN_RANGE_LOOP_ANALYSIS = YES;
				CLANG_WARN_STRICT_PROTOTYPES = YES;
				CLANG_WARN_SUSPICIOUS_MOVE = YES;
				CLANG_WARN_UNGUARDED_AVAILABILITY = YES_AGGRESSIVE;
				CLANG_WARN_UNREACHABLE_CODE = YES;
				CLANG_WARN__DUPLICATE_METHOD_MATCH = YES;
				CODE_SIGN_IDENTITY = "iPhone Developer";
				COPY_PHASE_STRIP = NO;
				CURRENT_PROJECT_VERSION = 1;
				DEBUG_INFORMATION_FORMAT = dwarf;
				DEFINES_MODULE = YES;
				DYLIB_COMPATIBILITY_VERSION = 1;
				DYLIB_CURRENT_VERSION = 1;
				DYLIB_INSTALL_NAME_BASE = "@rpath";
				ENABLE_STRICT_OBJC_MSGSEND = YES;
				ENABLE_TESTABILITY = YES;
				GCC_C_LANGUAGE_STANDARD = gnu11;
				GCC_DYNAMIC_NO_PIC = NO;
				GCC_NO_COMMON_BLOCKS = YES;
				GCC_OPTIMIZATION_LEVEL = 0;
				GCC_PREPROCESSOR_DEFINITIONS = (
					"DEBUG=1",
					"$(inherited)",
				);
				GCC_WARN_64_TO_32_BIT_CONVERSION = YES;
				GCC_WARN_ABOUT_RETURN_TYPE = YES_ERROR;
				GCC_WARN_UNDECLARED_SELECTOR = YES;
				GCC_WARN_UNINITIALIZED_AUTOS = YES_AGGRESSIVE;
				GCC_WARN_UNUSED_FUNCTION = YES;
				GCC_WARN_UNUSED_VARIABLE = YES;
				INFOPLIST_FILE = Data/Info.plist;
				INSTALL_PATH = "$(LOCAL_LIBRARY_DIR)/Frameworks";
				LD_RUNPATH_SEARCH_PATHS = "$(inherited) @executable_path/Frameworks @loader_path/Frameworks";
				MTL_ENABLE_DEBUG_INFO = YES;
				ONLY_ACTIVE_ARCH = YES;
				PRODUCT_BUNDLE_IDENTIFIER = "$(FRAMEWORK_BASE_BUNDLE_ID).$(PRODUCT_NAME:rfc1034identifier)";
				PRODUCT_NAME = "$(TARGET_NAME:c99extidentifier)";
				SDKROOT = iphoneos;
				SKIP_INSTALL = YES;
				SWIFT_ACTIVE_COMPILATION_CONDITIONS = DEBUG;
				SWIFT_OPTIMIZATION_LEVEL = "-Onone";
				SWIFT_VERSION = 4.0;
				TARGETED_DEVICE_FAMILY = "1,2";
				VERSIONING_SYSTEM = "apple-generic";
				VERSION_INFO_PREFIX = "";
			};
			name = Fennec;
		};
		5D1DC52B20AC9AFB00905E5A /* Fennec_Enterprise */ = {
			isa = XCBuildConfiguration;
			buildSettings = {
				ALWAYS_EMBED_SWIFT_STANDARD_LIBRARIES = NO;
				ALWAYS_SEARCH_USER_PATHS = NO;
				CLANG_ANALYZER_NONNULL = YES;
				CLANG_ANALYZER_NUMBER_OBJECT_CONVERSION = YES_AGGRESSIVE;
				CLANG_CXX_LANGUAGE_STANDARD = "gnu++14";
				CLANG_CXX_LIBRARY = "libc++";
				CLANG_ENABLE_MODULES = YES;
				CLANG_ENABLE_OBJC_ARC = YES;
				CLANG_ENABLE_OBJC_WEAK = YES;
				CLANG_WARN_BLOCK_CAPTURE_AUTORELEASING = YES;
				CLANG_WARN_BOOL_CONVERSION = YES;
				CLANG_WARN_COMMA = YES;
				CLANG_WARN_CONSTANT_CONVERSION = YES;
				CLANG_WARN_DEPRECATED_OBJC_IMPLEMENTATIONS = YES;
				CLANG_WARN_DIRECT_OBJC_ISA_USAGE = YES_ERROR;
				CLANG_WARN_DOCUMENTATION_COMMENTS = YES;
				CLANG_WARN_EMPTY_BODY = YES;
				CLANG_WARN_ENUM_CONVERSION = YES;
				CLANG_WARN_INFINITE_RECURSION = YES;
				CLANG_WARN_INT_CONVERSION = YES;
				CLANG_WARN_NON_LITERAL_NULL_CONVERSION = YES;
				CLANG_WARN_OBJC_IMPLICIT_RETAIN_SELF = YES;
				CLANG_WARN_OBJC_LITERAL_CONVERSION = YES;
				CLANG_WARN_OBJC_ROOT_CLASS = YES_ERROR;
				CLANG_WARN_RANGE_LOOP_ANALYSIS = YES;
				CLANG_WARN_STRICT_PROTOTYPES = YES;
				CLANG_WARN_SUSPICIOUS_MOVE = YES;
				CLANG_WARN_UNGUARDED_AVAILABILITY = YES_AGGRESSIVE;
				CLANG_WARN_UNREACHABLE_CODE = YES;
				CLANG_WARN__DUPLICATE_METHOD_MATCH = YES;
				CODE_SIGN_IDENTITY = "iPhone Developer";
				COPY_PHASE_STRIP = NO;
				CURRENT_PROJECT_VERSION = 1;
				DEBUG_INFORMATION_FORMAT = "dwarf-with-dsym";
				DEFINES_MODULE = YES;
				DYLIB_COMPATIBILITY_VERSION = 1;
				DYLIB_CURRENT_VERSION = 1;
				DYLIB_INSTALL_NAME_BASE = "@rpath";
				ENABLE_NS_ASSERTIONS = NO;
				ENABLE_STRICT_OBJC_MSGSEND = YES;
				GCC_C_LANGUAGE_STANDARD = gnu11;
				GCC_NO_COMMON_BLOCKS = YES;
				GCC_WARN_64_TO_32_BIT_CONVERSION = YES;
				GCC_WARN_ABOUT_RETURN_TYPE = YES_ERROR;
				GCC_WARN_UNDECLARED_SELECTOR = YES;
				GCC_WARN_UNINITIALIZED_AUTOS = YES_AGGRESSIVE;
				GCC_WARN_UNUSED_FUNCTION = YES;
				GCC_WARN_UNUSED_VARIABLE = YES;
				INFOPLIST_FILE = Data/Info.plist;
				INSTALL_PATH = "$(LOCAL_LIBRARY_DIR)/Frameworks";
				LD_RUNPATH_SEARCH_PATHS = "$(inherited) @executable_path/Frameworks @loader_path/Frameworks";
				MTL_ENABLE_DEBUG_INFO = NO;
				PRODUCT_BUNDLE_IDENTIFIER = "$(FRAMEWORK_BASE_BUNDLE_ID).$(PRODUCT_NAME:rfc1034identifier)";
				PRODUCT_NAME = "$(TARGET_NAME:c99extidentifier)";
				SDKROOT = iphoneos;
				SKIP_INSTALL = YES;
				SWIFT_OPTIMIZATION_LEVEL = "-Owholemodule";
				SWIFT_VERSION = 4.0;
				TARGETED_DEVICE_FAMILY = "1,2";
				VALIDATE_PRODUCT = YES;
				VERSIONING_SYSTEM = "apple-generic";
				VERSION_INFO_PREFIX = "";
			};
			name = Fennec_Enterprise;
		};
		5D1DC52C20AC9AFB00905E5A /* Firefox */ = {
			isa = XCBuildConfiguration;
			buildSettings = {
				ALWAYS_EMBED_SWIFT_STANDARD_LIBRARIES = NO;
				ALWAYS_SEARCH_USER_PATHS = NO;
				CLANG_ANALYZER_NONNULL = YES;
				CLANG_ANALYZER_NUMBER_OBJECT_CONVERSION = YES_AGGRESSIVE;
				CLANG_CXX_LANGUAGE_STANDARD = "gnu++14";
				CLANG_CXX_LIBRARY = "libc++";
				CLANG_ENABLE_MODULES = YES;
				CLANG_ENABLE_OBJC_ARC = YES;
				CLANG_ENABLE_OBJC_WEAK = YES;
				CLANG_WARN_BLOCK_CAPTURE_AUTORELEASING = YES;
				CLANG_WARN_BOOL_CONVERSION = YES;
				CLANG_WARN_COMMA = YES;
				CLANG_WARN_CONSTANT_CONVERSION = YES;
				CLANG_WARN_DEPRECATED_OBJC_IMPLEMENTATIONS = YES;
				CLANG_WARN_DIRECT_OBJC_ISA_USAGE = YES_ERROR;
				CLANG_WARN_DOCUMENTATION_COMMENTS = YES;
				CLANG_WARN_EMPTY_BODY = YES;
				CLANG_WARN_ENUM_CONVERSION = YES;
				CLANG_WARN_INFINITE_RECURSION = YES;
				CLANG_WARN_INT_CONVERSION = YES;
				CLANG_WARN_NON_LITERAL_NULL_CONVERSION = YES;
				CLANG_WARN_OBJC_IMPLICIT_RETAIN_SELF = YES;
				CLANG_WARN_OBJC_LITERAL_CONVERSION = YES;
				CLANG_WARN_OBJC_ROOT_CLASS = YES_ERROR;
				CLANG_WARN_RANGE_LOOP_ANALYSIS = YES;
				CLANG_WARN_STRICT_PROTOTYPES = YES;
				CLANG_WARN_SUSPICIOUS_MOVE = YES;
				CLANG_WARN_UNGUARDED_AVAILABILITY = YES_AGGRESSIVE;
				CLANG_WARN_UNREACHABLE_CODE = YES;
				CLANG_WARN__DUPLICATE_METHOD_MATCH = YES;
				CODE_SIGN_IDENTITY = "iPhone Developer";
				COPY_PHASE_STRIP = NO;
				CURRENT_PROJECT_VERSION = 1;
				DEBUG_INFORMATION_FORMAT = "dwarf-with-dsym";
				DEFINES_MODULE = YES;
				DYLIB_COMPATIBILITY_VERSION = 1;
				DYLIB_CURRENT_VERSION = 1;
				DYLIB_INSTALL_NAME_BASE = "@rpath";
				ENABLE_NS_ASSERTIONS = NO;
				ENABLE_STRICT_OBJC_MSGSEND = YES;
				GCC_C_LANGUAGE_STANDARD = gnu11;
				GCC_NO_COMMON_BLOCKS = YES;
				GCC_WARN_64_TO_32_BIT_CONVERSION = YES;
				GCC_WARN_ABOUT_RETURN_TYPE = YES_ERROR;
				GCC_WARN_UNDECLARED_SELECTOR = YES;
				GCC_WARN_UNINITIALIZED_AUTOS = YES_AGGRESSIVE;
				GCC_WARN_UNUSED_FUNCTION = YES;
				GCC_WARN_UNUSED_VARIABLE = YES;
				INFOPLIST_FILE = Data/Info.plist;
				INSTALL_PATH = "$(LOCAL_LIBRARY_DIR)/Frameworks";
				LD_RUNPATH_SEARCH_PATHS = "$(inherited) @executable_path/Frameworks @loader_path/Frameworks";
				MTL_ENABLE_DEBUG_INFO = NO;
				PRODUCT_BUNDLE_IDENTIFIER = "$(FRAMEWORK_BASE_BUNDLE_ID).$(PRODUCT_NAME:rfc1034identifier)";
				PRODUCT_NAME = "$(TARGET_NAME:c99extidentifier)";
				SDKROOT = iphoneos;
				SKIP_INSTALL = YES;
				SWIFT_OPTIMIZATION_LEVEL = "-Owholemodule";
				SWIFT_VERSION = 4.0;
				TARGETED_DEVICE_FAMILY = "1,2";
				VALIDATE_PRODUCT = YES;
				VERSIONING_SYSTEM = "apple-generic";
				VERSION_INFO_PREFIX = "";
			};
			name = Firefox;
		};
		5D1DC52D20AC9AFB00905E5A /* FirefoxBeta */ = {
			isa = XCBuildConfiguration;
			buildSettings = {
				ALWAYS_EMBED_SWIFT_STANDARD_LIBRARIES = NO;
				ALWAYS_SEARCH_USER_PATHS = NO;
				CLANG_ANALYZER_NONNULL = YES;
				CLANG_ANALYZER_NUMBER_OBJECT_CONVERSION = YES_AGGRESSIVE;
				CLANG_CXX_LANGUAGE_STANDARD = "gnu++14";
				CLANG_CXX_LIBRARY = "libc++";
				CLANG_ENABLE_MODULES = YES;
				CLANG_ENABLE_OBJC_ARC = YES;
				CLANG_ENABLE_OBJC_WEAK = YES;
				CLANG_WARN_BLOCK_CAPTURE_AUTORELEASING = YES;
				CLANG_WARN_BOOL_CONVERSION = YES;
				CLANG_WARN_COMMA = YES;
				CLANG_WARN_CONSTANT_CONVERSION = YES;
				CLANG_WARN_DEPRECATED_OBJC_IMPLEMENTATIONS = YES;
				CLANG_WARN_DIRECT_OBJC_ISA_USAGE = YES_ERROR;
				CLANG_WARN_DOCUMENTATION_COMMENTS = YES;
				CLANG_WARN_EMPTY_BODY = YES;
				CLANG_WARN_ENUM_CONVERSION = YES;
				CLANG_WARN_INFINITE_RECURSION = YES;
				CLANG_WARN_INT_CONVERSION = YES;
				CLANG_WARN_NON_LITERAL_NULL_CONVERSION = YES;
				CLANG_WARN_OBJC_IMPLICIT_RETAIN_SELF = YES;
				CLANG_WARN_OBJC_LITERAL_CONVERSION = YES;
				CLANG_WARN_OBJC_ROOT_CLASS = YES_ERROR;
				CLANG_WARN_RANGE_LOOP_ANALYSIS = YES;
				CLANG_WARN_STRICT_PROTOTYPES = YES;
				CLANG_WARN_SUSPICIOUS_MOVE = YES;
				CLANG_WARN_UNGUARDED_AVAILABILITY = YES_AGGRESSIVE;
				CLANG_WARN_UNREACHABLE_CODE = YES;
				CLANG_WARN__DUPLICATE_METHOD_MATCH = YES;
				CODE_SIGN_IDENTITY = "iPhone Developer";
				COPY_PHASE_STRIP = NO;
				CURRENT_PROJECT_VERSION = 1;
				DEBUG_INFORMATION_FORMAT = "dwarf-with-dsym";
				DEFINES_MODULE = YES;
				DYLIB_COMPATIBILITY_VERSION = 1;
				DYLIB_CURRENT_VERSION = 1;
				DYLIB_INSTALL_NAME_BASE = "@rpath";
				ENABLE_NS_ASSERTIONS = NO;
				ENABLE_STRICT_OBJC_MSGSEND = YES;
				GCC_C_LANGUAGE_STANDARD = gnu11;
				GCC_NO_COMMON_BLOCKS = YES;
				GCC_WARN_64_TO_32_BIT_CONVERSION = YES;
				GCC_WARN_ABOUT_RETURN_TYPE = YES_ERROR;
				GCC_WARN_UNDECLARED_SELECTOR = YES;
				GCC_WARN_UNINITIALIZED_AUTOS = YES_AGGRESSIVE;
				GCC_WARN_UNUSED_FUNCTION = YES;
				GCC_WARN_UNUSED_VARIABLE = YES;
				INFOPLIST_FILE = Data/Info.plist;
				INSTALL_PATH = "$(LOCAL_LIBRARY_DIR)/Frameworks";
				LD_RUNPATH_SEARCH_PATHS = "$(inherited) @executable_path/Frameworks @loader_path/Frameworks";
				MTL_ENABLE_DEBUG_INFO = NO;
				PRODUCT_BUNDLE_IDENTIFIER = "$(FRAMEWORK_BASE_BUNDLE_ID).$(PRODUCT_NAME:rfc1034identifier)";
				PRODUCT_NAME = "$(TARGET_NAME:c99extidentifier)";
				SDKROOT = iphoneos;
				SKIP_INSTALL = YES;
				SWIFT_OPTIMIZATION_LEVEL = "-Owholemodule";
				SWIFT_VERSION = 4.0;
				TARGETED_DEVICE_FAMILY = "1,2";
				VALIDATE_PRODUCT = YES;
				VERSIONING_SYSTEM = "apple-generic";
				VERSION_INFO_PREFIX = "";
			};
			name = FirefoxBeta;
		};
		5D1DC52E20AC9AFB00905E5A /* Fennec */ = {
			isa = XCBuildConfiguration;
			buildSettings = {
				ALWAYS_EMBED_SWIFT_STANDARD_LIBRARIES = YES;
				ALWAYS_SEARCH_USER_PATHS = NO;
				CLANG_ANALYZER_NONNULL = YES;
				CLANG_ANALYZER_NUMBER_OBJECT_CONVERSION = YES_AGGRESSIVE;
				CLANG_CXX_LANGUAGE_STANDARD = "gnu++14";
				CLANG_CXX_LIBRARY = "libc++";
				CLANG_ENABLE_MODULES = YES;
				CLANG_ENABLE_OBJC_ARC = YES;
				CLANG_ENABLE_OBJC_WEAK = YES;
				CLANG_WARN_BLOCK_CAPTURE_AUTORELEASING = YES;
				CLANG_WARN_BOOL_CONVERSION = YES;
				CLANG_WARN_COMMA = YES;
				CLANG_WARN_CONSTANT_CONVERSION = YES;
				CLANG_WARN_DEPRECATED_OBJC_IMPLEMENTATIONS = YES;
				CLANG_WARN_DIRECT_OBJC_ISA_USAGE = YES_ERROR;
				CLANG_WARN_DOCUMENTATION_COMMENTS = YES;
				CLANG_WARN_EMPTY_BODY = YES;
				CLANG_WARN_ENUM_CONVERSION = YES;
				CLANG_WARN_INFINITE_RECURSION = YES;
				CLANG_WARN_INT_CONVERSION = YES;
				CLANG_WARN_NON_LITERAL_NULL_CONVERSION = YES;
				CLANG_WARN_OBJC_IMPLICIT_RETAIN_SELF = YES;
				CLANG_WARN_OBJC_LITERAL_CONVERSION = YES;
				CLANG_WARN_OBJC_ROOT_CLASS = YES_ERROR;
				CLANG_WARN_RANGE_LOOP_ANALYSIS = YES;
				CLANG_WARN_STRICT_PROTOTYPES = YES;
				CLANG_WARN_SUSPICIOUS_MOVE = YES;
				CLANG_WARN_UNGUARDED_AVAILABILITY = YES_AGGRESSIVE;
				CLANG_WARN_UNREACHABLE_CODE = YES;
				CLANG_WARN__DUPLICATE_METHOD_MATCH = YES;
				CODE_SIGN_IDENTITY = "iPhone Developer";
				CODE_SIGN_STYLE = Automatic;
				COPY_PHASE_STRIP = NO;
				DEBUG_INFORMATION_FORMAT = dwarf;
				ENABLE_STRICT_OBJC_MSGSEND = YES;
				ENABLE_TESTABILITY = YES;
				GCC_C_LANGUAGE_STANDARD = gnu11;
				GCC_DYNAMIC_NO_PIC = NO;
				GCC_NO_COMMON_BLOCKS = YES;
				GCC_OPTIMIZATION_LEVEL = 0;
				GCC_PREPROCESSOR_DEFINITIONS = (
					"DEBUG=1",
					"$(inherited)",
				);
				GCC_WARN_64_TO_32_BIT_CONVERSION = YES;
				GCC_WARN_ABOUT_RETURN_TYPE = YES_ERROR;
				GCC_WARN_UNDECLARED_SELECTOR = YES;
				GCC_WARN_UNINITIALIZED_AUTOS = YES_AGGRESSIVE;
				GCC_WARN_UNUSED_FUNCTION = YES;
				GCC_WARN_UNUSED_VARIABLE = YES;
				INFOPLIST_FILE = DataTests/Info.plist;
				LD_RUNPATH_SEARCH_PATHS = "$(inherited) @executable_path/Frameworks @loader_path/Frameworks";
				MTL_ENABLE_DEBUG_INFO = YES;
				ONLY_ACTIVE_ARCH = YES;
				PRODUCT_BUNDLE_IDENTIFIER = "$(FRAMEWORK_BASE_BUNDLE_ID).$(PRODUCT_NAME:rfc1034identifier)";
				PRODUCT_NAME = "$(TARGET_NAME)";
				SDKROOT = iphoneos;
				SWIFT_ACTIVE_COMPILATION_CONDITIONS = DEBUG;
				SWIFT_OPTIMIZATION_LEVEL = "-Onone";
				SWIFT_VERSION = 4.0;
				TARGETED_DEVICE_FAMILY = "1,2";
				TEST_HOST = "$(BUILT_PRODUCTS_DIR)/Client.app/Client";
			};
			name = Fennec;
		};
		5D1DC52F20AC9AFB00905E5A /* Fennec_Enterprise */ = {
			isa = XCBuildConfiguration;
			buildSettings = {
				ALWAYS_EMBED_SWIFT_STANDARD_LIBRARIES = YES;
				ALWAYS_SEARCH_USER_PATHS = NO;
				CLANG_ANALYZER_NONNULL = YES;
				CLANG_ANALYZER_NUMBER_OBJECT_CONVERSION = YES_AGGRESSIVE;
				CLANG_CXX_LANGUAGE_STANDARD = "gnu++14";
				CLANG_CXX_LIBRARY = "libc++";
				CLANG_ENABLE_MODULES = YES;
				CLANG_ENABLE_OBJC_ARC = YES;
				CLANG_ENABLE_OBJC_WEAK = YES;
				CLANG_WARN_BLOCK_CAPTURE_AUTORELEASING = YES;
				CLANG_WARN_BOOL_CONVERSION = YES;
				CLANG_WARN_COMMA = YES;
				CLANG_WARN_CONSTANT_CONVERSION = YES;
				CLANG_WARN_DEPRECATED_OBJC_IMPLEMENTATIONS = YES;
				CLANG_WARN_DIRECT_OBJC_ISA_USAGE = YES_ERROR;
				CLANG_WARN_DOCUMENTATION_COMMENTS = YES;
				CLANG_WARN_EMPTY_BODY = YES;
				CLANG_WARN_ENUM_CONVERSION = YES;
				CLANG_WARN_INFINITE_RECURSION = YES;
				CLANG_WARN_INT_CONVERSION = YES;
				CLANG_WARN_NON_LITERAL_NULL_CONVERSION = YES;
				CLANG_WARN_OBJC_IMPLICIT_RETAIN_SELF = YES;
				CLANG_WARN_OBJC_LITERAL_CONVERSION = YES;
				CLANG_WARN_OBJC_ROOT_CLASS = YES_ERROR;
				CLANG_WARN_RANGE_LOOP_ANALYSIS = YES;
				CLANG_WARN_STRICT_PROTOTYPES = YES;
				CLANG_WARN_SUSPICIOUS_MOVE = YES;
				CLANG_WARN_UNGUARDED_AVAILABILITY = YES_AGGRESSIVE;
				CLANG_WARN_UNREACHABLE_CODE = YES;
				CLANG_WARN__DUPLICATE_METHOD_MATCH = YES;
				CODE_SIGN_IDENTITY = "iPhone Developer";
				CODE_SIGN_STYLE = Automatic;
				COPY_PHASE_STRIP = NO;
				DEBUG_INFORMATION_FORMAT = "dwarf-with-dsym";
				ENABLE_NS_ASSERTIONS = NO;
				ENABLE_STRICT_OBJC_MSGSEND = YES;
				GCC_C_LANGUAGE_STANDARD = gnu11;
				GCC_NO_COMMON_BLOCKS = YES;
				GCC_WARN_64_TO_32_BIT_CONVERSION = YES;
				GCC_WARN_ABOUT_RETURN_TYPE = YES_ERROR;
				GCC_WARN_UNDECLARED_SELECTOR = YES;
				GCC_WARN_UNINITIALIZED_AUTOS = YES_AGGRESSIVE;
				GCC_WARN_UNUSED_FUNCTION = YES;
				GCC_WARN_UNUSED_VARIABLE = YES;
				INFOPLIST_FILE = DataTests/Info.plist;
				LD_RUNPATH_SEARCH_PATHS = "$(inherited) @executable_path/Frameworks @loader_path/Frameworks";
				MTL_ENABLE_DEBUG_INFO = NO;
				PRODUCT_BUNDLE_IDENTIFIER = "$(FRAMEWORK_BASE_BUNDLE_ID).$(PRODUCT_NAME:rfc1034identifier)";
				PRODUCT_NAME = "$(TARGET_NAME)";
				SDKROOT = iphoneos;
				SWIFT_OPTIMIZATION_LEVEL = "-Owholemodule";
				SWIFT_VERSION = 4.0;
				TARGETED_DEVICE_FAMILY = "1,2";
				TEST_HOST = "$(BUILT_PRODUCTS_DIR)/Client.app/Client";
				VALIDATE_PRODUCT = YES;
			};
			name = Fennec_Enterprise;
		};
		5D1DC53020AC9AFB00905E5A /* Firefox */ = {
			isa = XCBuildConfiguration;
			buildSettings = {
				ALWAYS_EMBED_SWIFT_STANDARD_LIBRARIES = YES;
				ALWAYS_SEARCH_USER_PATHS = NO;
				CLANG_ANALYZER_NONNULL = YES;
				CLANG_ANALYZER_NUMBER_OBJECT_CONVERSION = YES_AGGRESSIVE;
				CLANG_CXX_LANGUAGE_STANDARD = "gnu++14";
				CLANG_CXX_LIBRARY = "libc++";
				CLANG_ENABLE_MODULES = YES;
				CLANG_ENABLE_OBJC_ARC = YES;
				CLANG_ENABLE_OBJC_WEAK = YES;
				CLANG_WARN_BLOCK_CAPTURE_AUTORELEASING = YES;
				CLANG_WARN_BOOL_CONVERSION = YES;
				CLANG_WARN_COMMA = YES;
				CLANG_WARN_CONSTANT_CONVERSION = YES;
				CLANG_WARN_DEPRECATED_OBJC_IMPLEMENTATIONS = YES;
				CLANG_WARN_DIRECT_OBJC_ISA_USAGE = YES_ERROR;
				CLANG_WARN_DOCUMENTATION_COMMENTS = YES;
				CLANG_WARN_EMPTY_BODY = YES;
				CLANG_WARN_ENUM_CONVERSION = YES;
				CLANG_WARN_INFINITE_RECURSION = YES;
				CLANG_WARN_INT_CONVERSION = YES;
				CLANG_WARN_NON_LITERAL_NULL_CONVERSION = YES;
				CLANG_WARN_OBJC_IMPLICIT_RETAIN_SELF = YES;
				CLANG_WARN_OBJC_LITERAL_CONVERSION = YES;
				CLANG_WARN_OBJC_ROOT_CLASS = YES_ERROR;
				CLANG_WARN_RANGE_LOOP_ANALYSIS = YES;
				CLANG_WARN_STRICT_PROTOTYPES = YES;
				CLANG_WARN_SUSPICIOUS_MOVE = YES;
				CLANG_WARN_UNGUARDED_AVAILABILITY = YES_AGGRESSIVE;
				CLANG_WARN_UNREACHABLE_CODE = YES;
				CLANG_WARN__DUPLICATE_METHOD_MATCH = YES;
				CODE_SIGN_IDENTITY = "iPhone Developer";
				CODE_SIGN_STYLE = Automatic;
				COPY_PHASE_STRIP = NO;
				DEBUG_INFORMATION_FORMAT = "dwarf-with-dsym";
				ENABLE_NS_ASSERTIONS = NO;
				ENABLE_STRICT_OBJC_MSGSEND = YES;
				GCC_C_LANGUAGE_STANDARD = gnu11;
				GCC_NO_COMMON_BLOCKS = YES;
				GCC_WARN_64_TO_32_BIT_CONVERSION = YES;
				GCC_WARN_ABOUT_RETURN_TYPE = YES_ERROR;
				GCC_WARN_UNDECLARED_SELECTOR = YES;
				GCC_WARN_UNINITIALIZED_AUTOS = YES_AGGRESSIVE;
				GCC_WARN_UNUSED_FUNCTION = YES;
				GCC_WARN_UNUSED_VARIABLE = YES;
				INFOPLIST_FILE = DataTests/Info.plist;
				LD_RUNPATH_SEARCH_PATHS = "$(inherited) @executable_path/Frameworks @loader_path/Frameworks";
				MTL_ENABLE_DEBUG_INFO = NO;
				PRODUCT_BUNDLE_IDENTIFIER = "$(FRAMEWORK_BASE_BUNDLE_ID).$(PRODUCT_NAME:rfc1034identifier)";
				PRODUCT_NAME = "$(TARGET_NAME)";
				SDKROOT = iphoneos;
				SWIFT_OPTIMIZATION_LEVEL = "-Owholemodule";
				SWIFT_VERSION = 4.0;
				TARGETED_DEVICE_FAMILY = "1,2";
				TEST_HOST = "$(BUILT_PRODUCTS_DIR)/Client.app/Client";
				VALIDATE_PRODUCT = YES;
			};
			name = Firefox;
		};
		5D1DC53120AC9AFB00905E5A /* FirefoxBeta */ = {
			isa = XCBuildConfiguration;
			buildSettings = {
				ALWAYS_EMBED_SWIFT_STANDARD_LIBRARIES = YES;
				ALWAYS_SEARCH_USER_PATHS = NO;
				CLANG_ANALYZER_NONNULL = YES;
				CLANG_ANALYZER_NUMBER_OBJECT_CONVERSION = YES_AGGRESSIVE;
				CLANG_CXX_LANGUAGE_STANDARD = "gnu++14";
				CLANG_CXX_LIBRARY = "libc++";
				CLANG_ENABLE_MODULES = YES;
				CLANG_ENABLE_OBJC_ARC = YES;
				CLANG_ENABLE_OBJC_WEAK = YES;
				CLANG_WARN_BLOCK_CAPTURE_AUTORELEASING = YES;
				CLANG_WARN_BOOL_CONVERSION = YES;
				CLANG_WARN_COMMA = YES;
				CLANG_WARN_CONSTANT_CONVERSION = YES;
				CLANG_WARN_DEPRECATED_OBJC_IMPLEMENTATIONS = YES;
				CLANG_WARN_DIRECT_OBJC_ISA_USAGE = YES_ERROR;
				CLANG_WARN_DOCUMENTATION_COMMENTS = YES;
				CLANG_WARN_EMPTY_BODY = YES;
				CLANG_WARN_ENUM_CONVERSION = YES;
				CLANG_WARN_INFINITE_RECURSION = YES;
				CLANG_WARN_INT_CONVERSION = YES;
				CLANG_WARN_NON_LITERAL_NULL_CONVERSION = YES;
				CLANG_WARN_OBJC_IMPLICIT_RETAIN_SELF = YES;
				CLANG_WARN_OBJC_LITERAL_CONVERSION = YES;
				CLANG_WARN_OBJC_ROOT_CLASS = YES_ERROR;
				CLANG_WARN_RANGE_LOOP_ANALYSIS = YES;
				CLANG_WARN_STRICT_PROTOTYPES = YES;
				CLANG_WARN_SUSPICIOUS_MOVE = YES;
				CLANG_WARN_UNGUARDED_AVAILABILITY = YES_AGGRESSIVE;
				CLANG_WARN_UNREACHABLE_CODE = YES;
				CLANG_WARN__DUPLICATE_METHOD_MATCH = YES;
				CODE_SIGN_IDENTITY = "iPhone Developer";
				CODE_SIGN_STYLE = Automatic;
				COPY_PHASE_STRIP = NO;
				DEBUG_INFORMATION_FORMAT = "dwarf-with-dsym";
				ENABLE_NS_ASSERTIONS = NO;
				ENABLE_STRICT_OBJC_MSGSEND = YES;
				GCC_C_LANGUAGE_STANDARD = gnu11;
				GCC_NO_COMMON_BLOCKS = YES;
				GCC_WARN_64_TO_32_BIT_CONVERSION = YES;
				GCC_WARN_ABOUT_RETURN_TYPE = YES_ERROR;
				GCC_WARN_UNDECLARED_SELECTOR = YES;
				GCC_WARN_UNINITIALIZED_AUTOS = YES_AGGRESSIVE;
				GCC_WARN_UNUSED_FUNCTION = YES;
				GCC_WARN_UNUSED_VARIABLE = YES;
				INFOPLIST_FILE = DataTests/Info.plist;
				LD_RUNPATH_SEARCH_PATHS = "$(inherited) @executable_path/Frameworks @loader_path/Frameworks";
				MTL_ENABLE_DEBUG_INFO = NO;
				PRODUCT_BUNDLE_IDENTIFIER = "$(FRAMEWORK_BASE_BUNDLE_ID).$(PRODUCT_NAME:rfc1034identifier)";
				PRODUCT_NAME = "$(TARGET_NAME)";
				SDKROOT = iphoneos;
				SWIFT_OPTIMIZATION_LEVEL = "-Owholemodule";
				SWIFT_VERSION = 4.0;
				TARGETED_DEVICE_FAMILY = "1,2";
				TEST_HOST = "$(BUILT_PRODUCTS_DIR)/Client.app/Client";
				VALIDATE_PRODUCT = YES;
			};
			name = FirefoxBeta;
		};
		5DE7689C20B3456E00FF5533 /* Fennec */ = {
			isa = XCBuildConfiguration;
			buildSettings = {
				ALWAYS_EMBED_SWIFT_STANDARD_LIBRARIES = NO;
				ALWAYS_SEARCH_USER_PATHS = NO;
				CLANG_ANALYZER_NONNULL = YES;
				CLANG_ANALYZER_NUMBER_OBJECT_CONVERSION = YES_AGGRESSIVE;
				CLANG_CXX_LANGUAGE_STANDARD = "gnu++14";
				CLANG_CXX_LIBRARY = "libc++";
				CLANG_ENABLE_MODULES = YES;
				CLANG_ENABLE_OBJC_ARC = YES;
				CLANG_ENABLE_OBJC_WEAK = YES;
				CLANG_WARN_BLOCK_CAPTURE_AUTORELEASING = YES;
				CLANG_WARN_BOOL_CONVERSION = YES;
				CLANG_WARN_COMMA = YES;
				CLANG_WARN_CONSTANT_CONVERSION = YES;
				CLANG_WARN_DEPRECATED_OBJC_IMPLEMENTATIONS = YES;
				CLANG_WARN_DIRECT_OBJC_ISA_USAGE = YES_ERROR;
				CLANG_WARN_DOCUMENTATION_COMMENTS = YES;
				CLANG_WARN_EMPTY_BODY = YES;
				CLANG_WARN_ENUM_CONVERSION = YES;
				CLANG_WARN_INFINITE_RECURSION = YES;
				CLANG_WARN_INT_CONVERSION = YES;
				CLANG_WARN_NON_LITERAL_NULL_CONVERSION = YES;
				CLANG_WARN_OBJC_IMPLICIT_RETAIN_SELF = YES;
				CLANG_WARN_OBJC_LITERAL_CONVERSION = YES;
				CLANG_WARN_OBJC_ROOT_CLASS = YES_ERROR;
				CLANG_WARN_RANGE_LOOP_ANALYSIS = YES;
				CLANG_WARN_STRICT_PROTOTYPES = YES;
				CLANG_WARN_SUSPICIOUS_MOVE = YES;
				CLANG_WARN_UNGUARDED_AVAILABILITY = YES_AGGRESSIVE;
				CLANG_WARN_UNREACHABLE_CODE = YES;
				CLANG_WARN__DUPLICATE_METHOD_MATCH = YES;
				COPY_PHASE_STRIP = NO;
				CURRENT_PROJECT_VERSION = 1;
				DEBUG_INFORMATION_FORMAT = dwarf;
				DEFINES_MODULE = YES;
				DYLIB_COMPATIBILITY_VERSION = 1;
				DYLIB_CURRENT_VERSION = 1;
				DYLIB_INSTALL_NAME_BASE = "@rpath";
				ENABLE_STRICT_OBJC_MSGSEND = YES;
				ENABLE_TESTABILITY = YES;
				GCC_C_LANGUAGE_STANDARD = gnu11;
				GCC_DYNAMIC_NO_PIC = NO;
				GCC_NO_COMMON_BLOCKS = YES;
				GCC_OPTIMIZATION_LEVEL = 0;
				GCC_PREPROCESSOR_DEFINITIONS = (
					"DEBUG=1",
					"$(inherited)",
				);
				GCC_WARN_64_TO_32_BIT_CONVERSION = YES;
				GCC_WARN_ABOUT_RETURN_TYPE = YES_ERROR;
				GCC_WARN_UNDECLARED_SELECTOR = YES;
				GCC_WARN_UNINITIALIZED_AUTOS = YES_AGGRESSIVE;
				GCC_WARN_UNUSED_FUNCTION = YES;
				GCC_WARN_UNUSED_VARIABLE = YES;
				INFOPLIST_FILE = BraveShared/Info.plist;
				INSTALL_PATH = "$(LOCAL_LIBRARY_DIR)/Frameworks";
				LD_RUNPATH_SEARCH_PATHS = "$(inherited) @executable_path/Frameworks @loader_path/Frameworks";
				MTL_ENABLE_DEBUG_INFO = YES;
				ONLY_ACTIVE_ARCH = YES;
				PRODUCT_BUNDLE_IDENTIFIER = "$(FRAMEWORK_BASE_BUNDLE_ID).$(PRODUCT_NAME:rfc1034identifier)";
				PRODUCT_NAME = "$(TARGET_NAME:c99extidentifier)";
				SDKROOT = iphoneos;
				SKIP_INSTALL = YES;
				SWIFT_ACTIVE_COMPILATION_CONDITIONS = DEBUG;
				SWIFT_OPTIMIZATION_LEVEL = "-Onone";
				SWIFT_VERSION = 4.0;
				TARGETED_DEVICE_FAMILY = "1,2";
				VERSIONING_SYSTEM = "apple-generic";
				VERSION_INFO_PREFIX = "";
			};
			name = Fennec;
		};
		5DE7689D20B3456E00FF5533 /* Fennec_Enterprise */ = {
			isa = XCBuildConfiguration;
			buildSettings = {
				ALWAYS_EMBED_SWIFT_STANDARD_LIBRARIES = NO;
				ALWAYS_SEARCH_USER_PATHS = NO;
				CLANG_ANALYZER_NONNULL = YES;
				CLANG_ANALYZER_NUMBER_OBJECT_CONVERSION = YES_AGGRESSIVE;
				CLANG_CXX_LANGUAGE_STANDARD = "gnu++14";
				CLANG_CXX_LIBRARY = "libc++";
				CLANG_ENABLE_MODULES = YES;
				CLANG_ENABLE_OBJC_ARC = YES;
				CLANG_ENABLE_OBJC_WEAK = YES;
				CLANG_WARN_BLOCK_CAPTURE_AUTORELEASING = YES;
				CLANG_WARN_BOOL_CONVERSION = YES;
				CLANG_WARN_COMMA = YES;
				CLANG_WARN_CONSTANT_CONVERSION = YES;
				CLANG_WARN_DEPRECATED_OBJC_IMPLEMENTATIONS = YES;
				CLANG_WARN_DIRECT_OBJC_ISA_USAGE = YES_ERROR;
				CLANG_WARN_DOCUMENTATION_COMMENTS = YES;
				CLANG_WARN_EMPTY_BODY = YES;
				CLANG_WARN_ENUM_CONVERSION = YES;
				CLANG_WARN_INFINITE_RECURSION = YES;
				CLANG_WARN_INT_CONVERSION = YES;
				CLANG_WARN_NON_LITERAL_NULL_CONVERSION = YES;
				CLANG_WARN_OBJC_IMPLICIT_RETAIN_SELF = YES;
				CLANG_WARN_OBJC_LITERAL_CONVERSION = YES;
				CLANG_WARN_OBJC_ROOT_CLASS = YES_ERROR;
				CLANG_WARN_RANGE_LOOP_ANALYSIS = YES;
				CLANG_WARN_STRICT_PROTOTYPES = YES;
				CLANG_WARN_SUSPICIOUS_MOVE = YES;
				CLANG_WARN_UNGUARDED_AVAILABILITY = YES_AGGRESSIVE;
				CLANG_WARN_UNREACHABLE_CODE = YES;
				CLANG_WARN__DUPLICATE_METHOD_MATCH = YES;
				COPY_PHASE_STRIP = NO;
				CURRENT_PROJECT_VERSION = 1;
				DEBUG_INFORMATION_FORMAT = "dwarf-with-dsym";
				DEFINES_MODULE = YES;
				DYLIB_COMPATIBILITY_VERSION = 1;
				DYLIB_CURRENT_VERSION = 1;
				DYLIB_INSTALL_NAME_BASE = "@rpath";
				ENABLE_NS_ASSERTIONS = NO;
				ENABLE_STRICT_OBJC_MSGSEND = YES;
				GCC_C_LANGUAGE_STANDARD = gnu11;
				GCC_NO_COMMON_BLOCKS = YES;
				GCC_WARN_64_TO_32_BIT_CONVERSION = YES;
				GCC_WARN_ABOUT_RETURN_TYPE = YES_ERROR;
				GCC_WARN_UNDECLARED_SELECTOR = YES;
				GCC_WARN_UNINITIALIZED_AUTOS = YES_AGGRESSIVE;
				GCC_WARN_UNUSED_FUNCTION = YES;
				GCC_WARN_UNUSED_VARIABLE = YES;
				INFOPLIST_FILE = BraveShared/Info.plist;
				INSTALL_PATH = "$(LOCAL_LIBRARY_DIR)/Frameworks";
				LD_RUNPATH_SEARCH_PATHS = "$(inherited) @executable_path/Frameworks @loader_path/Frameworks";
				MTL_ENABLE_DEBUG_INFO = NO;
				PRODUCT_BUNDLE_IDENTIFIER = "$(FRAMEWORK_BASE_BUNDLE_ID).$(PRODUCT_NAME:rfc1034identifier)";
				PRODUCT_NAME = "$(TARGET_NAME:c99extidentifier)";
				SDKROOT = iphoneos;
				SKIP_INSTALL = YES;
				SWIFT_OPTIMIZATION_LEVEL = "-Owholemodule";
				SWIFT_VERSION = 4.0;
				TARGETED_DEVICE_FAMILY = "1,2";
				VALIDATE_PRODUCT = YES;
				VERSIONING_SYSTEM = "apple-generic";
				VERSION_INFO_PREFIX = "";
			};
			name = Fennec_Enterprise;
		};
		5DE7689E20B3456E00FF5533 /* Firefox */ = {
			isa = XCBuildConfiguration;
			buildSettings = {
				ALWAYS_EMBED_SWIFT_STANDARD_LIBRARIES = NO;
				ALWAYS_SEARCH_USER_PATHS = NO;
				CLANG_ANALYZER_NONNULL = YES;
				CLANG_ANALYZER_NUMBER_OBJECT_CONVERSION = YES_AGGRESSIVE;
				CLANG_CXX_LANGUAGE_STANDARD = "gnu++14";
				CLANG_CXX_LIBRARY = "libc++";
				CLANG_ENABLE_MODULES = YES;
				CLANG_ENABLE_OBJC_ARC = YES;
				CLANG_ENABLE_OBJC_WEAK = YES;
				CLANG_WARN_BLOCK_CAPTURE_AUTORELEASING = YES;
				CLANG_WARN_BOOL_CONVERSION = YES;
				CLANG_WARN_COMMA = YES;
				CLANG_WARN_CONSTANT_CONVERSION = YES;
				CLANG_WARN_DEPRECATED_OBJC_IMPLEMENTATIONS = YES;
				CLANG_WARN_DIRECT_OBJC_ISA_USAGE = YES_ERROR;
				CLANG_WARN_DOCUMENTATION_COMMENTS = YES;
				CLANG_WARN_EMPTY_BODY = YES;
				CLANG_WARN_ENUM_CONVERSION = YES;
				CLANG_WARN_INFINITE_RECURSION = YES;
				CLANG_WARN_INT_CONVERSION = YES;
				CLANG_WARN_NON_LITERAL_NULL_CONVERSION = YES;
				CLANG_WARN_OBJC_IMPLICIT_RETAIN_SELF = YES;
				CLANG_WARN_OBJC_LITERAL_CONVERSION = YES;
				CLANG_WARN_OBJC_ROOT_CLASS = YES_ERROR;
				CLANG_WARN_RANGE_LOOP_ANALYSIS = YES;
				CLANG_WARN_STRICT_PROTOTYPES = YES;
				CLANG_WARN_SUSPICIOUS_MOVE = YES;
				CLANG_WARN_UNGUARDED_AVAILABILITY = YES_AGGRESSIVE;
				CLANG_WARN_UNREACHABLE_CODE = YES;
				CLANG_WARN__DUPLICATE_METHOD_MATCH = YES;
				COPY_PHASE_STRIP = NO;
				CURRENT_PROJECT_VERSION = 1;
				DEBUG_INFORMATION_FORMAT = "dwarf-with-dsym";
				DEFINES_MODULE = YES;
				DYLIB_COMPATIBILITY_VERSION = 1;
				DYLIB_CURRENT_VERSION = 1;
				DYLIB_INSTALL_NAME_BASE = "@rpath";
				ENABLE_NS_ASSERTIONS = NO;
				ENABLE_STRICT_OBJC_MSGSEND = YES;
				GCC_C_LANGUAGE_STANDARD = gnu11;
				GCC_NO_COMMON_BLOCKS = YES;
				GCC_WARN_64_TO_32_BIT_CONVERSION = YES;
				GCC_WARN_ABOUT_RETURN_TYPE = YES_ERROR;
				GCC_WARN_UNDECLARED_SELECTOR = YES;
				GCC_WARN_UNINITIALIZED_AUTOS = YES_AGGRESSIVE;
				GCC_WARN_UNUSED_FUNCTION = YES;
				GCC_WARN_UNUSED_VARIABLE = YES;
				INFOPLIST_FILE = BraveShared/Info.plist;
				INSTALL_PATH = "$(LOCAL_LIBRARY_DIR)/Frameworks";
				LD_RUNPATH_SEARCH_PATHS = "$(inherited) @executable_path/Frameworks @loader_path/Frameworks";
				MTL_ENABLE_DEBUG_INFO = NO;
				PRODUCT_BUNDLE_IDENTIFIER = "$(FRAMEWORK_BASE_BUNDLE_ID).$(PRODUCT_NAME:rfc1034identifier)";
				PRODUCT_NAME = "$(TARGET_NAME:c99extidentifier)";
				SDKROOT = iphoneos;
				SKIP_INSTALL = YES;
				SWIFT_OPTIMIZATION_LEVEL = "-Owholemodule";
				SWIFT_VERSION = 4.0;
				TARGETED_DEVICE_FAMILY = "1,2";
				VALIDATE_PRODUCT = YES;
				VERSIONING_SYSTEM = "apple-generic";
				VERSION_INFO_PREFIX = "";
			};
			name = Firefox;
		};
		5DE7689F20B3456E00FF5533 /* FirefoxBeta */ = {
			isa = XCBuildConfiguration;
			buildSettings = {
				ALWAYS_EMBED_SWIFT_STANDARD_LIBRARIES = NO;
				ALWAYS_SEARCH_USER_PATHS = NO;
				CLANG_ANALYZER_NONNULL = YES;
				CLANG_ANALYZER_NUMBER_OBJECT_CONVERSION = YES_AGGRESSIVE;
				CLANG_CXX_LANGUAGE_STANDARD = "gnu++14";
				CLANG_CXX_LIBRARY = "libc++";
				CLANG_ENABLE_MODULES = YES;
				CLANG_ENABLE_OBJC_ARC = YES;
				CLANG_ENABLE_OBJC_WEAK = YES;
				CLANG_WARN_BLOCK_CAPTURE_AUTORELEASING = YES;
				CLANG_WARN_BOOL_CONVERSION = YES;
				CLANG_WARN_COMMA = YES;
				CLANG_WARN_CONSTANT_CONVERSION = YES;
				CLANG_WARN_DEPRECATED_OBJC_IMPLEMENTATIONS = YES;
				CLANG_WARN_DIRECT_OBJC_ISA_USAGE = YES_ERROR;
				CLANG_WARN_DOCUMENTATION_COMMENTS = YES;
				CLANG_WARN_EMPTY_BODY = YES;
				CLANG_WARN_ENUM_CONVERSION = YES;
				CLANG_WARN_INFINITE_RECURSION = YES;
				CLANG_WARN_INT_CONVERSION = YES;
				CLANG_WARN_NON_LITERAL_NULL_CONVERSION = YES;
				CLANG_WARN_OBJC_IMPLICIT_RETAIN_SELF = YES;
				CLANG_WARN_OBJC_LITERAL_CONVERSION = YES;
				CLANG_WARN_OBJC_ROOT_CLASS = YES_ERROR;
				CLANG_WARN_RANGE_LOOP_ANALYSIS = YES;
				CLANG_WARN_STRICT_PROTOTYPES = YES;
				CLANG_WARN_SUSPICIOUS_MOVE = YES;
				CLANG_WARN_UNGUARDED_AVAILABILITY = YES_AGGRESSIVE;
				CLANG_WARN_UNREACHABLE_CODE = YES;
				CLANG_WARN__DUPLICATE_METHOD_MATCH = YES;
				COPY_PHASE_STRIP = NO;
				CURRENT_PROJECT_VERSION = 1;
				DEBUG_INFORMATION_FORMAT = "dwarf-with-dsym";
				DEFINES_MODULE = YES;
				DYLIB_COMPATIBILITY_VERSION = 1;
				DYLIB_CURRENT_VERSION = 1;
				DYLIB_INSTALL_NAME_BASE = "@rpath";
				ENABLE_NS_ASSERTIONS = NO;
				ENABLE_STRICT_OBJC_MSGSEND = YES;
				GCC_C_LANGUAGE_STANDARD = gnu11;
				GCC_NO_COMMON_BLOCKS = YES;
				GCC_WARN_64_TO_32_BIT_CONVERSION = YES;
				GCC_WARN_ABOUT_RETURN_TYPE = YES_ERROR;
				GCC_WARN_UNDECLARED_SELECTOR = YES;
				GCC_WARN_UNINITIALIZED_AUTOS = YES_AGGRESSIVE;
				GCC_WARN_UNUSED_FUNCTION = YES;
				GCC_WARN_UNUSED_VARIABLE = YES;
				INFOPLIST_FILE = BraveShared/Info.plist;
				INSTALL_PATH = "$(LOCAL_LIBRARY_DIR)/Frameworks";
				LD_RUNPATH_SEARCH_PATHS = "$(inherited) @executable_path/Frameworks @loader_path/Frameworks";
				MTL_ENABLE_DEBUG_INFO = NO;
				PRODUCT_BUNDLE_IDENTIFIER = "$(FRAMEWORK_BASE_BUNDLE_ID).$(PRODUCT_NAME:rfc1034identifier)";
				PRODUCT_NAME = "$(TARGET_NAME:c99extidentifier)";
				SDKROOT = iphoneos;
				SKIP_INSTALL = YES;
				SWIFT_OPTIMIZATION_LEVEL = "-Owholemodule";
				SWIFT_VERSION = 4.0;
				TARGETED_DEVICE_FAMILY = "1,2";
				VALIDATE_PRODUCT = YES;
				VERSIONING_SYSTEM = "apple-generic";
				VERSION_INFO_PREFIX = "";
			};
			name = FirefoxBeta;
		};
		5DE768A120B3456E00FF5533 /* Fennec */ = {
			isa = XCBuildConfiguration;
			buildSettings = {
				ALWAYS_EMBED_SWIFT_STANDARD_LIBRARIES = YES;
				ALWAYS_SEARCH_USER_PATHS = NO;
				CLANG_ANALYZER_NONNULL = YES;
				CLANG_ANALYZER_NUMBER_OBJECT_CONVERSION = YES_AGGRESSIVE;
				CLANG_CXX_LANGUAGE_STANDARD = "gnu++14";
				CLANG_CXX_LIBRARY = "libc++";
				CLANG_ENABLE_MODULES = YES;
				CLANG_ENABLE_OBJC_ARC = YES;
				CLANG_ENABLE_OBJC_WEAK = YES;
				CLANG_WARN_BLOCK_CAPTURE_AUTORELEASING = YES;
				CLANG_WARN_BOOL_CONVERSION = YES;
				CLANG_WARN_COMMA = YES;
				CLANG_WARN_CONSTANT_CONVERSION = YES;
				CLANG_WARN_DEPRECATED_OBJC_IMPLEMENTATIONS = YES;
				CLANG_WARN_DIRECT_OBJC_ISA_USAGE = YES_ERROR;
				CLANG_WARN_DOCUMENTATION_COMMENTS = YES;
				CLANG_WARN_EMPTY_BODY = YES;
				CLANG_WARN_ENUM_CONVERSION = YES;
				CLANG_WARN_INFINITE_RECURSION = YES;
				CLANG_WARN_INT_CONVERSION = YES;
				CLANG_WARN_NON_LITERAL_NULL_CONVERSION = YES;
				CLANG_WARN_OBJC_IMPLICIT_RETAIN_SELF = YES;
				CLANG_WARN_OBJC_LITERAL_CONVERSION = YES;
				CLANG_WARN_OBJC_ROOT_CLASS = YES_ERROR;
				CLANG_WARN_RANGE_LOOP_ANALYSIS = YES;
				CLANG_WARN_STRICT_PROTOTYPES = YES;
				CLANG_WARN_SUSPICIOUS_MOVE = YES;
				CLANG_WARN_UNGUARDED_AVAILABILITY = YES_AGGRESSIVE;
				CLANG_WARN_UNREACHABLE_CODE = YES;
				CLANG_WARN__DUPLICATE_METHOD_MATCH = YES;
				CODE_SIGN_IDENTITY = "iPhone Developer";
				CODE_SIGN_STYLE = Automatic;
				COPY_PHASE_STRIP = NO;
				DEBUG_INFORMATION_FORMAT = dwarf;
				ENABLE_STRICT_OBJC_MSGSEND = YES;
				ENABLE_TESTABILITY = YES;
				GCC_C_LANGUAGE_STANDARD = gnu11;
				GCC_DYNAMIC_NO_PIC = NO;
				GCC_NO_COMMON_BLOCKS = YES;
				GCC_OPTIMIZATION_LEVEL = 0;
				GCC_PREPROCESSOR_DEFINITIONS = (
					"DEBUG=1",
					"$(inherited)",
				);
				GCC_WARN_64_TO_32_BIT_CONVERSION = YES;
				GCC_WARN_ABOUT_RETURN_TYPE = YES_ERROR;
				GCC_WARN_UNDECLARED_SELECTOR = YES;
				GCC_WARN_UNINITIALIZED_AUTOS = YES_AGGRESSIVE;
				GCC_WARN_UNUSED_FUNCTION = YES;
				GCC_WARN_UNUSED_VARIABLE = YES;
				INFOPLIST_FILE = BraveSharedTests/Info.plist;
				LD_RUNPATH_SEARCH_PATHS = "$(inherited) @executable_path/Frameworks @loader_path/Frameworks";
				MTL_ENABLE_DEBUG_INFO = YES;
				ONLY_ACTIVE_ARCH = YES;
				PRODUCT_BUNDLE_IDENTIFIER = "$(FRAMEWORK_BASE_BUNDLE_ID).$(PRODUCT_NAME:rfc1034identifier)";
				PRODUCT_NAME = "$(TARGET_NAME)";
				SDKROOT = iphoneos;
				SWIFT_ACTIVE_COMPILATION_CONDITIONS = DEBUG;
				SWIFT_OPTIMIZATION_LEVEL = "-Onone";
				SWIFT_VERSION = 4.0;
				TARGETED_DEVICE_FAMILY = "1,2";
				TEST_HOST = "$(BUILT_PRODUCTS_DIR)/Client.app/Client";
			};
			name = Fennec;
		};
		5DE768A220B3456E00FF5533 /* Fennec_Enterprise */ = {
			isa = XCBuildConfiguration;
			buildSettings = {
				ALWAYS_EMBED_SWIFT_STANDARD_LIBRARIES = YES;
				ALWAYS_SEARCH_USER_PATHS = NO;
				CLANG_ANALYZER_NONNULL = YES;
				CLANG_ANALYZER_NUMBER_OBJECT_CONVERSION = YES_AGGRESSIVE;
				CLANG_CXX_LANGUAGE_STANDARD = "gnu++14";
				CLANG_CXX_LIBRARY = "libc++";
				CLANG_ENABLE_MODULES = YES;
				CLANG_ENABLE_OBJC_ARC = YES;
				CLANG_ENABLE_OBJC_WEAK = YES;
				CLANG_WARN_BLOCK_CAPTURE_AUTORELEASING = YES;
				CLANG_WARN_BOOL_CONVERSION = YES;
				CLANG_WARN_COMMA = YES;
				CLANG_WARN_CONSTANT_CONVERSION = YES;
				CLANG_WARN_DEPRECATED_OBJC_IMPLEMENTATIONS = YES;
				CLANG_WARN_DIRECT_OBJC_ISA_USAGE = YES_ERROR;
				CLANG_WARN_DOCUMENTATION_COMMENTS = YES;
				CLANG_WARN_EMPTY_BODY = YES;
				CLANG_WARN_ENUM_CONVERSION = YES;
				CLANG_WARN_INFINITE_RECURSION = YES;
				CLANG_WARN_INT_CONVERSION = YES;
				CLANG_WARN_NON_LITERAL_NULL_CONVERSION = YES;
				CLANG_WARN_OBJC_IMPLICIT_RETAIN_SELF = YES;
				CLANG_WARN_OBJC_LITERAL_CONVERSION = YES;
				CLANG_WARN_OBJC_ROOT_CLASS = YES_ERROR;
				CLANG_WARN_RANGE_LOOP_ANALYSIS = YES;
				CLANG_WARN_STRICT_PROTOTYPES = YES;
				CLANG_WARN_SUSPICIOUS_MOVE = YES;
				CLANG_WARN_UNGUARDED_AVAILABILITY = YES_AGGRESSIVE;
				CLANG_WARN_UNREACHABLE_CODE = YES;
				CLANG_WARN__DUPLICATE_METHOD_MATCH = YES;
				CODE_SIGN_IDENTITY = "iPhone Developer";
				CODE_SIGN_STYLE = Automatic;
				COPY_PHASE_STRIP = NO;
				DEBUG_INFORMATION_FORMAT = "dwarf-with-dsym";
				ENABLE_NS_ASSERTIONS = NO;
				ENABLE_STRICT_OBJC_MSGSEND = YES;
				GCC_C_LANGUAGE_STANDARD = gnu11;
				GCC_NO_COMMON_BLOCKS = YES;
				GCC_WARN_64_TO_32_BIT_CONVERSION = YES;
				GCC_WARN_ABOUT_RETURN_TYPE = YES_ERROR;
				GCC_WARN_UNDECLARED_SELECTOR = YES;
				GCC_WARN_UNINITIALIZED_AUTOS = YES_AGGRESSIVE;
				GCC_WARN_UNUSED_FUNCTION = YES;
				GCC_WARN_UNUSED_VARIABLE = YES;
				INFOPLIST_FILE = BraveSharedTests/Info.plist;
				LD_RUNPATH_SEARCH_PATHS = "$(inherited) @executable_path/Frameworks @loader_path/Frameworks";
				MTL_ENABLE_DEBUG_INFO = NO;
				PRODUCT_BUNDLE_IDENTIFIER = "$(FRAMEWORK_BASE_BUNDLE_ID).$(PRODUCT_NAME:rfc1034identifier)";
				PRODUCT_NAME = "$(TARGET_NAME)";
				SDKROOT = iphoneos;
				SWIFT_OPTIMIZATION_LEVEL = "-Owholemodule";
				SWIFT_VERSION = 4.0;
				TARGETED_DEVICE_FAMILY = "1,2";
				TEST_HOST = "$(BUILT_PRODUCTS_DIR)/Client.app/Client";
				VALIDATE_PRODUCT = YES;
			};
			name = Fennec_Enterprise;
		};
		5DE768A320B3456E00FF5533 /* Firefox */ = {
			isa = XCBuildConfiguration;
			buildSettings = {
				ALWAYS_EMBED_SWIFT_STANDARD_LIBRARIES = YES;
				ALWAYS_SEARCH_USER_PATHS = NO;
				CLANG_ANALYZER_NONNULL = YES;
				CLANG_ANALYZER_NUMBER_OBJECT_CONVERSION = YES_AGGRESSIVE;
				CLANG_CXX_LANGUAGE_STANDARD = "gnu++14";
				CLANG_CXX_LIBRARY = "libc++";
				CLANG_ENABLE_MODULES = YES;
				CLANG_ENABLE_OBJC_ARC = YES;
				CLANG_ENABLE_OBJC_WEAK = YES;
				CLANG_WARN_BLOCK_CAPTURE_AUTORELEASING = YES;
				CLANG_WARN_BOOL_CONVERSION = YES;
				CLANG_WARN_COMMA = YES;
				CLANG_WARN_CONSTANT_CONVERSION = YES;
				CLANG_WARN_DEPRECATED_OBJC_IMPLEMENTATIONS = YES;
				CLANG_WARN_DIRECT_OBJC_ISA_USAGE = YES_ERROR;
				CLANG_WARN_DOCUMENTATION_COMMENTS = YES;
				CLANG_WARN_EMPTY_BODY = YES;
				CLANG_WARN_ENUM_CONVERSION = YES;
				CLANG_WARN_INFINITE_RECURSION = YES;
				CLANG_WARN_INT_CONVERSION = YES;
				CLANG_WARN_NON_LITERAL_NULL_CONVERSION = YES;
				CLANG_WARN_OBJC_IMPLICIT_RETAIN_SELF = YES;
				CLANG_WARN_OBJC_LITERAL_CONVERSION = YES;
				CLANG_WARN_OBJC_ROOT_CLASS = YES_ERROR;
				CLANG_WARN_RANGE_LOOP_ANALYSIS = YES;
				CLANG_WARN_STRICT_PROTOTYPES = YES;
				CLANG_WARN_SUSPICIOUS_MOVE = YES;
				CLANG_WARN_UNGUARDED_AVAILABILITY = YES_AGGRESSIVE;
				CLANG_WARN_UNREACHABLE_CODE = YES;
				CLANG_WARN__DUPLICATE_METHOD_MATCH = YES;
				CODE_SIGN_IDENTITY = "iPhone Developer";
				CODE_SIGN_STYLE = Automatic;
				COPY_PHASE_STRIP = NO;
				DEBUG_INFORMATION_FORMAT = "dwarf-with-dsym";
				ENABLE_NS_ASSERTIONS = NO;
				ENABLE_STRICT_OBJC_MSGSEND = YES;
				GCC_C_LANGUAGE_STANDARD = gnu11;
				GCC_NO_COMMON_BLOCKS = YES;
				GCC_WARN_64_TO_32_BIT_CONVERSION = YES;
				GCC_WARN_ABOUT_RETURN_TYPE = YES_ERROR;
				GCC_WARN_UNDECLARED_SELECTOR = YES;
				GCC_WARN_UNINITIALIZED_AUTOS = YES_AGGRESSIVE;
				GCC_WARN_UNUSED_FUNCTION = YES;
				GCC_WARN_UNUSED_VARIABLE = YES;
				INFOPLIST_FILE = BraveSharedTests/Info.plist;
				LD_RUNPATH_SEARCH_PATHS = "$(inherited) @executable_path/Frameworks @loader_path/Frameworks";
				MTL_ENABLE_DEBUG_INFO = NO;
				PRODUCT_BUNDLE_IDENTIFIER = "$(FRAMEWORK_BASE_BUNDLE_ID).$(PRODUCT_NAME:rfc1034identifier)";
				PRODUCT_NAME = "$(TARGET_NAME)";
				SDKROOT = iphoneos;
				SWIFT_OPTIMIZATION_LEVEL = "-Owholemodule";
				SWIFT_VERSION = 4.0;
				TARGETED_DEVICE_FAMILY = "1,2";
				TEST_HOST = "$(BUILT_PRODUCTS_DIR)/Client.app/Client";
				VALIDATE_PRODUCT = YES;
			};
			name = Firefox;
		};
		5DE768A420B3456E00FF5533 /* FirefoxBeta */ = {
			isa = XCBuildConfiguration;
			buildSettings = {
				ALWAYS_EMBED_SWIFT_STANDARD_LIBRARIES = YES;
				ALWAYS_SEARCH_USER_PATHS = NO;
				CLANG_ANALYZER_NONNULL = YES;
				CLANG_ANALYZER_NUMBER_OBJECT_CONVERSION = YES_AGGRESSIVE;
				CLANG_CXX_LANGUAGE_STANDARD = "gnu++14";
				CLANG_CXX_LIBRARY = "libc++";
				CLANG_ENABLE_MODULES = YES;
				CLANG_ENABLE_OBJC_ARC = YES;
				CLANG_ENABLE_OBJC_WEAK = YES;
				CLANG_WARN_BLOCK_CAPTURE_AUTORELEASING = YES;
				CLANG_WARN_BOOL_CONVERSION = YES;
				CLANG_WARN_COMMA = YES;
				CLANG_WARN_CONSTANT_CONVERSION = YES;
				CLANG_WARN_DEPRECATED_OBJC_IMPLEMENTATIONS = YES;
				CLANG_WARN_DIRECT_OBJC_ISA_USAGE = YES_ERROR;
				CLANG_WARN_DOCUMENTATION_COMMENTS = YES;
				CLANG_WARN_EMPTY_BODY = YES;
				CLANG_WARN_ENUM_CONVERSION = YES;
				CLANG_WARN_INFINITE_RECURSION = YES;
				CLANG_WARN_INT_CONVERSION = YES;
				CLANG_WARN_NON_LITERAL_NULL_CONVERSION = YES;
				CLANG_WARN_OBJC_IMPLICIT_RETAIN_SELF = YES;
				CLANG_WARN_OBJC_LITERAL_CONVERSION = YES;
				CLANG_WARN_OBJC_ROOT_CLASS = YES_ERROR;
				CLANG_WARN_RANGE_LOOP_ANALYSIS = YES;
				CLANG_WARN_STRICT_PROTOTYPES = YES;
				CLANG_WARN_SUSPICIOUS_MOVE = YES;
				CLANG_WARN_UNGUARDED_AVAILABILITY = YES_AGGRESSIVE;
				CLANG_WARN_UNREACHABLE_CODE = YES;
				CLANG_WARN__DUPLICATE_METHOD_MATCH = YES;
				CODE_SIGN_IDENTITY = "iPhone Developer";
				CODE_SIGN_STYLE = Automatic;
				COPY_PHASE_STRIP = NO;
				DEBUG_INFORMATION_FORMAT = "dwarf-with-dsym";
				ENABLE_NS_ASSERTIONS = NO;
				ENABLE_STRICT_OBJC_MSGSEND = YES;
				GCC_C_LANGUAGE_STANDARD = gnu11;
				GCC_NO_COMMON_BLOCKS = YES;
				GCC_WARN_64_TO_32_BIT_CONVERSION = YES;
				GCC_WARN_ABOUT_RETURN_TYPE = YES_ERROR;
				GCC_WARN_UNDECLARED_SELECTOR = YES;
				GCC_WARN_UNINITIALIZED_AUTOS = YES_AGGRESSIVE;
				GCC_WARN_UNUSED_FUNCTION = YES;
				GCC_WARN_UNUSED_VARIABLE = YES;
				INFOPLIST_FILE = BraveSharedTests/Info.plist;
				LD_RUNPATH_SEARCH_PATHS = "$(inherited) @executable_path/Frameworks @loader_path/Frameworks";
				MTL_ENABLE_DEBUG_INFO = NO;
				PRODUCT_BUNDLE_IDENTIFIER = "$(FRAMEWORK_BASE_BUNDLE_ID).$(PRODUCT_NAME:rfc1034identifier)";
				PRODUCT_NAME = "$(TARGET_NAME)";
				SDKROOT = iphoneos;
				SWIFT_OPTIMIZATION_LEVEL = "-Owholemodule";
				SWIFT_VERSION = 4.0;
				TARGETED_DEVICE_FAMILY = "1,2";
				TEST_HOST = "$(BUILT_PRODUCTS_DIR)/Client.app/Client";
				VALIDATE_PRODUCT = YES;
			};
			name = FirefoxBeta;
		};
		D39FA1681A83E0EC00EE869C /* Fennec */ = {
			isa = XCBuildConfiguration;
			buildSettings = {
				BUNDLE_LOADER = "$(TEST_HOST)";
				INFOPLIST_FILE = UITests/Info.plist;
				LD_RUNPATH_SEARCH_PATHS = "$(inherited) @executable_path/Frameworks @loader_path/Frameworks";
				OTHER_LDFLAGS = "-ObjC";
				PRODUCT_BUNDLE_IDENTIFIER = "org.allizom.$(PRODUCT_NAME:rfc1034identifier)";
				PRODUCT_NAME = "$(TARGET_NAME)";
				SWIFT_OBJC_BRIDGING_HEADER = "$(SRCROOT)/UITests/UITests-Bridging-Header.h";
				SWIFT_SWIFT3_OBJC_INFERENCE = Off;
				SWIFT_VERSION = 4.0;
				TEST_HOST = "$(BUILT_PRODUCTS_DIR)/Client.app/Client";
			};
			name = Fennec;
		};
		E448FC9D1AEE7A6000869B6C /* Firefox */ = {
			isa = XCBuildConfiguration;
			baseConfigurationReference = E60961891B62B8C800DD640F /* Firefox.xcconfig */;
			buildSettings = {
				ALWAYS_EMBED_SWIFT_STANDARD_LIBRARIES = YES;
				ALWAYS_SEARCH_USER_PATHS = NO;
				CLANG_ALLOW_NON_MODULAR_INCLUDES_IN_FRAMEWORK_MODULES = YES;
				CLANG_CXX_LANGUAGE_STANDARD = "gnu++0x";
				CLANG_CXX_LIBRARY = "libc++";
				CLANG_ENABLE_MODULES = YES;
				CLANG_ENABLE_OBJC_ARC = YES;
				CLANG_WARN_BOOL_CONVERSION = YES;
				CLANG_WARN_CONSTANT_CONVERSION = YES;
				CLANG_WARN_DIRECT_OBJC_ISA_USAGE = YES_ERROR;
				CLANG_WARN_EMPTY_BODY = YES;
				CLANG_WARN_ENUM_CONVERSION = YES;
				CLANG_WARN_INFINITE_RECURSION = YES;
				CLANG_WARN_INT_CONVERSION = YES;
				CLANG_WARN_OBJC_ROOT_CLASS = YES_ERROR;
				CLANG_WARN_SUSPICIOUS_MOVE = YES;
				CLANG_WARN_UNREACHABLE_CODE = YES;
				CLANG_WARN__DUPLICATE_METHOD_MATCH = YES;
				CODE_SIGN_IDENTITY = "iPhone Developer";
				CURRENT_PROJECT_VERSION = "";
				DEBUG_ACTIVITY_MODE = "";
				"DEBUG_ACTIVITY_MODE[sdk=iphonesimulator*]" = disable;
				ENABLE_NS_ASSERTIONS = NO;
				ENABLE_STRICT_OBJC_MSGSEND = YES;
				FRAMEWORK_SEARCH_PATHS = (
					"$(inherited)",
					"$(PROJECT_DIR)/Carthage/Build/iOS",
					"$(BUILD_DIR)/Release$(EFFECTIVE_PLATFORM_NAME)",
				);
				GCC_C_LANGUAGE_STANDARD = gnu99;
				GCC_NO_COMMON_BLOCKS = YES;
				GCC_WARN_64_TO_32_BIT_CONVERSION = YES;
				GCC_WARN_ABOUT_RETURN_TYPE = YES_ERROR;
				GCC_WARN_UNDECLARED_SELECTOR = YES;
				GCC_WARN_UNINITIALIZED_AUTOS = YES_AGGRESSIVE;
				GCC_WARN_UNUSED_FUNCTION = YES;
				GCC_WARN_UNUSED_VARIABLE = YES;
				HEADER_SEARCH_PATHS = (
					"$(SRCROOT)/ThirdParty/sqlcipher",
					"$(inherited)",
					/Applications/Xcode.app/Contents/Developer/Toolchains/XcodeDefault.xctoolchain/usr/include,
					"$(SRCROOT)",
					"$(SDKROOT)/usr/include/libxml2",
					"$(BUILD_DIR)/Release$(EFFECTIVE_PLATFORM_NAME)/include/**",
				);
				IPHONEOS_DEPLOYMENT_TARGET = 11.3;
				LD_RUNPATH_SEARCH_PATHS = "@executable_path/Frameworks";
				LIBRARY_SEARCH_PATHS = "$(BUILD_DIR)/Release$(EFFECTIVE_PLATFORM_NAME)";
				MOZ_INTERNAL_URL_SCHEME = "firefox-internal";
				MTL_ENABLE_DEBUG_INFO = NO;
				OTHER_LDFLAGS = (
					"-ObjC",
					"-lxml2",
				);
				OTHER_SWIFT_FLAGS = "-DMOZ_CHANNEL_RELEASE";
				PRODUCT_BUNDLE_IDENTIFIER = "$(MOZ_BUNDLE_ID)";
				SDKROOT = iphoneos;
				SWIFT_ACTIVE_COMPILATION_CONDITIONS = "";
				SWIFT_INCLUDE_PATHS = "$(PROJECT_DIR)/Storage/modules";
				SWIFT_OPTIMIZATION_LEVEL = "-Owholemodule";
				TARGETED_DEVICE_FAMILY = "1,2";
				VERSIONING_SYSTEM = "apple-generic";
			};
			name = Firefox;
		};
		E448FC9E1AEE7A6000869B6C /* Firefox */ = {
			isa = XCBuildConfiguration;
			buildSettings = {
				ALWAYS_EMBED_SWIFT_STANDARD_LIBRARIES = YES;
				ASSETCATALOG_COMPILER_APPICON_NAME = AppIcon;
				CODE_SIGN_ENTITLEMENTS = "$(SRCROOT)/Client/Entitlements/FirefoxApplication.entitlements";
				CODE_SIGN_STYLE = Automatic;
				ENABLE_BITCODE = NO;
				ENABLE_TESTABILITY = YES;
				FRAMEWORK_SEARCH_PATHS = (
					"$(inherited)",
					"$(BUILD_DIR)/Release$(EFFECTIVE_PLATFORM_NAME)",
					"$(PROJECT_DIR)/Carthage/Build/iOS",
					"$(PROJECT_DIR)/ThirdParty/BuddyBuild",
				);
				HEADER_SEARCH_PATHS = (
					"$(inherited)",
					/Applications/Xcode.app/Contents/Developer/Toolchains/XcodeDefault.xctoolchain/usr/include,
					"$(SRCROOT)",
					"$(SDKROOT)/usr/include/libxml2",
					"$(BUILD_DIR)/Debug$(EFFECTIVE_PLATFORM_NAME)/include/**",
					"$(BUILD_DIR)/Release$(EFFECTIVE_PLATFORM_NAME)/include/**",
				);
				INFOPLIST_FILE = Client/Info.plist;
				LD_RUNPATH_SEARCH_PATHS = "$(inherited) @executable_path/Frameworks";
				OTHER_LDFLAGS = (
					"-ObjC",
					"-lxml2",
				);
				OTHER_SWIFT_FLAGS = "-DMOZ_CHANNEL_RELEASE -DMOZ_TARGET_CLIENT";
				PRODUCT_MODULE_NAME = Client;
				PRODUCT_NAME = Client;
				SWIFT_OBJC_BRIDGING_HEADER = "$(PROJECT_DIR)/Client-Bridging-Header.h";
				SWIFT_SWIFT3_OBJC_INFERENCE = Off;
				SWIFT_VERSION = 4.0;
			};
			name = Firefox;
		};
		E448FC9F1AEE7A6000869B6C /* Firefox */ = {
			isa = XCBuildConfiguration;
			buildSettings = {
				BUNDLE_LOADER = "$(TEST_HOST)";
				FRAMEWORK_SEARCH_PATHS = (
					"$(inherited)",
					"$(PROJECT_DIR)/Carthage/Build/iOS",
					"$(BUILD_DIR)/Release$(EFFECTIVE_PLATFORM_NAME)",
				);
				GCC_PREPROCESSOR_DEFINITIONS = "DEBUG=1";
				INFOPLIST_FILE = ClientTests/Info.plist;
				LD_RUNPATH_SEARCH_PATHS = "$(inherited) @executable_path/Frameworks @loader_path/Frameworks";
				PRODUCT_BUNDLE_IDENTIFIER = "$(BASE_BUNDLE_ID).$(PRODUCT_NAME:rfc1034identifier)";
				PRODUCT_NAME = ClientTests;
				SWIFT_SWIFT3_OBJC_INFERENCE = Off;
				SWIFT_VERSION = 4.0;
				TEST_HOST = "$(BUILT_PRODUCTS_DIR)/Client.app/Client";
			};
			name = Firefox;
		};
		E448FCA21AEE7A6000869B6C /* Firefox */ = {
			isa = XCBuildConfiguration;
			buildSettings = {
				OTHER_LDFLAGS = "-ObjC";
				PRODUCT_BUNDLE_IDENTIFIER = "org.allizom.$(PRODUCT_NAME:rfc1034identifier)";
				PRODUCT_NAME = UITests;
				SWIFT_SWIFT3_OBJC_INFERENCE = Off;
				SWIFT_VERSION = 4.0;
			};
			name = Firefox;
		};
		E448FCA31AEE7A6000869B6C /* Firefox */ = {
			isa = XCBuildConfiguration;
			buildSettings = {
				ALWAYS_EMBED_SWIFT_STANDARD_LIBRARIES = NO;
				APPLICATION_EXTENSION_API_ONLY = YES;
				DEFINES_MODULE = YES;
				DYLIB_COMPATIBILITY_VERSION = 1;
				DYLIB_CURRENT_VERSION = 1;
				DYLIB_INSTALL_NAME_BASE = "@rpath";
				ENABLE_TESTABILITY = YES;
				INFOPLIST_FILE = "Shared/Supporting Files/Info.plist";
				INSTALL_PATH = "$(LOCAL_LIBRARY_DIR)/Frameworks";
				LD_RUNPATH_SEARCH_PATHS = "$(inherited) @executable_path/Frameworks @loader_path/Frameworks";
				PRODUCT_BUNDLE_IDENTIFIER = "$(FRAMEWORK_BASE_BUNDLE_ID).$(PRODUCT_NAME:rfc1034identifier)";
				PRODUCT_NAME = "$(TARGET_NAME)";
				SKIP_INSTALL = YES;
				SWIFT_OBJC_BRIDGING_HEADER = "$SRCROOT/Shared/Shared-Bridging-Header.h";
				SWIFT_SWIFT3_OBJC_INFERENCE = Off;
				SWIFT_VERSION = 4.0;
			};
			name = Firefox;
		};
		E448FCA41AEE7A6000869B6C /* Firefox */ = {
			isa = XCBuildConfiguration;
			buildSettings = {
				ALWAYS_EMBED_SWIFT_STANDARD_LIBRARIES = NO;
				APPLICATION_EXTENSION_API_ONLY = YES;
				DEFINES_MODULE = YES;
				DYLIB_COMPATIBILITY_VERSION = 1;
				DYLIB_CURRENT_VERSION = 1;
				DYLIB_INSTALL_NAME_BASE = "@rpath";
				ENABLE_TESTABILITY = YES;
				GCC_PREPROCESSOR_DEFINITIONS = "SQLITE_HAS_CODEC=1";
				INFOPLIST_FILE = Storage/Info.plist;
				INSTALL_PATH = "$(LOCAL_LIBRARY_DIR)/Frameworks";
				LD_RUNPATH_SEARCH_PATHS = "$(inherited) @executable_path/Frameworks @loader_path/Frameworks";
				MTL_ENABLE_DEBUG_INFO = NO;
				OTHER_CFLAGS = "-DSQLITE_HAS_CODEC";
				PRODUCT_BUNDLE_IDENTIFIER = "$(FRAMEWORK_BASE_BUNDLE_ID).$(PRODUCT_NAME:rfc1034identifier)";
				PRODUCT_NAME = "$(TARGET_NAME)";
				SKIP_INSTALL = YES;
				SWIFT_OBJC_BRIDGING_HEADER = "$SRCROOT/Storage/Storage-Bridging-Header.h";
				SWIFT_OPTIMIZATION_LEVEL = "-O";
				SWIFT_SWIFT3_OBJC_INFERENCE = Off;
				SWIFT_VERSION = 4.0;
			};
			name = Firefox;
		};
		E448FCA51AEE7A6000869B6C /* Firefox */ = {
			isa = XCBuildConfiguration;
			buildSettings = {
				ENABLE_STRICT_OBJC_MSGSEND = YES;
				INFOPLIST_FILE = StorageTests/Info.plist;
				LD_RUNPATH_SEARCH_PATHS = "$(inherited) @executable_path/Frameworks @loader_path/Frameworks";
				MTL_ENABLE_DEBUG_INFO = NO;
				PRODUCT_BUNDLE_IDENTIFIER = "$(FRAMEWORK_BASE_BUNDLE_ID).$(PRODUCT_NAME:rfc1034identifier)";
				PRODUCT_NAME = "$(TARGET_NAME)";
				SWIFT_OBJC_BRIDGING_HEADER = "$SRCROOT/Storage/Storage-Bridging-Header.h";
				SWIFT_SWIFT3_OBJC_INFERENCE = Off;
				SWIFT_VERSION = 4.0;
				TEST_HOST = "$(BUILT_PRODUCTS_DIR)/Client.app/Client";
			};
			name = Firefox;
		};
		E601384C1C89EAE600DF9756 /* Fennec */ = {
			isa = XCBuildConfiguration;
			buildSettings = {
				LD_RUNPATH_SEARCH_PATHS = "@executable_path/Frameworks @loader_path/Frameworks";
				PRODUCT_BUNDLE_IDENTIFIER = "$(FRAMEWORK_BASE_BUNDLE_ID).$(PRODUCT_NAME:rfc1034identifier)";
				PRODUCT_NAME = L10nSnapshotTests;
				SWIFT_SWIFT3_OBJC_INFERENCE = Off;
				SWIFT_VERSION = 4.0;
				TEST_TARGET_NAME = Client;
				USES_XCTRUNNER = YES;
			};
			name = Fennec;
		};
		E601384D1C89EAE600DF9756 /* Firefox */ = {
			isa = XCBuildConfiguration;
			buildSettings = {
				LD_RUNPATH_SEARCH_PATHS = "@executable_path/Frameworks @loader_path/Frameworks";
				PRODUCT_BUNDLE_IDENTIFIER = "$(FRAMEWORK_BASE_BUNDLE_ID).$(PRODUCT_NAME:rfc1034identifier)";
				PRODUCT_NAME = L10nSnapshotTests;
				SWIFT_SWIFT3_OBJC_INFERENCE = Off;
				SWIFT_VERSION = 4.0;
				TEST_TARGET_NAME = Client;
				USES_XCTRUNNER = YES;
			};
			name = Firefox;
		};
		E601384E1C89EAE600DF9756 /* FirefoxBeta */ = {
			isa = XCBuildConfiguration;
			buildSettings = {
				LD_RUNPATH_SEARCH_PATHS = "@executable_path/Frameworks @loader_path/Frameworks";
				PRODUCT_BUNDLE_IDENTIFIER = "$(FRAMEWORK_BASE_BUNDLE_ID).$(PRODUCT_NAME:rfc1034identifier)";
				PRODUCT_NAME = L10nSnapshotTests;
				SWIFT_SWIFT3_OBJC_INFERENCE = Off;
				SWIFT_VERSION = 4.0;
				TEST_TARGET_NAME = Client;
				USES_XCTRUNNER = YES;
			};
			name = FirefoxBeta;
		};
		E60138511C89EAE600DF9756 /* Fennec */ = {
			isa = XCBuildConfiguration;
			buildSettings = {
				ALWAYS_EMBED_SWIFT_STANDARD_LIBRARIES = YES;
				ALWAYS_SEARCH_USER_PATHS = NO;
				CLANG_ANALYZER_NONNULL = YES;
				CLANG_ANALYZER_NUMBER_OBJECT_CONVERSION = YES_AGGRESSIVE;
				CLANG_CXX_LANGUAGE_STANDARD = "gnu++0x";
				CLANG_CXX_LIBRARY = "libc++";
				CLANG_ENABLE_MODULES = YES;
				CLANG_ENABLE_OBJC_ARC = YES;
				CLANG_WARN_BOOL_CONVERSION = YES;
				CLANG_WARN_CONSTANT_CONVERSION = YES;
				CLANG_WARN_DIRECT_OBJC_ISA_USAGE = YES_ERROR;
				CLANG_WARN_DOCUMENTATION_COMMENTS = YES;
				CLANG_WARN_EMPTY_BODY = YES;
				CLANG_WARN_ENUM_CONVERSION = YES;
				CLANG_WARN_INFINITE_RECURSION = YES;
				CLANG_WARN_INT_CONVERSION = YES;
				CLANG_WARN_OBJC_ROOT_CLASS = YES_ERROR;
				CLANG_WARN_SUSPICIOUS_MOVE = YES;
				CLANG_WARN_UNREACHABLE_CODE = YES;
				CLANG_WARN__DUPLICATE_METHOD_MATCH = YES;
				"CODE_SIGN_IDENTITY[sdk=iphoneos*]" = "iPhone Developer";
				COPY_PHASE_STRIP = NO;
				DEBUG_INFORMATION_FORMAT = "dwarf-with-dsym";
				ENABLE_NS_ASSERTIONS = NO;
				ENABLE_STRICT_OBJC_MSGSEND = YES;
				GCC_C_LANGUAGE_STANDARD = gnu99;
				GCC_NO_COMMON_BLOCKS = YES;
				GCC_WARN_64_TO_32_BIT_CONVERSION = YES;
				GCC_WARN_ABOUT_RETURN_TYPE = YES_ERROR;
				GCC_WARN_UNDECLARED_SELECTOR = YES;
				GCC_WARN_UNINITIALIZED_AUTOS = YES_AGGRESSIVE;
				GCC_WARN_UNUSED_FUNCTION = YES;
				GCC_WARN_UNUSED_VARIABLE = YES;
				INFOPLIST_FILE = SyncTelemetryTests/Info.plist;
				LD_RUNPATH_SEARCH_PATHS = "$(inherited) @executable_path/Frameworks @loader_path/Frameworks";
				MTL_ENABLE_DEBUG_INFO = NO;
				PRODUCT_BUNDLE_IDENTIFIER = "$(BASE_BUNDLE_ID).$(PRODUCT_NAME:rfc1034identifier)";
				PRODUCT_NAME = "$(TARGET_NAME)";
				SDKROOT = iphoneos;
				SWIFT_OPTIMIZATION_LEVEL = "-Owholemodule";
				SWIFT_SWIFT3_OBJC_INFERENCE = Off;
				SWIFT_VERSION = 4.0;
				TEST_HOST = "$(BUILT_PRODUCTS_DIR)/Client.app/Client";
				VALIDATE_PRODUCT = YES;
			};
			name = Fennec;
		};
		E60138521C89EAE600DF9756 /* Firefox */ = {
			isa = XCBuildConfiguration;
			buildSettings = {
				ALWAYS_EMBED_SWIFT_STANDARD_LIBRARIES = YES;
				ALWAYS_SEARCH_USER_PATHS = NO;
				CLANG_ANALYZER_NONNULL = YES;
				CLANG_ANALYZER_NUMBER_OBJECT_CONVERSION = YES_AGGRESSIVE;
				CLANG_CXX_LANGUAGE_STANDARD = "gnu++0x";
				CLANG_CXX_LIBRARY = "libc++";
				CLANG_ENABLE_MODULES = YES;
				CLANG_ENABLE_OBJC_ARC = YES;
				CLANG_WARN_BOOL_CONVERSION = YES;
				CLANG_WARN_CONSTANT_CONVERSION = YES;
				CLANG_WARN_DIRECT_OBJC_ISA_USAGE = YES_ERROR;
				CLANG_WARN_DOCUMENTATION_COMMENTS = YES;
				CLANG_WARN_EMPTY_BODY = YES;
				CLANG_WARN_ENUM_CONVERSION = YES;
				CLANG_WARN_INFINITE_RECURSION = YES;
				CLANG_WARN_INT_CONVERSION = YES;
				CLANG_WARN_OBJC_ROOT_CLASS = YES_ERROR;
				CLANG_WARN_SUSPICIOUS_MOVE = YES;
				CLANG_WARN_UNREACHABLE_CODE = YES;
				CLANG_WARN__DUPLICATE_METHOD_MATCH = YES;
				"CODE_SIGN_IDENTITY[sdk=iphoneos*]" = "iPhone Developer";
				COPY_PHASE_STRIP = NO;
				DEBUG_INFORMATION_FORMAT = "dwarf-with-dsym";
				ENABLE_NS_ASSERTIONS = NO;
				ENABLE_STRICT_OBJC_MSGSEND = YES;
				GCC_C_LANGUAGE_STANDARD = gnu99;
				GCC_NO_COMMON_BLOCKS = YES;
				GCC_WARN_64_TO_32_BIT_CONVERSION = YES;
				GCC_WARN_ABOUT_RETURN_TYPE = YES_ERROR;
				GCC_WARN_UNDECLARED_SELECTOR = YES;
				GCC_WARN_UNINITIALIZED_AUTOS = YES_AGGRESSIVE;
				GCC_WARN_UNUSED_FUNCTION = YES;
				GCC_WARN_UNUSED_VARIABLE = YES;
				INFOPLIST_FILE = SyncTelemetryTests/Info.plist;
				LD_RUNPATH_SEARCH_PATHS = "$(inherited) @executable_path/Frameworks @loader_path/Frameworks";
				MTL_ENABLE_DEBUG_INFO = NO;
				PRODUCT_BUNDLE_IDENTIFIER = "$(BASE_BUNDLE_ID).$(PRODUCT_NAME:rfc1034identifier)";
				PRODUCT_NAME = "$(TARGET_NAME)";
				SDKROOT = iphoneos;
				SWIFT_OPTIMIZATION_LEVEL = "-Owholemodule";
				SWIFT_SWIFT3_OBJC_INFERENCE = Off;
				SWIFT_VERSION = 4.0;
				TEST_HOST = "$(BUILT_PRODUCTS_DIR)/Client.app/Client";
				VALIDATE_PRODUCT = YES;
			};
			name = Firefox;
		};
		E60138531C89EAE600DF9756 /* FirefoxBeta */ = {
			isa = XCBuildConfiguration;
			buildSettings = {
				ALWAYS_EMBED_SWIFT_STANDARD_LIBRARIES = YES;
				ALWAYS_SEARCH_USER_PATHS = NO;
				CLANG_ANALYZER_NONNULL = YES;
				CLANG_ANALYZER_NUMBER_OBJECT_CONVERSION = YES_AGGRESSIVE;
				CLANG_CXX_LANGUAGE_STANDARD = "gnu++0x";
				CLANG_CXX_LIBRARY = "libc++";
				CLANG_ENABLE_MODULES = YES;
				CLANG_ENABLE_OBJC_ARC = YES;
				CLANG_WARN_BOOL_CONVERSION = YES;
				CLANG_WARN_CONSTANT_CONVERSION = YES;
				CLANG_WARN_DIRECT_OBJC_ISA_USAGE = YES_ERROR;
				CLANG_WARN_DOCUMENTATION_COMMENTS = YES;
				CLANG_WARN_EMPTY_BODY = YES;
				CLANG_WARN_ENUM_CONVERSION = YES;
				CLANG_WARN_INFINITE_RECURSION = YES;
				CLANG_WARN_INT_CONVERSION = YES;
				CLANG_WARN_OBJC_ROOT_CLASS = YES_ERROR;
				CLANG_WARN_SUSPICIOUS_MOVE = YES;
				CLANG_WARN_UNREACHABLE_CODE = YES;
				CLANG_WARN__DUPLICATE_METHOD_MATCH = YES;
				"CODE_SIGN_IDENTITY[sdk=iphoneos*]" = "iPhone Developer";
				COPY_PHASE_STRIP = NO;
				DEBUG_INFORMATION_FORMAT = "dwarf-with-dsym";
				ENABLE_NS_ASSERTIONS = NO;
				ENABLE_STRICT_OBJC_MSGSEND = YES;
				GCC_C_LANGUAGE_STANDARD = gnu99;
				GCC_NO_COMMON_BLOCKS = YES;
				GCC_WARN_64_TO_32_BIT_CONVERSION = YES;
				GCC_WARN_ABOUT_RETURN_TYPE = YES_ERROR;
				GCC_WARN_UNDECLARED_SELECTOR = YES;
				GCC_WARN_UNINITIALIZED_AUTOS = YES_AGGRESSIVE;
				GCC_WARN_UNUSED_FUNCTION = YES;
				GCC_WARN_UNUSED_VARIABLE = YES;
				INFOPLIST_FILE = SyncTelemetryTests/Info.plist;
				LD_RUNPATH_SEARCH_PATHS = "$(inherited) @executable_path/Frameworks @loader_path/Frameworks";
				MTL_ENABLE_DEBUG_INFO = NO;
				PRODUCT_BUNDLE_IDENTIFIER = "$(BASE_BUNDLE_ID).$(PRODUCT_NAME:rfc1034identifier)";
				PRODUCT_NAME = "$(TARGET_NAME)";
				SDKROOT = iphoneos;
				SWIFT_OPTIMIZATION_LEVEL = "-Owholemodule";
				SWIFT_SWIFT3_OBJC_INFERENCE = Off;
				SWIFT_VERSION = 4.0;
				TEST_HOST = "$(BUILT_PRODUCTS_DIR)/Client.app/Client";
				VALIDATE_PRODUCT = YES;
			};
			name = FirefoxBeta;
		};
		E6DCC2051DCBB6F100CEC4B7 /* Fennec_Enterprise */ = {
			isa = XCBuildConfiguration;
			baseConfigurationReference = E6DCC1ED1DCBB6AA00CEC4B7 /* Fennec.enterprise.xcconfig */;
			buildSettings = {
				ALWAYS_EMBED_SWIFT_STANDARD_LIBRARIES = YES;
				ALWAYS_SEARCH_USER_PATHS = NO;
				CLANG_ALLOW_NON_MODULAR_INCLUDES_IN_FRAMEWORK_MODULES = YES;
				CLANG_CXX_LANGUAGE_STANDARD = "gnu++0x";
				CLANG_CXX_LIBRARY = "libc++";
				CLANG_ENABLE_MODULES = YES;
				CLANG_ENABLE_OBJC_ARC = YES;
				CLANG_WARN_BOOL_CONVERSION = YES;
				CLANG_WARN_CONSTANT_CONVERSION = YES;
				CLANG_WARN_DIRECT_OBJC_ISA_USAGE = YES_ERROR;
				CLANG_WARN_EMPTY_BODY = YES;
				CLANG_WARN_ENUM_CONVERSION = YES;
				CLANG_WARN_INFINITE_RECURSION = YES;
				CLANG_WARN_INT_CONVERSION = YES;
				CLANG_WARN_OBJC_ROOT_CLASS = YES_ERROR;
				CLANG_WARN_SUSPICIOUS_MOVE = YES;
				CLANG_WARN_UNREACHABLE_CODE = YES;
				CLANG_WARN__DUPLICATE_METHOD_MATCH = YES;
				CODE_SIGN_IDENTITY = "iPhone Developer";
				CURRENT_PROJECT_VERSION = "";
				DEBUG_ACTIVITY_MODE = "";
				"DEBUG_ACTIVITY_MODE[sdk=iphonesimulator*]" = disable;
				ENABLE_STRICT_OBJC_MSGSEND = YES;
				FRAMEWORK_SEARCH_PATHS = (
					"$(inherited)",
					"$(PROJECT_DIR)/Carthage/Build/iOS",
					"$(BUILD_DIR)/Release$(EFFECTIVE_PLATFORM_NAME)",
				);
				GCC_C_LANGUAGE_STANDARD = gnu99;
				GCC_DYNAMIC_NO_PIC = NO;
				GCC_NO_COMMON_BLOCKS = YES;
				GCC_OPTIMIZATION_LEVEL = 0;
				GCC_PREPROCESSOR_DEFINITIONS = "DEBUG=1";
				GCC_SYMBOLS_PRIVATE_EXTERN = NO;
				GCC_WARN_64_TO_32_BIT_CONVERSION = YES;
				GCC_WARN_ABOUT_RETURN_TYPE = YES_ERROR;
				GCC_WARN_UNDECLARED_SELECTOR = YES;
				GCC_WARN_UNINITIALIZED_AUTOS = YES_AGGRESSIVE;
				GCC_WARN_UNUSED_FUNCTION = YES;
				GCC_WARN_UNUSED_VARIABLE = YES;
				HEADER_SEARCH_PATHS = (
					"$(SRCROOT)/ThirdParty/sqlcipher",
					"$(inherited)",
					/Applications/Xcode.app/Contents/Developer/Toolchains/XcodeDefault.xctoolchain/usr/include,
					"$(SRCROOT)",
					"$(SDKROOT)/usr/include/libxml2",
					"$(BUILD_DIR)/Release$(EFFECTIVE_PLATFORM_NAME)/include/**",
				);
				IPHONEOS_DEPLOYMENT_TARGET = 11.3;
				LD_RUNPATH_SEARCH_PATHS = "@executable_path/Frameworks";
				LIBRARY_SEARCH_PATHS = "$(BUILD_DIR)/Release$(EFFECTIVE_PLATFORM_NAME)";
				MOZ_INTERNAL_URL_SCHEME = fennec;
				MTL_ENABLE_DEBUG_INFO = YES;
				ONLY_ACTIVE_ARCH = YES;
				OTHER_LDFLAGS = (
					"-ObjC",
					"-lxml2",
				);
				OTHER_SWIFT_FLAGS = "-DMOZ_CHANNEL_FENNEC";
				PRODUCT_BUNDLE_IDENTIFIER = "$(MOZ_BUNDLE_ID)";
				SDKROOT = iphoneos;
				SWIFT_ACTIVE_COMPILATION_CONDITIONS = "";
				SWIFT_INCLUDE_PATHS = "$(PROJECT_DIR)/Storage/modules";
				SWIFT_OPTIMIZATION_LEVEL = "-Onone";
				TARGETED_DEVICE_FAMILY = "1,2";
				VERSIONING_SYSTEM = "apple-generic";
			};
			name = Fennec_Enterprise;
		};
		E6DCC2061DCBB6F100CEC4B7 /* Fennec_Enterprise */ = {
			isa = XCBuildConfiguration;
			buildSettings = {
				ALWAYS_EMBED_SWIFT_STANDARD_LIBRARIES = YES;
				ASSETCATALOG_COMPILER_APPICON_NAME = AppIcon;
				CODE_SIGN_ENTITLEMENTS = "$(SRCROOT)/Client/Entitlements/FennecEnterpriseApplication.entitlements";
				CODE_SIGN_STYLE = Automatic;
				ENABLE_BITCODE = NO;
				FRAMEWORK_SEARCH_PATHS = (
					"$(inherited)",
					"$(BUILD_DIR)/Release$(EFFECTIVE_PLATFORM_NAME)",
					"$(PROJECT_DIR)/Carthage/Build/iOS",
					"$(PROJECT_DIR)/ThirdParty/BuddyBuild",
				);
				HEADER_SEARCH_PATHS = (
					"$(inherited)",
					/Applications/Xcode.app/Contents/Developer/Toolchains/XcodeDefault.xctoolchain/usr/include,
					"$(SRCROOT)",
					"$(SDKROOT)/usr/include/libxml2",
					"$(BUILD_DIR)/Debug$(EFFECTIVE_PLATFORM_NAME)/include/**",
					"$(BUILD_DIR)/Release$(EFFECTIVE_PLATFORM_NAME)/include/**",
				);
				INFOPLIST_FILE = Client/Info.plist;
				LD_RUNPATH_SEARCH_PATHS = "$(inherited) @executable_path/Frameworks";
				OTHER_LDFLAGS = (
					"-ObjC",
					"-lxml2",
					"-framework",
					BuddyBuildSDK,
					"-framework",
					AssetsLibrary,
					"-framework",
					CoreText,
					"-framework",
					CoreTelephony,
					"-framework",
					SystemConfiguration,
					"-framework",
					QuartzCore,
					"-framework",
					CoreVideo,
					"-framework",
					AVFoundation,
					"-framework",
					CoreMedia,
				);
				OTHER_SWIFT_FLAGS = "-DMOZ_CHANNEL_FENNEC -DMOZ_TARGET_CLIENT";
				PRODUCT_MODULE_NAME = Client;
				PRODUCT_NAME = Client;
				SWIFT_ACTIVE_COMPILATION_CONDITIONS = BUDDYBUILD;
				SWIFT_OBJC_BRIDGING_HEADER = "$(PROJECT_DIR)/Client-Bridging-Header.h";
				SWIFT_SWIFT3_OBJC_INFERENCE = Off;
				SWIFT_VERSION = 4.0;
			};
			name = Fennec_Enterprise;
		};
		E6DCC20B1DCBB6F100CEC4B7 /* Fennec_Enterprise */ = {
			isa = XCBuildConfiguration;
			buildSettings = {
				ALWAYS_EMBED_SWIFT_STANDARD_LIBRARIES = NO;
				APPLICATION_EXTENSION_API_ONLY = YES;
				DEFINES_MODULE = YES;
				DYLIB_COMPATIBILITY_VERSION = 1;
				DYLIB_CURRENT_VERSION = 1;
				DYLIB_INSTALL_NAME_BASE = "@rpath";
				INFOPLIST_FILE = "Shared/Supporting Files/Info.plist";
				INSTALL_PATH = "$(LOCAL_LIBRARY_DIR)/Frameworks";
				LD_RUNPATH_SEARCH_PATHS = "$(inherited) @executable_path/Frameworks @loader_path/Frameworks";
				PRODUCT_BUNDLE_IDENTIFIER = "$(FRAMEWORK_BASE_BUNDLE_ID).$(PRODUCT_NAME:rfc1034identifier)";
				PRODUCT_NAME = "$(TARGET_NAME)";
				SKIP_INSTALL = YES;
				SWIFT_OBJC_BRIDGING_HEADER = "$SRCROOT/Shared/Shared-Bridging-Header.h";
				SWIFT_SWIFT3_OBJC_INFERENCE = Off;
				SWIFT_VERSION = 4.0;
			};
			name = Fennec_Enterprise;
		};
		E6DCC20C1DCBB6F100CEC4B7 /* Fennec_Enterprise */ = {
			isa = XCBuildConfiguration;
			buildSettings = {
				ALWAYS_EMBED_SWIFT_STANDARD_LIBRARIES = NO;
				APPLICATION_EXTENSION_API_ONLY = YES;
				DEFINES_MODULE = YES;
				DYLIB_COMPATIBILITY_VERSION = 1;
				DYLIB_CURRENT_VERSION = 1;
				DYLIB_INSTALL_NAME_BASE = "@rpath";
				GCC_PREPROCESSOR_DEFINITIONS = (
					"SQLITE_HAS_CODEC=1",
					"DEBUG=1",
				);
				INFOPLIST_FILE = Storage/Info.plist;
				INSTALL_PATH = "$(LOCAL_LIBRARY_DIR)/Frameworks";
				LD_RUNPATH_SEARCH_PATHS = "$(inherited) @executable_path/Frameworks @loader_path/Frameworks";
				PRODUCT_BUNDLE_IDENTIFIER = "$(FRAMEWORK_BASE_BUNDLE_ID).$(PRODUCT_NAME:rfc1034identifier)";
				PRODUCT_NAME = "$(TARGET_NAME)";
				SKIP_INSTALL = YES;
				SWIFT_OBJC_BRIDGING_HEADER = "$SRCROOT/Storage/Storage-Bridging-Header.h";
				SWIFT_SWIFT3_OBJC_INFERENCE = Off;
				SWIFT_VERSION = 4.0;
			};
			name = Fennec_Enterprise;
		};
		E6DCC2101DCBB6F100CEC4B7 /* Fennec_Enterprise */ = {
			isa = XCBuildConfiguration;
			buildSettings = {
				BUNDLE_LOADER = "$(TEST_HOST)";
				FRAMEWORK_SEARCH_PATHS = (
					"$(inherited)",
					"$(PROJECT_DIR)/Carthage/Build/iOS",
					"$(BUILD_DIR)/Release$(EFFECTIVE_PLATFORM_NAME)",
				);
				INFOPLIST_FILE = ClientTests/Info.plist;
				LD_RUNPATH_SEARCH_PATHS = "$(inherited) @executable_path/Frameworks @loader_path/Frameworks";
				PRODUCT_BUNDLE_IDENTIFIER = "$(BASE_BUNDLE_ID).$(PRODUCT_NAME:rfc1034identifier)";
				PRODUCT_NAME = ClientTests;
				SWIFT_SWIFT3_OBJC_INFERENCE = Off;
				SWIFT_VERSION = 4.0;
				TEST_HOST = "$(BUILT_PRODUCTS_DIR)/Client.app/Client";
			};
			name = Fennec_Enterprise;
		};
		E6DCC2111DCBB6F100CEC4B7 /* Fennec_Enterprise */ = {
			isa = XCBuildConfiguration;
			buildSettings = {
				BUNDLE_LOADER = "$(TEST_HOST)";
				INFOPLIST_FILE = UITests/Info.plist;
				LD_RUNPATH_SEARCH_PATHS = "$(inherited) @executable_path/Frameworks @loader_path/Frameworks";
				OTHER_LDFLAGS = "-ObjC";
				PRODUCT_BUNDLE_IDENTIFIER = "org.allizom.$(PRODUCT_NAME:rfc1034identifier)";
				PRODUCT_NAME = "$(TARGET_NAME)";
				SWIFT_OBJC_BRIDGING_HEADER = "$(SRCROOT)/UITests/UITests-Bridging-Header.h";
				SWIFT_SWIFT3_OBJC_INFERENCE = Off;
				SWIFT_VERSION = 4.0;
				TEST_HOST = "$(BUILT_PRODUCTS_DIR)/Client.app/Client";
			};
			name = Fennec_Enterprise;
		};
		E6DCC2131DCBB6F100CEC4B7 /* Fennec_Enterprise */ = {
			isa = XCBuildConfiguration;
			buildSettings = {
				INFOPLIST_FILE = StorageTests/Info.plist;
				LD_RUNPATH_SEARCH_PATHS = "$(inherited) @executable_path/Frameworks @loader_path/Frameworks";
				PRODUCT_BUNDLE_IDENTIFIER = "$(FRAMEWORK_BASE_BUNDLE_ID).$(PRODUCT_NAME:rfc1034identifier)";
				PRODUCT_NAME = "$(TARGET_NAME)";
				SWIFT_OBJC_BRIDGING_HEADER = "$SRCROOT/Storage/Storage-Bridging-Header.h";
				SWIFT_SWIFT3_OBJC_INFERENCE = Off;
				SWIFT_VERSION = 4.0;
				TEST_HOST = "$(BUILT_PRODUCTS_DIR)/Client.app/Client";
			};
			name = Fennec_Enterprise;
		};
		E6DCC2171DCBB6F100CEC4B7 /* Fennec_Enterprise */ = {
			isa = XCBuildConfiguration;
			buildSettings = {
				DEBUG_INFORMATION_FORMAT = "dwarf-with-dsym";
				GCC_NO_COMMON_BLOCKS = YES;
				INFOPLIST_FILE = SharedTests/Info.plist;
				LD_RUNPATH_SEARCH_PATHS = "$(inherited) @executable_path/Frameworks @loader_path/Frameworks";
				PRODUCT_BUNDLE_IDENTIFIER = "$(FRAMEWORK_BASE_BUNDLE_ID).$(PRODUCT_NAME:rfc1034identifier)";
				PRODUCT_NAME = "$(TARGET_NAME)";
				SWIFT_OBJC_BRIDGING_HEADER = "$SRCROOT/Shared/Shared-Bridging-Header.h";
				SWIFT_SWIFT3_OBJC_INFERENCE = Off;
				SWIFT_VERSION = 4.0;
				TEST_HOST = "$(BUILT_PRODUCTS_DIR)/Client.app/Client";
			};
			name = Fennec_Enterprise;
		};
		E6DCC2181DCBB6F100CEC4B7 /* Fennec_Enterprise */ = {
			isa = XCBuildConfiguration;
			buildSettings = {
				LD_RUNPATH_SEARCH_PATHS = "@executable_path/Frameworks @loader_path/Frameworks";
				PRODUCT_BUNDLE_IDENTIFIER = "$(FRAMEWORK_BASE_BUNDLE_ID).$(PRODUCT_NAME:rfc1034identifier)";
				PRODUCT_NAME = L10nSnapshotTests;
				SWIFT_SWIFT3_OBJC_INFERENCE = Off;
				SWIFT_VERSION = 4.0;
				TEST_TARGET_NAME = Client;
				USES_XCTRUNNER = YES;
			};
			name = Fennec_Enterprise;
		};
		E6DCC2191DCBB6F100CEC4B7 /* Fennec_Enterprise */ = {
			isa = XCBuildConfiguration;
			buildSettings = {
				LD_RUNPATH_SEARCH_PATHS = "@executable_path/Frameworks @loader_path/Frameworks";
				PRODUCT_BUNDLE_IDENTIFIER = "$(FRAMEWORK_BASE_BUNDLE_ID).$(PRODUCT_NAME:rfc1034identifier)";
				PRODUCT_NAME = MarketingUITests;
			};
			name = Fennec_Enterprise;
		};
		E6DCC21A1DCBB6F100CEC4B7 /* Fennec_Enterprise */ = {
			isa = XCBuildConfiguration;
			buildSettings = {
				ALWAYS_SEARCH_USER_PATHS = NO;
				CLANG_ANALYZER_NONNULL = YES;
				CLANG_CXX_LANGUAGE_STANDARD = "gnu++0x";
				CLANG_CXX_LIBRARY = "libc++";
				CLANG_ENABLE_MODULES = YES;
				CLANG_ENABLE_OBJC_ARC = YES;
				CLANG_WARN_BOOL_CONVERSION = YES;
				CLANG_WARN_CONSTANT_CONVERSION = YES;
				CLANG_WARN_DIRECT_OBJC_ISA_USAGE = YES_ERROR;
				CLANG_WARN_EMPTY_BODY = YES;
				CLANG_WARN_ENUM_CONVERSION = YES;
				CLANG_WARN_INT_CONVERSION = YES;
				CLANG_WARN_OBJC_ROOT_CLASS = YES_ERROR;
				CLANG_WARN_UNREACHABLE_CODE = YES;
				CLANG_WARN__DUPLICATE_METHOD_MATCH = YES;
				"CODE_SIGN_IDENTITY[sdk=iphoneos*]" = "iPhone Developer";
				COPY_PHASE_STRIP = NO;
				DEBUG_INFORMATION_FORMAT = dwarf;
				ENABLE_STRICT_OBJC_MSGSEND = YES;
				ENABLE_TESTABILITY = YES;
				GCC_C_LANGUAGE_STANDARD = gnu99;
				GCC_DYNAMIC_NO_PIC = NO;
				GCC_NO_COMMON_BLOCKS = YES;
				GCC_OPTIMIZATION_LEVEL = 0;
				GCC_PREPROCESSOR_DEFINITIONS = (
					"DEBUG=1",
					"$(inherited)",
				);
				GCC_WARN_64_TO_32_BIT_CONVERSION = YES;
				GCC_WARN_ABOUT_RETURN_TYPE = YES_ERROR;
				GCC_WARN_UNDECLARED_SELECTOR = YES;
				GCC_WARN_UNINITIALIZED_AUTOS = YES_AGGRESSIVE;
				GCC_WARN_UNUSED_FUNCTION = YES;
				GCC_WARN_UNUSED_VARIABLE = YES;
				INFOPLIST_FILE = XCUITests/Info.plist;
				LD_RUNPATH_SEARCH_PATHS = "$(inherited) @executable_path/Frameworks @loader_path/Frameworks";
				MTL_ENABLE_DEBUG_INFO = YES;
				ONLY_ACTIVE_ARCH = YES;
				PRODUCT_BUNDLE_IDENTIFIER = "$(FRAMEWORK_BASE_BUNDLE_ID).$(PRODUCT_NAME:rfc1034identifier)";
				PRODUCT_NAME = "$(TARGET_NAME)";
				SDKROOT = iphoneos;
				SWIFT_OBJC_BRIDGING_HEADER = "$(SRCROOT)/XCUITests/XCUITests-Bridging-Header.h";
				SWIFT_OPTIMIZATION_LEVEL = "-Onone";
				SWIFT_SWIFT3_OBJC_INFERENCE = Off;
				SWIFT_VERSION = 4.0;
				TEST_TARGET_NAME = Client;
			};
			name = Fennec_Enterprise;
		};
		E6DCC21B1DCBB6F100CEC4B7 /* Fennec_Enterprise */ = {
			isa = XCBuildConfiguration;
			buildSettings = {
				ALWAYS_SEARCH_USER_PATHS = NO;
				BUNDLE_LOADER = "$(TEST_HOST)";
				CLANG_ANALYZER_NONNULL = YES;
				CLANG_CXX_LANGUAGE_STANDARD = "gnu++0x";
				CLANG_CXX_LIBRARY = "libc++";
				CLANG_ENABLE_MODULES = YES;
				CLANG_ENABLE_OBJC_ARC = YES;
				CLANG_WARN_BOOL_CONVERSION = YES;
				CLANG_WARN_CONSTANT_CONVERSION = YES;
				CLANG_WARN_DIRECT_OBJC_ISA_USAGE = YES_ERROR;
				CLANG_WARN_DOCUMENTATION_COMMENTS = YES;
				CLANG_WARN_EMPTY_BODY = YES;
				CLANG_WARN_ENUM_CONVERSION = YES;
				CLANG_WARN_INFINITE_RECURSION = YES;
				CLANG_WARN_INT_CONVERSION = YES;
				CLANG_WARN_OBJC_ROOT_CLASS = YES_ERROR;
				CLANG_WARN_SUSPICIOUS_MOVES = YES;
				CLANG_WARN_UNREACHABLE_CODE = YES;
				CLANG_WARN__DUPLICATE_METHOD_MATCH = YES;
				"CODE_SIGN_IDENTITY[sdk=iphoneos*]" = "iPhone Developer";
				COPY_PHASE_STRIP = NO;
				DEBUG_INFORMATION_FORMAT = dwarf;
				ENABLE_STRICT_OBJC_MSGSEND = YES;
				ENABLE_TESTABILITY = YES;
				GCC_C_LANGUAGE_STANDARD = gnu99;
				GCC_DYNAMIC_NO_PIC = NO;
				GCC_NO_COMMON_BLOCKS = YES;
				GCC_OPTIMIZATION_LEVEL = 0;
				GCC_PREPROCESSOR_DEFINITIONS = (
					"DEBUG=1",
					"$(inherited)",
				);
				GCC_WARN_64_TO_32_BIT_CONVERSION = YES;
				GCC_WARN_ABOUT_RETURN_TYPE = YES_ERROR;
				GCC_WARN_UNDECLARED_SELECTOR = YES;
				GCC_WARN_UNINITIALIZED_AUTOS = YES_AGGRESSIVE;
				GCC_WARN_UNUSED_FUNCTION = YES;
				GCC_WARN_UNUSED_VARIABLE = YES;
				INFOPLIST_FILE = StoragePerfTests/Info.plist;
				LD_RUNPATH_SEARCH_PATHS = "$(inherited) @executable_path/Frameworks @loader_path/Frameworks";
				MTL_ENABLE_DEBUG_INFO = YES;
				ONLY_ACTIVE_ARCH = YES;
				PRODUCT_BUNDLE_IDENTIFIER = "$(FRAMEWORK_BASE_BUNDLE_ID).$(PRODUCT_NAME:rfc1034identifier)";
				PRODUCT_NAME = "$(TARGET_NAME)";
				SDKROOT = iphoneos;
				SWIFT_ACTIVE_COMPILATION_CONDITIONS = DEBUG;
				SWIFT_OPTIMIZATION_LEVEL = "-Onone";
				SWIFT_SWIFT3_OBJC_INFERENCE = Off;
				SWIFT_VERSION = 4.0;
				TEST_HOST = "$(BUILT_PRODUCTS_DIR)/Client.app/Client";
			};
			name = Fennec_Enterprise;
		};
		E6F965151B2F1CF20034B023 /* Fennec */ = {
			isa = XCBuildConfiguration;
			buildSettings = {
				DEBUG_INFORMATION_FORMAT = "dwarf-with-dsym";
				GCC_NO_COMMON_BLOCKS = YES;
				INFOPLIST_FILE = SharedTests/Info.plist;
				LD_RUNPATH_SEARCH_PATHS = "$(inherited) @executable_path/Frameworks @loader_path/Frameworks";
				PRODUCT_BUNDLE_IDENTIFIER = "$(FRAMEWORK_BASE_BUNDLE_ID).$(PRODUCT_NAME:rfc1034identifier)";
				PRODUCT_NAME = "$(TARGET_NAME)";
				SWIFT_OBJC_BRIDGING_HEADER = "$SRCROOT/Shared/Shared-Bridging-Header.h";
				SWIFT_SWIFT3_OBJC_INFERENCE = Off;
				SWIFT_VERSION = 4.0;
				TEST_HOST = "$(BUILT_PRODUCTS_DIR)/Client.app/Client";
			};
			name = Fennec;
		};
		E6F965171B2F1CF20034B023 /* Firefox */ = {
			isa = XCBuildConfiguration;
			buildSettings = {
				DEBUG_INFORMATION_FORMAT = "dwarf-with-dsym";
				GCC_NO_COMMON_BLOCKS = YES;
				INFOPLIST_FILE = SharedTests/Info.plist;
				LD_RUNPATH_SEARCH_PATHS = "$(inherited) @executable_path/Frameworks @loader_path/Frameworks";
				MTL_ENABLE_DEBUG_INFO = NO;
				PRODUCT_BUNDLE_IDENTIFIER = "$(FRAMEWORK_BASE_BUNDLE_ID).$(PRODUCT_NAME:rfc1034identifier)";
				PRODUCT_NAME = "$(TARGET_NAME)";
				SWIFT_OBJC_BRIDGING_HEADER = "$SRCROOT/Shared/Shared-Bridging-Header.h";
				SWIFT_SWIFT3_OBJC_INFERENCE = Off;
				SWIFT_VERSION = 4.0;
				TEST_HOST = "$(BUILT_PRODUCTS_DIR)/Client.app/Client";
			};
			name = Firefox;
		};
		E6FCC4291C40562400DF6113 /* FirefoxBeta */ = {
			isa = XCBuildConfiguration;
			baseConfigurationReference = E6FCC43C1C40565200DF6113 /* FirefoxBeta.xcconfig */;
			buildSettings = {
				ALWAYS_EMBED_SWIFT_STANDARD_LIBRARIES = YES;
				ALWAYS_SEARCH_USER_PATHS = NO;
				CLANG_ALLOW_NON_MODULAR_INCLUDES_IN_FRAMEWORK_MODULES = YES;
				CLANG_CXX_LANGUAGE_STANDARD = "gnu++0x";
				CLANG_CXX_LIBRARY = "libc++";
				CLANG_ENABLE_MODULES = YES;
				CLANG_ENABLE_OBJC_ARC = YES;
				CLANG_WARN_BOOL_CONVERSION = YES;
				CLANG_WARN_CONSTANT_CONVERSION = YES;
				CLANG_WARN_DIRECT_OBJC_ISA_USAGE = YES_ERROR;
				CLANG_WARN_EMPTY_BODY = YES;
				CLANG_WARN_ENUM_CONVERSION = YES;
				CLANG_WARN_INFINITE_RECURSION = YES;
				CLANG_WARN_INT_CONVERSION = YES;
				CLANG_WARN_OBJC_ROOT_CLASS = YES_ERROR;
				CLANG_WARN_SUSPICIOUS_MOVE = YES;
				CLANG_WARN_UNREACHABLE_CODE = YES;
				CLANG_WARN__DUPLICATE_METHOD_MATCH = YES;
				CODE_SIGN_IDENTITY = "iPhone Developer";
				CURRENT_PROJECT_VERSION = "";
				DEBUG_ACTIVITY_MODE = "";
				"DEBUG_ACTIVITY_MODE[sdk=iphonesimulator*]" = disable;
				ENABLE_NS_ASSERTIONS = NO;
				ENABLE_STRICT_OBJC_MSGSEND = YES;
				FRAMEWORK_SEARCH_PATHS = (
					"$(inherited)",
					"$(PROJECT_DIR)/Carthage/Build/iOS",
					"$(BUILD_DIR)/Release$(EFFECTIVE_PLATFORM_NAME)",
				);
				GCC_C_LANGUAGE_STANDARD = gnu99;
				GCC_NO_COMMON_BLOCKS = YES;
				GCC_WARN_64_TO_32_BIT_CONVERSION = YES;
				GCC_WARN_ABOUT_RETURN_TYPE = YES_ERROR;
				GCC_WARN_UNDECLARED_SELECTOR = YES;
				GCC_WARN_UNINITIALIZED_AUTOS = YES_AGGRESSIVE;
				GCC_WARN_UNUSED_FUNCTION = YES;
				GCC_WARN_UNUSED_VARIABLE = YES;
				HEADER_SEARCH_PATHS = (
					"$(SRCROOT)/ThirdParty/sqlcipher",
					"$(inherited)",
					/Applications/Xcode.app/Contents/Developer/Toolchains/XcodeDefault.xctoolchain/usr/include,
					"$(SRCROOT)",
					"$(SDKROOT)/usr/include/libxml2",
					"$(BUILD_DIR)/Release$(EFFECTIVE_PLATFORM_NAME)/include/**",
				);
				IPHONEOS_DEPLOYMENT_TARGET = 11.3;
				LD_RUNPATH_SEARCH_PATHS = "@executable_path/Frameworks";
				LIBRARY_SEARCH_PATHS = "$(BUILD_DIR)/Release$(EFFECTIVE_PLATFORM_NAME)";
				MOZ_INTERNAL_URL_SCHEME = "firefox-beta";
				MTL_ENABLE_DEBUG_INFO = NO;
				OTHER_LDFLAGS = (
					"-ObjC",
					"-lxml2",
				);
				OTHER_SWIFT_FLAGS = "-DMOZ_CHANNEL_BETA";
				PRODUCT_BUNDLE_IDENTIFIER = "$(MOZ_BUNDLE_ID)";
				SDKROOT = iphoneos;
				SWIFT_ACTIVE_COMPILATION_CONDITIONS = "";
				SWIFT_INCLUDE_PATHS = "$(PROJECT_DIR)/Storage/modules";
				SWIFT_OPTIMIZATION_LEVEL = "-Owholemodule";
				TARGETED_DEVICE_FAMILY = "1,2";
				VERSIONING_SYSTEM = "apple-generic";
			};
			name = FirefoxBeta;
		};
		E6FCC42A1C40562400DF6113 /* FirefoxBeta */ = {
			isa = XCBuildConfiguration;
			buildSettings = {
				ALWAYS_EMBED_SWIFT_STANDARD_LIBRARIES = YES;
				ASSETCATALOG_COMPILER_APPICON_NAME = AppIcon;
				CODE_SIGN_ENTITLEMENTS = "$(SRCROOT)/Client/Entitlements/FirefoxBetaApplication.entitlements";
				CODE_SIGN_STYLE = Automatic;
				ENABLE_BITCODE = NO;
				ENABLE_TESTABILITY = YES;
				FRAMEWORK_SEARCH_PATHS = (
					"$(inherited)",
					"$(BUILD_DIR)/Release$(EFFECTIVE_PLATFORM_NAME)",
					"$(PROJECT_DIR)/Carthage/Build/iOS",
					"$(PROJECT_DIR)/ThirdParty/BuddyBuild",
				);
				HEADER_SEARCH_PATHS = (
					"$(inherited)",
					/Applications/Xcode.app/Contents/Developer/Toolchains/XcodeDefault.xctoolchain/usr/include,
					"$(SRCROOT)",
					"$(SDKROOT)/usr/include/libxml2",
					"$(BUILD_DIR)/Debug$(EFFECTIVE_PLATFORM_NAME)/include/**",
					"$(BUILD_DIR)/Release$(EFFECTIVE_PLATFORM_NAME)/include/**",
				);
				INFOPLIST_FILE = Client/Info.plist;
				LD_RUNPATH_SEARCH_PATHS = "$(inherited) @executable_path/Frameworks";
				OTHER_LDFLAGS = (
					"-ObjC",
					"-lxml2",
				);
				OTHER_SWIFT_FLAGS = "-DMOZ_CHANNEL_BETA -DMOZ_TARGET_CLIENT";
				PRODUCT_MODULE_NAME = Client;
				PRODUCT_NAME = Client;
				SWIFT_OBJC_BRIDGING_HEADER = "$(PROJECT_DIR)/Client-Bridging-Header.h";
				SWIFT_SWIFT3_OBJC_INFERENCE = Off;
				SWIFT_VERSION = 4.0;
			};
			name = FirefoxBeta;
		};
		E6FCC42B1C40562400DF6113 /* FirefoxBeta */ = {
			isa = XCBuildConfiguration;
			buildSettings = {
				BUNDLE_LOADER = "$(TEST_HOST)";
				FRAMEWORK_SEARCH_PATHS = (
					"$(inherited)",
					"$(PROJECT_DIR)/Carthage/Build/iOS",
					"$(BUILD_DIR)/Release$(EFFECTIVE_PLATFORM_NAME)",
				);
				INFOPLIST_FILE = ClientTests/Info.plist;
				LD_RUNPATH_SEARCH_PATHS = "$(inherited) @executable_path/Frameworks @loader_path/Frameworks";
				PRODUCT_BUNDLE_IDENTIFIER = "$(BASE_BUNDLE_ID).$(PRODUCT_NAME:rfc1034identifier)";
				PRODUCT_NAME = ClientTests;
				SWIFT_SWIFT3_OBJC_INFERENCE = Off;
				SWIFT_VERSION = 4.0;
				TEST_HOST = "$(BUILT_PRODUCTS_DIR)/Client.app/Client";
			};
			name = FirefoxBeta;
		};
		E6FCC42F1C40562400DF6113 /* FirefoxBeta */ = {
			isa = XCBuildConfiguration;
			buildSettings = {
				OTHER_LDFLAGS = "-ObjC";
				PRODUCT_BUNDLE_IDENTIFIER = "org.allizom.$(PRODUCT_NAME:rfc1034identifier)";
				PRODUCT_NAME = UITests;
				SWIFT_SWIFT3_OBJC_INFERENCE = Off;
				SWIFT_VERSION = 4.0;
			};
			name = FirefoxBeta;
		};
		E6FCC4311C40562400DF6113 /* FirefoxBeta */ = {
			isa = XCBuildConfiguration;
			buildSettings = {
				ALWAYS_EMBED_SWIFT_STANDARD_LIBRARIES = NO;
				APPLICATION_EXTENSION_API_ONLY = YES;
				DEFINES_MODULE = YES;
				DYLIB_COMPATIBILITY_VERSION = 1;
				DYLIB_CURRENT_VERSION = 1;
				DYLIB_INSTALL_NAME_BASE = "@rpath";
				ENABLE_TESTABILITY = YES;
				INFOPLIST_FILE = "Shared/Supporting Files/Info.plist";
				INSTALL_PATH = "$(LOCAL_LIBRARY_DIR)/Frameworks";
				LD_RUNPATH_SEARCH_PATHS = "$(inherited) @executable_path/Frameworks @loader_path/Frameworks";
				PRODUCT_BUNDLE_IDENTIFIER = "$(FRAMEWORK_BASE_BUNDLE_ID).$(PRODUCT_NAME:rfc1034identifier)";
				PRODUCT_NAME = "$(TARGET_NAME)";
				SKIP_INSTALL = YES;
				SWIFT_OBJC_BRIDGING_HEADER = "$SRCROOT/Shared/Shared-Bridging-Header.h";
				SWIFT_SWIFT3_OBJC_INFERENCE = Off;
				SWIFT_VERSION = 4.0;
			};
			name = FirefoxBeta;
		};
		E6FCC4321C40562400DF6113 /* FirefoxBeta */ = {
			isa = XCBuildConfiguration;
			buildSettings = {
				ALWAYS_EMBED_SWIFT_STANDARD_LIBRARIES = NO;
				APPLICATION_EXTENSION_API_ONLY = YES;
				DEFINES_MODULE = YES;
				DYLIB_COMPATIBILITY_VERSION = 1;
				DYLIB_CURRENT_VERSION = 1;
				DYLIB_INSTALL_NAME_BASE = "@rpath";
				ENABLE_TESTABILITY = YES;
				GCC_PREPROCESSOR_DEFINITIONS = "SQLITE_HAS_CODEC=1";
				INFOPLIST_FILE = Storage/Info.plist;
				INSTALL_PATH = "$(LOCAL_LIBRARY_DIR)/Frameworks";
				LD_RUNPATH_SEARCH_PATHS = "$(inherited) @executable_path/Frameworks @loader_path/Frameworks";
				MTL_ENABLE_DEBUG_INFO = NO;
				OTHER_CFLAGS = "-DSQLITE_HAS_CODEC";
				PRODUCT_BUNDLE_IDENTIFIER = "$(FRAMEWORK_BASE_BUNDLE_ID).$(PRODUCT_NAME:rfc1034identifier)";
				PRODUCT_NAME = "$(TARGET_NAME)";
				SKIP_INSTALL = YES;
				SWIFT_OBJC_BRIDGING_HEADER = "$SRCROOT/Storage/Storage-Bridging-Header.h";
				SWIFT_OPTIMIZATION_LEVEL = "-O";
				SWIFT_SWIFT3_OBJC_INFERENCE = Off;
				SWIFT_VERSION = 4.0;
			};
			name = FirefoxBeta;
		};
		E6FCC4331C40562400DF6113 /* FirefoxBeta */ = {
			isa = XCBuildConfiguration;
			buildSettings = {
				ENABLE_STRICT_OBJC_MSGSEND = YES;
				INFOPLIST_FILE = StorageTests/Info.plist;
				LD_RUNPATH_SEARCH_PATHS = "$(inherited) @executable_path/Frameworks @loader_path/Frameworks";
				MTL_ENABLE_DEBUG_INFO = NO;
				PRODUCT_BUNDLE_IDENTIFIER = "$(FRAMEWORK_BASE_BUNDLE_ID).$(PRODUCT_NAME:rfc1034identifier)";
				PRODUCT_NAME = "$(TARGET_NAME)";
				SWIFT_OBJC_BRIDGING_HEADER = "$SRCROOT/Storage/Storage-Bridging-Header.h";
				SWIFT_SWIFT3_OBJC_INFERENCE = Off;
				SWIFT_VERSION = 4.0;
				TEST_HOST = "$(BUILT_PRODUCTS_DIR)/Client.app/Client";
			};
			name = FirefoxBeta;
		};
		E6FCC43A1C40562400DF6113 /* FirefoxBeta */ = {
			isa = XCBuildConfiguration;
			buildSettings = {
				DEBUG_INFORMATION_FORMAT = "dwarf-with-dsym";
				GCC_NO_COMMON_BLOCKS = YES;
				INFOPLIST_FILE = SharedTests/Info.plist;
				LD_RUNPATH_SEARCH_PATHS = "$(inherited) @executable_path/Frameworks @loader_path/Frameworks";
				MTL_ENABLE_DEBUG_INFO = NO;
				PRODUCT_BUNDLE_IDENTIFIER = "$(FRAMEWORK_BASE_BUNDLE_ID).$(PRODUCT_NAME:rfc1034identifier)";
				PRODUCT_NAME = "$(TARGET_NAME)";
				SWIFT_OBJC_BRIDGING_HEADER = "$SRCROOT/Shared/Shared-Bridging-Header.h";
				SWIFT_SWIFT3_OBJC_INFERENCE = Off;
				SWIFT_VERSION = 4.0;
				TEST_HOST = "$(BUILT_PRODUCTS_DIR)/Client.app/Client";
			};
			name = FirefoxBeta;
		};
		F84B21DB1A090F8100AAB793 /* Fennec */ = {
			isa = XCBuildConfiguration;
			baseConfigurationReference = E60961861B62B8A700DD640F /* Fennec.xcconfig */;
			buildSettings = {
				ALWAYS_EMBED_SWIFT_STANDARD_LIBRARIES = YES;
				ALWAYS_SEARCH_USER_PATHS = NO;
				CLANG_ALLOW_NON_MODULAR_INCLUDES_IN_FRAMEWORK_MODULES = YES;
				CLANG_CXX_LANGUAGE_STANDARD = "gnu++0x";
				CLANG_CXX_LIBRARY = "libc++";
				CLANG_ENABLE_MODULES = YES;
				CLANG_ENABLE_OBJC_ARC = YES;
				CLANG_WARN_BOOL_CONVERSION = YES;
				CLANG_WARN_CONSTANT_CONVERSION = YES;
				CLANG_WARN_DIRECT_OBJC_ISA_USAGE = YES_ERROR;
				CLANG_WARN_EMPTY_BODY = YES;
				CLANG_WARN_ENUM_CONVERSION = YES;
				CLANG_WARN_INFINITE_RECURSION = YES;
				CLANG_WARN_INT_CONVERSION = YES;
				CLANG_WARN_OBJC_ROOT_CLASS = YES_ERROR;
				CLANG_WARN_SUSPICIOUS_MOVE = YES;
				CLANG_WARN_UNREACHABLE_CODE = YES;
				CLANG_WARN__DUPLICATE_METHOD_MATCH = YES;
				CODE_SIGN_IDENTITY = "iPhone Developer";
				CURRENT_PROJECT_VERSION = "";
				DEBUG_ACTIVITY_MODE = "";
				"DEBUG_ACTIVITY_MODE[sdk=iphonesimulator*]" = disable;
				ENABLE_STRICT_OBJC_MSGSEND = YES;
				FRAMEWORK_SEARCH_PATHS = (
					"$(inherited)",
					"$(PROJECT_DIR)/Carthage/Build/iOS",
					"$(BUILD_DIR)/Release$(EFFECTIVE_PLATFORM_NAME)",
				);
				GCC_C_LANGUAGE_STANDARD = gnu99;
				GCC_DYNAMIC_NO_PIC = NO;
				GCC_NO_COMMON_BLOCKS = YES;
				GCC_OPTIMIZATION_LEVEL = 0;
				GCC_PREPROCESSOR_DEFINITIONS = "DEBUG=1";
				GCC_SYMBOLS_PRIVATE_EXTERN = NO;
				GCC_WARN_64_TO_32_BIT_CONVERSION = YES;
				GCC_WARN_ABOUT_RETURN_TYPE = YES_ERROR;
				GCC_WARN_UNDECLARED_SELECTOR = YES;
				GCC_WARN_UNINITIALIZED_AUTOS = YES_AGGRESSIVE;
				GCC_WARN_UNUSED_FUNCTION = YES;
				GCC_WARN_UNUSED_VARIABLE = YES;
				HEADER_SEARCH_PATHS = (
					"$(SRCROOT)/ThirdParty/sqlcipher",
					"$(inherited)",
					/Applications/Xcode.app/Contents/Developer/Toolchains/XcodeDefault.xctoolchain/usr/include,
					"$(SRCROOT)",
					"$(SDKROOT)/usr/include/libxml2",
					"$(BUILD_DIR)/Release$(EFFECTIVE_PLATFORM_NAME)/include/**",
				);
				IPHONEOS_DEPLOYMENT_TARGET = 11.3;
				LD_RUNPATH_SEARCH_PATHS = "@executable_path/Frameworks";
				LIBRARY_SEARCH_PATHS = "$(BUILD_DIR)/Release$(EFFECTIVE_PLATFORM_NAME)";
				MOZ_INTERNAL_URL_SCHEME = fennec;
				MTL_ENABLE_DEBUG_INFO = YES;
				ONLY_ACTIVE_ARCH = YES;
				OTHER_LDFLAGS = (
					"-ObjC",
					"-lxml2",
				);
				OTHER_SWIFT_FLAGS = "-DMOZ_CHANNEL_FENNEC";
				PRODUCT_BUNDLE_IDENTIFIER = "$(MOZ_BUNDLE_ID)";
				SDKROOT = iphoneos;
				SWIFT_ACTIVE_COMPILATION_CONDITIONS = "";
				SWIFT_INCLUDE_PATHS = "$(PROJECT_DIR)/Storage/modules";
				SWIFT_OPTIMIZATION_LEVEL = "-Onone";
				TARGETED_DEVICE_FAMILY = "1,2";
				VERSIONING_SYSTEM = "apple-generic";
			};
			name = Fennec;
		};
		F84B21DE1A090F8100AAB793 /* Fennec */ = {
			isa = XCBuildConfiguration;
			buildSettings = {
				ALWAYS_EMBED_SWIFT_STANDARD_LIBRARIES = YES;
				ASSETCATALOG_COMPILER_APPICON_NAME = AppIcon;
				CODE_SIGN_ENTITLEMENTS = "$(SRCROOT)/Client/Entitlements/FennecApplication.entitlements";
				CODE_SIGN_STYLE = Automatic;
				ENABLE_BITCODE = NO;
				FRAMEWORK_SEARCH_PATHS = (
					"$(inherited)",
					"$(BUILD_DIR)/Release$(EFFECTIVE_PLATFORM_NAME)",
					"$(PROJECT_DIR)/Carthage/Build/iOS",
					"$(PROJECT_DIR)/ThirdParty/BuddyBuild",
				);
				HEADER_SEARCH_PATHS = (
					"$(inherited)",
					/Applications/Xcode.app/Contents/Developer/Toolchains/XcodeDefault.xctoolchain/usr/include,
					"$(SRCROOT)",
					"$(SDKROOT)/usr/include/libxml2",
					"$(BUILD_DIR)/Debug$(EFFECTIVE_PLATFORM_NAME)/include/**",
					"$(BUILD_DIR)/Release$(EFFECTIVE_PLATFORM_NAME)/include/**",
				);
				INFOPLIST_FILE = Client/Info.plist;
				LD_RUNPATH_SEARCH_PATHS = "$(inherited) @executable_path/Frameworks";
				OTHER_LDFLAGS = (
					"-ObjC",
					"-lxml2",
					"-framework",
					BuddyBuildSDK,
					"-framework",
					AssetsLibrary,
					"-framework",
					CoreText,
					"-framework",
					CoreTelephony,
					"-framework",
					SystemConfiguration,
					"-framework",
					QuartzCore,
					"-framework",
					CoreVideo,
					"-framework",
					AVFoundation,
					"-framework",
					CoreMedia,
				);
				OTHER_SWIFT_FLAGS = "-DMOZ_CHANNEL_FENNEC -DMOZ_TARGET_CLIENT";
				PRODUCT_MODULE_NAME = Client;
				PRODUCT_NAME = Client;
				SWIFT_ACTIVE_COMPILATION_CONDITIONS = BUDDYBUILD;
				SWIFT_OBJC_BRIDGING_HEADER = "$(PROJECT_DIR)/Client-Bridging-Header.h";
				SWIFT_SWIFT3_OBJC_INFERENCE = Off;
				SWIFT_VERSION = 4.0;
			};
			name = Fennec;
		};
		F84B21E11A090F8100AAB793 /* Fennec */ = {
			isa = XCBuildConfiguration;
			buildSettings = {
				BUNDLE_LOADER = "$(TEST_HOST)";
				FRAMEWORK_SEARCH_PATHS = (
					"$(inherited)",
					"$(PROJECT_DIR)/Carthage/Build/iOS",
					"$(BUILD_DIR)/Release$(EFFECTIVE_PLATFORM_NAME)",
				);
				INFOPLIST_FILE = ClientTests/Info.plist;
				LD_RUNPATH_SEARCH_PATHS = "$(inherited) @executable_path/Frameworks @loader_path/Frameworks";
				PRODUCT_BUNDLE_IDENTIFIER = "$(BASE_BUNDLE_ID).$(PRODUCT_NAME:rfc1034identifier)";
				PRODUCT_NAME = ClientTests;
				SWIFT_SWIFT3_OBJC_INFERENCE = Off;
				SWIFT_VERSION = 4.0;
				TEST_HOST = "$(BUILT_PRODUCTS_DIR)/Client.app/Client";
			};
			name = Fennec;
		};
/* End XCBuildConfiguration section */

/* Begin XCConfigurationList section */
		0A6231F52121F761007B429B /* Build configuration list for PBXNativeTarget "UnitTests" */ = {
			isa = XCConfigurationList;
			buildConfigurations = (
				0A6231EA2121F761007B429B /* Fennec */,
				0A6231EB2121F761007B429B /* Fennec_Enterprise */,
				0A6231EC2121F761007B429B /* Firefox */,
				0A6231ED2121F761007B429B /* FirefoxBeta */,
			);
			defaultConfigurationIsVisible = 0;
			defaultConfigurationName = Fennec;
		};
		27F443AB2135E11200296C58 /* Build configuration list for PBXNativeTarget "BraveShareTo" */ = {
			isa = XCConfigurationList;
			buildConfigurations = (
				27F443A02135E11200296C58 /* Fennec */,
				27F443A12135E11200296C58 /* Fennec_Enterprise */,
				27F443A22135E11200296C58 /* Firefox */,
				27F443A32135E11200296C58 /* FirefoxBeta */,
			);
			defaultConfigurationIsVisible = 0;
			defaultConfigurationName = Fennec;
		};
		288A2D9F1AB8B3260023ABC3 /* Build configuration list for PBXNativeTarget "Shared" */ = {
			isa = XCConfigurationList;
			buildConfigurations = (
				288A2DA01AB8B3260023ABC3 /* Fennec */,
				E6DCC20B1DCBB6F100CEC4B7 /* Fennec_Enterprise */,
				E448FCA31AEE7A6000869B6C /* Firefox */,
				E6FCC4311C40562400DF6113 /* FirefoxBeta */,
			);
			defaultConfigurationIsVisible = 0;
			defaultConfigurationName = Fennec;
		};
		2FCAE2331ABB51F900877008 /* Build configuration list for PBXNativeTarget "Storage" */ = {
			isa = XCConfigurationList;
			buildConfigurations = (
				2FCAE2341ABB51F900877008 /* Fennec */,
				E6DCC20C1DCBB6F100CEC4B7 /* Fennec_Enterprise */,
				E448FCA41AEE7A6000869B6C /* Firefox */,
				E6FCC4321C40562400DF6113 /* FirefoxBeta */,
			);
			defaultConfigurationIsVisible = 0;
			defaultConfigurationName = Fennec;
		};
		2FCAE2371ABB51F900877008 /* Build configuration list for PBXNativeTarget "StorageTests" */ = {
			isa = XCConfigurationList;
			buildConfigurations = (
				2FCAE2381ABB51F900877008 /* Fennec */,
				E6DCC2131DCBB6F100CEC4B7 /* Fennec_Enterprise */,
				E448FCA51AEE7A6000869B6C /* Firefox */,
				E6FCC4331C40562400DF6113 /* FirefoxBeta */,
			);
			defaultConfigurationIsVisible = 0;
			defaultConfigurationName = Fennec;
		};
		3B43E3E91D95C48E00BBA9DB /* Build configuration list for PBXNativeTarget "StoragePerfTests" */ = {
			isa = XCConfigurationList;
			buildConfigurations = (
				3B43E3D71D95C48E00BBA9DB /* Fennec */,
				E6DCC21B1DCBB6F100CEC4B7 /* Fennec_Enterprise */,
				3B43E3D81D95C48E00BBA9DB /* Firefox */,
				3B43E3D91D95C48E00BBA9DB /* FirefoxBeta */,
			);
			defaultConfigurationIsVisible = 0;
			defaultConfigurationName = Fennec;
		};
		3BFE4B201D342FB900DDF53F /* Build configuration list for PBXNativeTarget "XCUITests" */ = {
			isa = XCConfigurationList;
			buildConfigurations = (
				3BFE4B0E1D342FB900DDF53F /* Fennec */,
				E6DCC21A1DCBB6F100CEC4B7 /* Fennec_Enterprise */,
				3BFE4B0F1D342FB900DDF53F /* Firefox */,
				3BFE4B101D342FB900DDF53F /* FirefoxBeta */,
			);
			defaultConfigurationIsVisible = 0;
			defaultConfigurationName = Fennec;
		};
		5D1DC53A20AC9AFB00905E5A /* Build configuration list for PBXNativeTarget "Data" */ = {
			isa = XCConfigurationList;
			buildConfigurations = (
				5D1DC52A20AC9AFB00905E5A /* Fennec */,
				5D1DC52B20AC9AFB00905E5A /* Fennec_Enterprise */,
				5D1DC52C20AC9AFB00905E5A /* Firefox */,
				5D1DC52D20AC9AFB00905E5A /* FirefoxBeta */,
			);
			defaultConfigurationIsVisible = 0;
			defaultConfigurationName = Fennec;
		};
		5D1DC53B20AC9AFB00905E5A /* Build configuration list for PBXNativeTarget "DataTests" */ = {
			isa = XCConfigurationList;
			buildConfigurations = (
				5D1DC52E20AC9AFB00905E5A /* Fennec */,
				5D1DC52F20AC9AFB00905E5A /* Fennec_Enterprise */,
				5D1DC53020AC9AFB00905E5A /* Firefox */,
				5D1DC53120AC9AFB00905E5A /* FirefoxBeta */,
			);
			defaultConfigurationIsVisible = 0;
			defaultConfigurationName = Fennec;
		};
		5DE7689B20B3456E00FF5533 /* Build configuration list for PBXNativeTarget "BraveShared" */ = {
			isa = XCConfigurationList;
			buildConfigurations = (
				5DE7689C20B3456E00FF5533 /* Fennec */,
				5DE7689D20B3456E00FF5533 /* Fennec_Enterprise */,
				5DE7689E20B3456E00FF5533 /* Firefox */,
				5DE7689F20B3456E00FF5533 /* FirefoxBeta */,
			);
			defaultConfigurationIsVisible = 0;
			defaultConfigurationName = Fennec;
		};
		5DE768A020B3456E00FF5533 /* Build configuration list for PBXNativeTarget "BraveSharedTests" */ = {
			isa = XCConfigurationList;
			buildConfigurations = (
				5DE768A120B3456E00FF5533 /* Fennec */,
				5DE768A220B3456E00FF5533 /* Fennec_Enterprise */,
				5DE768A320B3456E00FF5533 /* Firefox */,
				5DE768A420B3456E00FF5533 /* FirefoxBeta */,
			);
			defaultConfigurationIsVisible = 0;
			defaultConfigurationName = Fennec;
		};
		D39FA1671A83E0EC00EE869C /* Build configuration list for PBXNativeTarget "UITests" */ = {
			isa = XCConfigurationList;
			buildConfigurations = (
				D39FA1681A83E0EC00EE869C /* Fennec */,
				E6DCC2111DCBB6F100CEC4B7 /* Fennec_Enterprise */,
				E448FCA21AEE7A6000869B6C /* Firefox */,
				E6FCC42F1C40562400DF6113 /* FirefoxBeta */,
			);
			defaultConfigurationIsVisible = 0;
			defaultConfigurationName = Fennec;
		};
		E60138631C89EAE700DF9756 /* Build configuration list for PBXNativeTarget "L10nSnapshotTests" */ = {
			isa = XCConfigurationList;
			buildConfigurations = (
				E601384C1C89EAE600DF9756 /* Fennec */,
				E6DCC2181DCBB6F100CEC4B7 /* Fennec_Enterprise */,
				E601384D1C89EAE600DF9756 /* Firefox */,
				E601384E1C89EAE600DF9756 /* FirefoxBeta */,
			);
			defaultConfigurationIsVisible = 0;
			defaultConfigurationName = Fennec;
		};
		E60138641C89EAE700DF9756 /* Build configuration list for PBXNativeTarget "MarketingUITests" */ = {
			isa = XCConfigurationList;
			buildConfigurations = (
				E60138511C89EAE600DF9756 /* Fennec */,
				E6DCC2191DCBB6F100CEC4B7 /* Fennec_Enterprise */,
				E60138521C89EAE600DF9756 /* Firefox */,
				E60138531C89EAE600DF9756 /* FirefoxBeta */,
			);
			defaultConfigurationIsVisible = 0;
			defaultConfigurationName = Fennec;
		};
		E6F965381B2F1CF20034B023 /* Build configuration list for PBXNativeTarget "SharedTests" */ = {
			isa = XCConfigurationList;
			buildConfigurations = (
				E6F965151B2F1CF20034B023 /* Fennec */,
				E6DCC2171DCBB6F100CEC4B7 /* Fennec_Enterprise */,
				E6F965171B2F1CF20034B023 /* Firefox */,
				E6FCC43A1C40562400DF6113 /* FirefoxBeta */,
			);
			defaultConfigurationIsVisible = 0;
			defaultConfigurationName = Fennec;
		};
		F84B21B91A090F8100AAB793 /* Build configuration list for PBXProject "Client" */ = {
			isa = XCConfigurationList;
			buildConfigurations = (
				F84B21DB1A090F8100AAB793 /* Fennec */,
				E6DCC2051DCBB6F100CEC4B7 /* Fennec_Enterprise */,
				E448FC9D1AEE7A6000869B6C /* Firefox */,
				E6FCC4291C40562400DF6113 /* FirefoxBeta */,
			);
			defaultConfigurationIsVisible = 0;
			defaultConfigurationName = Fennec;
		};
		F84B21DD1A090F8100AAB793 /* Build configuration list for PBXNativeTarget "Client" */ = {
			isa = XCConfigurationList;
			buildConfigurations = (
				F84B21DE1A090F8100AAB793 /* Fennec */,
				E6DCC2061DCBB6F100CEC4B7 /* Fennec_Enterprise */,
				E448FC9E1AEE7A6000869B6C /* Firefox */,
				E6FCC42A1C40562400DF6113 /* FirefoxBeta */,
			);
			defaultConfigurationIsVisible = 0;
			defaultConfigurationName = Fennec;
		};
		F84B21E01A090F8100AAB793 /* Build configuration list for PBXNativeTarget "ClientTests" */ = {
			isa = XCConfigurationList;
			buildConfigurations = (
				F84B21E11A090F8100AAB793 /* Fennec */,
				E6DCC2101DCBB6F100CEC4B7 /* Fennec_Enterprise */,
				E448FC9F1AEE7A6000869B6C /* Firefox */,
				E6FCC42B1C40562400DF6113 /* FirefoxBeta */,
			);
			defaultConfigurationIsVisible = 0;
			defaultConfigurationName = Fennec;
		};
/* End XCConfigurationList section */

/* Begin XCVersionGroup section */
		5D1DC54C20AE004600905E5A /* Model.xcdatamodeld */ = {
			isa = XCVersionGroup;
			children = (
				0A9B6A3420E6453400712BC9 /* Model8.xcdatamodel */,
				5D1DC54D20AE004600905E5A /* Model7.xcdatamodel */,
				5D1DC54E20AE004600905E5A /* Model2.xcdatamodel */,
				5D1DC54F20AE004600905E5A /* Model4.xcdatamodel */,
				5D1DC55020AE004600905E5A /* Model3.xcdatamodel */,
				5D1DC55120AE004600905E5A /* Model6.xcdatamodel */,
				5D1DC55220AE004600905E5A /* Model5.xcdatamodel */,
				5D1DC55320AE004600905E5A /* Model.xcdatamodel */,
			);
			currentVersion = 0A9B6A3420E6453400712BC9 /* Model8.xcdatamodel */;
			path = Model.xcdatamodeld;
			sourceTree = "<group>";
			versionGroupType = wrapper.xcdatamodel;
		};
/* End XCVersionGroup section */
	};
	rootObject = F84B21B61A090F8100AAB793 /* Project object */;
}<|MERGE_RESOLUTION|>--- conflicted
+++ resolved
@@ -12,13 +12,9 @@
 		0A4B012020D02EC4004D4011 /* TabsBarViewController.swift in Sources */ = {isa = PBXBuildFile; fileRef = 0A4B011F20D02EC4004D4011 /* TabsBarViewController.swift */; };
 		0A4B012220D02F26004D4011 /* TabBarCell.swift in Sources */ = {isa = PBXBuildFile; fileRef = 0A4B012120D02F26004D4011 /* TabBarCell.swift */; };
 		0A4B012420D0321A004D4011 /* UX.swift in Sources */ = {isa = PBXBuildFile; fileRef = 0A4B012320D0321A004D4011 /* UX.swift */; };
-<<<<<<< HEAD
 		0A4CB76920D8178E00A9CF4A /* HomePanelDelegates.swift in Sources */ = {isa = PBXBuildFile; fileRef = 0A4CB76820D8178E00A9CF4A /* HomePanelDelegates.swift */; };
 		0AA4FC392109D685000B173A /* CRUDProtocols.swift in Sources */ = {isa = PBXBuildFile; fileRef = 0AA4FC382109D685000B173A /* CRUDProtocols.swift */; };
-		0AADC4C820D2A55A00FDE368 /* TopSitesViewController.swift in Sources */ = {isa = PBXBuildFile; fileRef = 0AADC4C720D2A55A00FDE368 /* TopSitesViewController.swift */; };
-=======
 		0AADC4C820D2A55A00FDE368 /* FavoritesViewController.swift in Sources */ = {isa = PBXBuildFile; fileRef = 0AADC4C720D2A55A00FDE368 /* FavoritesViewController.swift */; };
->>>>>>> 8454686e
 		0AADC4CA20D2A66E00FDE368 /* FavoriteCell.swift in Sources */ = {isa = PBXBuildFile; fileRef = 0AADC4C920D2A66E00FDE368 /* FavoriteCell.swift */; };
 		0AADC4D220D2A6A200FDE368 /* FavoritesHelper.swift in Sources */ = {isa = PBXBuildFile; fileRef = 0AADC4CE20D2A6A200FDE368 /* FavoritesHelper.swift */; };
 		0AADC4D320D2A6A200FDE368 /* FavoritesTileDecorator.swift in Sources */ = {isa = PBXBuildFile; fileRef = 0AADC4CF20D2A6A200FDE368 /* FavoritesTileDecorator.swift */; };
@@ -879,12 +875,8 @@
 		0A4B012320D0321A004D4011 /* UX.swift */ = {isa = PBXFileReference; lastKnownFileType = sourcecode.swift; path = UX.swift; sourceTree = "<group>"; };
 		0A6231E32121F761007B429B /* UnitTests.xctest */ = {isa = PBXFileReference; explicitFileType = wrapper.cfbundle; includeInIndex = 0; path = UnitTests.xctest; sourceTree = BUILT_PRODUCTS_DIR; };
 		0A9B6A3420E6453400712BC9 /* Model8.xcdatamodel */ = {isa = PBXFileReference; lastKnownFileType = wrapper.xcdatamodel; path = Model8.xcdatamodel; sourceTree = "<group>"; };
-<<<<<<< HEAD
 		0AA4FC382109D685000B173A /* CRUDProtocols.swift */ = {isa = PBXFileReference; lastKnownFileType = sourcecode.swift; path = CRUDProtocols.swift; sourceTree = "<group>"; };
-		0AADC4C720D2A55A00FDE368 /* TopSitesViewController.swift */ = {isa = PBXFileReference; lastKnownFileType = sourcecode.swift; path = TopSitesViewController.swift; sourceTree = "<group>"; };
-=======
 		0AADC4C720D2A55A00FDE368 /* FavoritesViewController.swift */ = {isa = PBXFileReference; lastKnownFileType = sourcecode.swift; path = FavoritesViewController.swift; sourceTree = "<group>"; };
->>>>>>> 8454686e
 		0AADC4C920D2A66E00FDE368 /* FavoriteCell.swift */ = {isa = PBXFileReference; lastKnownFileType = sourcecode.swift; path = FavoriteCell.swift; sourceTree = "<group>"; };
 		0AADC4CE20D2A6A200FDE368 /* FavoritesHelper.swift */ = {isa = PBXFileReference; fileEncoding = 4; lastKnownFileType = sourcecode.swift; path = FavoritesHelper.swift; sourceTree = "<group>"; };
 		0AADC4CF20D2A6A200FDE368 /* FavoritesTileDecorator.swift */ = {isa = PBXFileReference; fileEncoding = 4; lastKnownFileType = sourcecode.swift; path = FavoritesTileDecorator.swift; sourceTree = "<group>"; };
@@ -2058,11 +2050,6 @@
 				0AA4FC382109D685000B173A /* CRUDProtocols.swift */,
 				5D1DC54120AE004600905E5A /* WebsitePresentable.swift */,
 				5D1DC54220AE004600905E5A /* TabMO.swift */,
-<<<<<<< HEAD
-				5D1DC54420AE004600905E5A /* TopSite.swift */,
-=======
-				5D1DC54320AE004600905E5A /* DataController.swift */,
->>>>>>> 8454686e
 				5D1DC54620AE004600905E5A /* Bookmark.swift */,
 				5D1DC54720AE004600905E5A /* FaviconMO.swift */,
 				5D1DC54820AE004600905E5A /* Domain.swift */,
