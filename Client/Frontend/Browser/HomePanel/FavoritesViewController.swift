/* This Source Code Form is subject to the terms of the Mozilla Public
 * License, v. 2.0. If a copy of the MPL was not distributed with this
 * file, You can obtain one at http://mozilla.org/MPL/2.0/. */

import UIKit
import Shared
import BraveShared
import Storage
import Deferred
import Data
import SnapKit
import BraveRewards

private let log = Logger.browserLogger

protocol FavoritesDelegate: AnyObject {
    func didSelect(input: String)
    func didTapDuckDuckGoCallout()
    func didTapShowMoreFavorites()
    func openBrandedImageCallout(state: BrandedImageCalloutState?)
}

class FavoritesViewController: UIViewController, Themeable {
    private struct UI {
        static let statsHeight: CGFloat = 110.0
        static let statsBottomMargin: CGFloat = 5
        static let searchEngineCalloutPadding: CGFloat = 120.0
    }
    
    weak var delegate: FavoritesDelegate?
    
    private lazy var scrollView = UIScrollView(frame: CGRect.zero).then {
        $0.alwaysBounceVertical = false
        $0.alwaysBounceHorizontal = true
        $0.isPagingEnabled = true
        $0.isDirectionalLockEnabled = true
        $0.showsHorizontalScrollIndicator = false
        $0.showsVerticalScrollIndicator = false
        $0.delegate = self
    }
    
    private lazy var nextPageButton = UIView().then {
        let blur = UIVisualEffectView(effect: UIBlurEffect(style: .light))
        let button = UIButton(type: .system).then {
            $0.setImage(UIImage(named: "next_page")?.withRenderingMode(.alwaysTemplate), for: .normal)
            $0.tintColor = .white
            $0.addTarget(self, action: #selector(nextPage), for: .touchUpInside)
        }
        
        $0.clipsToBounds = true
        $0.layer.maskedCorners = [.layerMinXMinYCorner, .layerMinXMaxYCorner]
        $0.layer.cornerRadius = 10
        
        $0.addSubview(blur)
        $0.addSubview(button)
        
        blur.snp.makeConstraints { $0.edges.equalToSuperview() }
        button.snp.makeConstraints { $0.edges.equalToSuperview() }
    }
    
    private lazy var previousPageButton = UIView().then {
        let blur = UIVisualEffectView(effect: UIBlurEffect(style: .light))
        let button = UIButton(type: .system).then {
            $0.setImage(UIImage(named: "previous_page")?.withRenderingMode(.alwaysTemplate), for: .normal)
            $0.tintColor = .white
            $0.addTarget(self, action: #selector(previousPage), for: .touchUpInside)
        }
        
        $0.clipsToBounds = true
        $0.layer.maskedCorners = [.layerMaxXMinYCorner, .layerMaxXMaxYCorner]
        $0.layer.cornerRadius = 10
        
        $0.addSubview(blur)
        $0.addSubview(button)
        
        blur.snp.makeConstraints { $0.edges.equalToSuperview() }
        button.snp.makeConstraints { $0.edges.equalToSuperview() }
    }
    
    private lazy var widgetsView = WidgetsView()
    
    // MARK: - Favorites collection view properties
    private (set) internal lazy var collection: UICollectionView = {
        let layout = UICollectionViewFlowLayout()
        layout.minimumInteritemSpacing = 0
        layout.minimumLineSpacing = 6
        
        let view = UICollectionView(frame: self.view.frame, collectionViewLayout: layout).then {
            $0.backgroundColor = .clear
            $0.delegate = self
        
            let cellIdentifier = FavoriteCell.identifier
            $0.register(FavoriteCell.self, forCellWithReuseIdentifier: cellIdentifier)
            $0.alwaysBounceVertical = true
            $0.accessibilityIdentifier = "Top Sites View"
            // Entire site panel, including the stats view insets
            $0.contentInset = UIEdgeInsets(top: UI.statsHeight, left: 0, bottom: 0, right: 0)
        }
        return view
    }()
    private let dataSource: FavoritesDataSource
    private let backgroundDataSource: NewTabPageBackgroundDataSource?

    private let braveShieldStatsView = BraveShieldStatsView(frame: CGRect.zero).then {
        $0.autoresizingMask = [.flexibleWidth]
    }
    
    private lazy var favoritesOverflowButton = RoundInterfaceView().then {
        let blur = UIVisualEffectView(effect: UIBlurEffect(style: .light))
        let button = UIButton(type: .system).then {
            $0.setTitle(Strings.newTabPageShowMoreFavorites, for: .normal)
            $0.appearanceTextColor = .white
            $0.titleLabel?.font = UIFont.systemFont(ofSize: 12.0, weight: .medium)
            $0.addTarget(self, action: #selector(showFavorites), for: .touchUpInside)
        }
        
        $0.clipsToBounds = true
        
        $0.addSubview(blur)
        $0.addSubview(button)
        
        blur.snp.makeConstraints { $0.edges.equalToSuperview() }
        button.snp.makeConstraints { $0.edges.equalToSuperview() }
    }
    
    // Needs to be own variable in order to dynamically set title contents
    private lazy var imageCreditInternalButton = UIButton(type: .system).then {
        $0.appearanceTextColor = .white
        $0.titleLabel?.font = UIFont.systemFont(ofSize: 12.0, weight: .medium)
        $0.addTarget(self, action: #selector(showImageCredit), for: .touchUpInside)
    }
    
    private lazy var imageCreditButton = UIView().then {
        let blur = UIVisualEffectView(effect: UIBlurEffect(style: .light))
        blur.contentView.backgroundColor = UIColor.black.withAlphaComponent(0.4)
        $0.clipsToBounds = true
        $0.layer.cornerRadius = 4
        
        $0.addSubview(blur)
        $0.addSubview(imageCreditInternalButton)
        
        blur.snp.makeConstraints { $0.edges.equalToSuperview() }
        imageCreditInternalButton.snp.makeConstraints {
            $0.top.bottom.equalToSuperview()
            let padding = 10
            $0.left.equalToSuperview().offset(padding)
            $0.right.equalToSuperview().inset(padding)
        }
    }
    
    private lazy var imageSponsorButton = UIButton().then {
        $0.adjustsImageWhenHighlighted = false
        $0.addTarget(self, action: #selector(showSponsoredSite), for: .touchUpInside)
    }
    
    private let ddgLogo = UIImageView(image: #imageLiteral(resourceName: "duckduckgo"))
    
    private let ddgLabel = UILabel().then {
        $0.numberOfLines = 0
        $0.textColor = BraveUX.greyD
        $0.font = UIFont.systemFont(ofSize: 14, weight: UIFont.Weight.regular)
        $0.text = Strings.DDGPromotion
    }
    
    private lazy var ddgButton = RoundInterfaceView().then {
        let blur = UIVisualEffectView(effect: UIBlurEffect(style: .dark))
        let actualButton = UIButton(type: .system).then {
            $0.addTarget(self, action: #selector(showDDGCallout), for: .touchUpInside)
        }
        $0.clipsToBounds = true
        
        $0.addSubview(blur)
        $0.addSubview(actualButton)
        
        blur.snp.makeConstraints { $0.edges.equalToSuperview() }
        actualButton.snp.makeConstraints { $0.edges.equalToSuperview() }
    }
    
    @objc private func showDDGCallout() {
        delegate?.didTapDuckDuckGoCallout()
    }
    
    @objc private func showFavorites() {
        delegate?.didTapShowMoreFavorites()
    }
    
    @objc private func nextPage() {
        scrollView.scrollRectToVisible(CGRect(x: view.frame.maxX, y: 0, width: view.frame.width, height: 1), animated: true)
    }
    
    @objc private func previousPage() {
        scrollView.scrollRectToVisible(CGRect(x: 0, y: 0, width: 1, height: 1), animated: true)
    }
    
    // MARK: - Init/lifecycle
    
    private var backgroundViewInfo: (imageView: UIImageView, portraitCenterConstraint: Constraint, landscapeCenterConstraint: Constraint)?
    private var background: (wallpaper: NewTabPageBackgroundDataSource.Background, sponsor: NewTabPageBackgroundDataSource.Sponsor?)? {
        didSet {
            let noSponsor = background?.sponsor == nil
            
            // Image Sponsor
            imageSponsorButton.setImage(background?.sponsor?.logo.imageLiteral, for: .normal)
            imageSponsorButton.isHidden = noSponsor
            
            // Image Credit
            imageCreditButton.isHidden = true
            if noSponsor, let name = background?.wallpaper.credit?.name {
                let photoByText = String(format: Strings.photoBy, name)
                imageCreditInternalButton.setTitle(photoByText, for: .normal)
                imageCreditButton.isHidden = false
            }
        }
    }
    
    private let profile: Profile
    
    /// Whether the view was called from tapping on address bar or not.
    private let fromOverlay: Bool
    
    /// Different types of notifications can be presented to users.
    enum NTPNotificationType {
        /// Notification to inform the user about branded images program.
        case brandedImages(state: BrandedImageCalloutState)
        /// Informs the user that there is a grant that can be claimed.
        case claimRewards
    }
    
    private var ntpNotificationShowing = false
    private var rewards: BraveRewards?
    
    init(profile: Profile, dataSource: FavoritesDataSource = FavoritesDataSource(), fromOverlay: Bool,
         rewards: BraveRewards?, backgroundDataSource: NewTabPageBackgroundDataSource?) {
        self.profile = profile
        self.dataSource = dataSource
        self.fromOverlay = fromOverlay
        self.rewards = rewards
        self.backgroundDataSource = backgroundDataSource
        
        super.init(nibName: nil, bundle: nil)
        NotificationCenter.default.do {
            $0.addObserver(self, selector: #selector(existingUserTopSitesConversion), 
                           name: .topSitesConversion, object: nil)
            $0.addObserver(self, selector: #selector(privateBrowsingModeChanged), 
                           name: .privacyModeChanged, object: nil)
        }
    }
    
    @objc func existingUserTopSitesConversion() {
        dataSource.refetch()
        collection.reloadData()
    }
    
    required init?(coder aDecoder: NSCoder) {
        fatalError("init(coder:) has not been implemented")
    }
    
    deinit {
        NotificationCenter.default.do {
            $0.removeObserver(self, name: .topSitesConversion, object: nil)
            $0.removeObserver(self, name: .privacyModeChanged, object: nil)
        }
        
        if Preferences.NewTabPage.atleastOneNTPNotificationWasShowed.value {
            // Navigating away from NTP counts the current notification as showed.
            Preferences.NewTabPage.brandedImageShowed.value = true
        }
    }
    
    override func viewDidLoad() {
        super.viewDidLoad()
        view.clipsToBounds = true
        
        resetBackgroundImage()
        // Setup gradient regardless of background image, can internalize to setup background image if only wanted for images.
        view.layer.addSublayer(gradientOverlay())
        
        view.addSubview(scrollView)
        
        let longPressGesture = UILongPressGestureRecognizer(target: self, action: #selector(handleLongGesture(gesture:)))
        collection.addGestureRecognizer(longPressGesture)
        
<<<<<<< HEAD
        let tapGesture = UITapGestureRecognizer(target: self, action: #selector(handleTapGesture(gesture:)))
        // Adding a clear background for tap gestures, otherwise impossible to tap other buttons / icons on NTP
        let background = UIView()
        background.backgroundColor = .clear
        background.addGestureRecognizer(tapGesture)
        collection.backgroundView = background
        
        scrollView.addSubview(collection)
=======
        view.addSubview(collection)
>>>>>>> 7a71b225
        collection.dataSource = dataSource
        dataSource.collectionView = collection
        
        dataSource.favoriteDeletedHandler = { [weak self] in
            self?.favoritesOverflowButton.isHidden = self?.dataSource.hasOverflow == false
        }
        
        collection.bounces = false
        
        // Could setup as section header but would need to use flow layout,
        // Auto-layout subview within collection doesn't work properly,
        // Quick-and-dirty layout here.
        var statsViewFrame: CGRect = braveShieldStatsView.frame
        statsViewFrame.origin.x = 20
        // Offset the stats view from the inset set above
        statsViewFrame.origin.y = -(UI.statsHeight + UI.statsBottomMargin)
        statsViewFrame.size.width = collection.frame.width - statsViewFrame.minX * 2
        statsViewFrame.size.height = UI.statsHeight
        braveShieldStatsView.frame = statsViewFrame
        
        collection.addSubview(braveShieldStatsView)
        collection.addSubview(favoritesOverflowButton)
        collection.addSubview(ddgButton)
        view.addSubview(imageCreditButton)
        view.addSubview(imageSponsorButton)
        
        ddgButton.addSubview(ddgLogo)
        ddgButton.addSubview(ddgLabel)
        
        scrollView.addSubview(widgetsView)
        
        previousPageButton.alpha = 0
        
        view.addSubview(nextPageButton)
        view.addSubview(previousPageButton)
        
        makeConstraints()
        
        Preferences.NewTabPage.backgroundImages.observe(from: self)
        Preferences.NewTabPage.backgroundSponsoredImages.observe(from: self)
        
        // Doens't this get called twice?
        collectionContentSizeObservation = collection.observe(\.contentSize, options: [.new, .initial]) { [weak self] _, _ in
            self?.updateDuckDuckGoButtonLayout()
        }
        updateDuckDuckGoVisibility()
    }
    
    override func viewDidAppear(_ animated: Bool) {
        super.viewDidAppear(animated)
        
        guard let notificationType = ntpNotificationToShow else {
            return
        }
        
        showNTPNotification(for: notificationType)
    }
    
    /// Returns nil if not applicable or no notification should be shown.
    private var ntpNotificationToShow: FavoritesViewController.NTPNotificationType? {
        if fromOverlay || PrivateBrowsingManager.shared.isPrivateBrowsing || ntpNotificationShowing {
            return nil
        }
        
        guard let rewards = (UIApplication.shared.delegate as? AppDelegate)?
            .browserViewController.rewards else { return nil }
        
        let rewardsEnabled = rewards.ledger.isEnabled
        let adsEnabled = rewards.ads.isEnabled
        
        let showClaimRewards = Preferences.NewTabPage.attemptToShowClaimRewardsNotification.value
            && rewardsEnabled
            && rewards.ledger.pendingPromotions.first?.type == .ads
        
        if showClaimRewards { return .claimRewards }
        
        let adsAvailableInRegion = BraveAds.isCurrentLocaleSupported()
        
        if !Preferences.NewTabPage.backgroundImages.value { return nil }
        
        let isSponsoredImage = background?.sponsor != nil
        let state = BrandedImageCalloutState
            .getState(rewardsEnabled: rewardsEnabled,
                      adsEnabled: adsEnabled,
                      adsAvailableInRegion: adsAvailableInRegion,
                      isSponsoredImage: isSponsoredImage)
        
        return .brandedImages(state: state)
    }
    
    private func showNTPNotification(for type: NTPNotificationType) {
        var vc: UIViewController?
        
        guard let rewards = rewards else { return }
        
        switch type {
        case .brandedImages(let state):
            guard let notificationVC = NTPNotificationViewController(state: state, rewards: rewards) else { return }
            
            notificationVC.closeHandler = { [weak self] in
                self?.ntpNotificationShowing = false
            }
            
            notificationVC.learnMoreHandler = { [weak self] in
                self?.delegate?.openBrandedImageCallout(state: state)
            }
            
            vc = notificationVC
        case .claimRewards:
            if !Preferences.NewTabPage.attemptToShowClaimRewardsNotification.value { return }
            
            let claimRewardsVC = ClaimRewardsNTPNotificationViewController(rewards: rewards)
            claimRewardsVC.closeHandler = { [weak self] in
                Preferences.NewTabPage.attemptToShowClaimRewardsNotification.value = false
                self?.ntpNotificationShowing = false
            }
            
            vc = claimRewardsVC
        }
        
        guard let viewController = vc else { return }

        DispatchQueue.main.asyncAfter(deadline: .now() + 1.5) { [weak self] in
            guard let self = self else { return }
            
            if case .brandedImages = type {
                Preferences.NewTabPage.atleastOneNTPNotificationWasShowed.value = true
            }
            
            self.ntpNotificationShowing = true
            self.addChild(viewController)
            self.view.addSubview(viewController.view)
        }
    }
    
    override func viewWillAppear(_ animated: Bool) {
        super.viewWillAppear(animated)
        // Need to reload data after modals are closed for potential orientation change
        // e.g. if in landscape, open portrait modal, close, the layout attempt to access an invalid indexpath
        collection.reloadData()
    }
    
    private var collectionContentSizeObservation: NSKeyValueObservation?
    
    override func viewWillLayoutSubviews() {
        updateConstraints()
    }
    
    override func viewDidLayoutSubviews() {
        super.viewDidLayoutSubviews()
        
        // This makes collection view layout to recalculate its cell size.
//        collection.collectionViewLayout.invalidateLayout()
        favoritesOverflowButton.isHidden = !dataSource.hasOverflow
        collection.reloadSections(IndexSet(arrayLiteral: 0))
        
        scrollView.contentSize = CGSize(width: view.frame.width * 2, height: view.frame.height)
        
        if let backgroundImageView = backgroundViewInfo?.imageView, let image = backgroundImageView.image {
            // Need to calculate the sizing difference between `image` and `imageView` to determine the pixel difference ratio
            let sizeRatio = backgroundImageView.frame.size.width / image.size.width
            let focal = background?.wallpaper.focalPoint
            // Center as fallback
            let x = focal?.x ?? image.size.width / 2
            let y = focal?.y ?? image.size.height / 2
            let portrait = view.frame.height > view.frame.width
            
            // Center point of image is not center point of view.
            // Take `0` for example, if specying `0`, setting centerX to 0, it is not attempting to place the left
            //  side of the image to the middle (e.g. left justifying), it is instead trying to move the image view's
            //  center to `0`, shifting the image _to_ the left, and making more of the image's right side visible.
            // Therefore specifying `0` should take the imageView's left and pinning it to view's center.
            
            // So basically the movement needs to be "inverted" (hence negation)
            // In landscape, left / right are pegged to superview
            let imageViewOffset = portrait ? sizeRatio * -x : 0
            backgroundViewInfo?.portraitCenterConstraint.update(offset: imageViewOffset)
            
            // If potrait, top / bottom are just pegged to superview
            let inset = portrait ? 0 : sizeRatio * -y
            backgroundViewInfo?.landscapeCenterConstraint.update(offset: inset)
        }
    }
    
    private func updateDuckDuckGoButtonLayout() {
        let size = ddgButton.systemLayoutSizeFitting(UIView.layoutFittingExpandedSize)
        ddgButton.frame = CGRect(
            x: ceil((collection.bounds.width - size.width) / 2.0),
            y: collection.contentSize.height + UI.searchEngineCalloutPadding,
            width: size.width,
            height: size.height
        )
    }
    
    /// Handles long press gesture for UICollectionView cells reorder.
    @objc func handleLongGesture(gesture: UILongPressGestureRecognizer) {
        switch gesture.state {
        case .began:
            guard let selectedIndexPath = collection.indexPathForItem(at: gesture.location(in: collection)) else {
                break
            }
            
            dataSource.isEditing = true
            collection.beginInteractiveMovementForItem(at: selectedIndexPath)
        case .changed:
            collection.updateInteractiveMovementTargetPosition(gesture.location(in: gesture.view!))
        case .ended:
            collection.endInteractiveMovement()
        default:
            collection.cancelInteractiveMovement()
        }
    }
    
    @objc fileprivate func showImageCredit() {
        guard let credit = background?.wallpaper.credit else {
            // No gesture action of no credit available
            return
        }
        
        let alert = UIAlertController(title: credit.name, message: nil, preferredStyle: .actionSheet)
        
        if let creditWebsite = credit.url, let creditURL = URL(string: creditWebsite) {
            let websiteTitle = String(format: Strings.viewOn, creditURL.hostSLD.capitalizeFirstLetter)
            alert.addAction(UIAlertAction(title: websiteTitle, style: .default) { [weak self] _ in
                self?.delegate?.didSelect(input: creditWebsite)
            })
        }
        
        alert.popoverPresentationController?.sourceView = view
        alert.popoverPresentationController?.sourceRect = CGRect(origin: view.center, size: .zero)
        alert.popoverPresentationController?.permittedArrowDirections = [.down, .up]
        alert.addAction(UIAlertAction(title: Strings.close, style: .cancel, handler: nil))
        
        present(alert, animated: true, completion: nil)
    }
    
    @objc private func showSponsoredSite() {
        guard let url = background?.sponsor?.logo.destinationUrl else { return }
        delegate?.didSelect(input: url)
    }
    
    // MARK: - Constraints setup
    fileprivate func makeConstraints() {
<<<<<<< HEAD
        scrollView.snp.makeConstraints {
            $0.edges.equalTo(self.view)
        }
        
        collection.snp.makeConstraints {
            $0.top.left.equalTo(0)
            $0.width.equalTo(self.view)
            $0.height.equalTo(self.view)
        }
        
        widgetsView.snp.makeConstraints {
            $0.top.right.equalTo(0)
            $0.left.equalTo(collection.snp.right)
            $0.width.equalTo(self.view)
            $0.height.equalTo(self.view)
=======
        ddgLogo.snp.makeConstraints { make in
            make.top.left.bottom.equalTo(0)
            make.size.equalTo(38)
>>>>>>> 7a71b225
        }
        
        ddgLogo.snp.makeConstraints {
            $0.top.left.bottom.equalTo(0)
            $0.size.equalTo(38)
        }
        
        ddgLabel.snp.makeConstraints {
            $0.top.bottom.equalTo(0)
            $0.right.equalToSuperview().offset(-5)
            $0.left.equalTo(self.ddgLogo.snp.right).offset(5)
            $0.width.equalTo(180)
            $0.centerY.equalTo(self.ddgLogo)
        }
        
        favoritesOverflowButton.snp.makeConstraints {
            $0.centerX.equalToSuperview()
            $0.bottom.equalTo(ddgButton.snp.top).offset(-90)
            $0.height.equalTo(24)
            $0.width.equalTo(84)
        }
        
        imageCreditButton.snp.makeConstraints {
            let borderPadding = 20
            $0.bottom.equalTo(self.view.snp.bottom).inset(borderPadding)
            $0.left.equalToSuperview().offset(borderPadding)
            $0.height.equalTo(24)
            // Width and therefore, right constraint is determined by the actual button inside of this view
            //  button is resized from text content, and this superview is pinned to that width.
        }
        
        nextPageButton.snp.makeConstraints {
            $0.centerY.equalToSuperview()
            $0.right.equalToSuperview()
            $0.width.equalTo(20)
            $0.height.equalTo(130)
        }
        
        previousPageButton.snp.makeConstraints {
            $0.centerY.equalToSuperview()
            $0.left.equalToSuperview()
            $0.width.equalTo(20)
            $0.height.equalTo(130)
        }
    }
    
    // MARK: - Private browsing mode
    @objc func privateBrowsingModeChanged() {
        updateDuckDuckGoVisibility()
        resetBackgroundImage()
    }
    
    var themeableChildren: [Themeable?]? {
        return [braveShieldStatsView]
    }
    
    func applyTheme(_ theme: Theme) {
        styleChildren(theme: theme)
       
        view.backgroundColor = theme.colors.home
    }
    
    override func traitCollectionDidChange(_ previousTraitCollection: UITraitCollection?) {
        super.traitCollectionDidChange(previousTraitCollection)

        updateConstraints()
        collection.collectionViewLayout.invalidateLayout()
    }
    
    private func updateConstraints() {
        let isIphone = UIDevice.isPhone
        let isLandscape = view.frame.width > view.frame.height
        
        var right: ConstraintRelatableTarget = self.view.safeAreaLayoutGuide
        var left: ConstraintRelatableTarget = self.view.safeAreaLayoutGuide
        if isLandscape {
            if isIphone {
                left = self.view.snp.centerX
            } else {
                right = self.view.snp.centerX
            }
        }
        
        collection.snp.remakeConstraints { make in
            make.right.equalTo(right)
            make.left.equalTo(left)
            make.top.bottom.equalTo(self.view)
        }
        
        imageSponsorButton.snp.remakeConstraints {
            $0.size.equalTo(170)
            $0.bottom.equalTo(view.safeArea.bottom).inset(10)
            
            if isLandscape && isIphone {
                $0.left.equalTo(view.safeArea.left).offset(20)
            } else {
                $0.centerX.equalToSuperview()
            }
        }
    }
    
    private func resetBackgroundImage() {
        
        // RESET BACKGROUND
        self.backgroundViewInfo?.imageView.removeFromSuperview()
        self.backgroundViewInfo = nil
        
        self.background = backgroundDataSource?.newBackground()
        //
        
        guard let image = background?.wallpaper.imageLiteral else {
            return
        }
        
        let imageAspectRatio = image.size.width / image.size.height
        let imageView = UIImageView(image: image)
        
        imageView.contentMode = UIImageView.ContentMode.scaleAspectFit
        // Make sure it goes to the back
        view.insertSubview(imageView, at: 0)
        
        imageView.translatesAutoresizingMaskIntoConstraints = false
        imageView.snp.makeConstraints {
            
            // Determines the height of the content
            // `999` priority is required for landscape, since top/bottom constraints no longer the most important
            //    using `1000` / `required` would cause constraint conflicts (with `centerY` in landscape), and
            //    using `high` is not enough either.
            $0.bottom.equalToSuperview().priority(ConstraintPriority(999))
            $0.top.equalToSuperview().priority(ConstraintPriority(999))

            // In portrait `top`/`bottom` is enough, however, when switching to landscape, those constraints
            //  don't force centering, so this is used as a stronger constraint to center in landscape/portrait
            let landscapeCenterConstraint = $0.top.equalTo(view.snp.centerY).priority(ConstraintPriority.high).constraint
            
            // Width of the image view is determined by the forced height constraint and the literal image ratio
            $0.width.equalTo(imageView.snp.height).multipliedBy(imageAspectRatio)
            
            // These are required constraints to avoid a bad center pushing the image out of view.
            // if a center of `-100` or `100000` is specified, these override to keep entire background covered by image.
            // The left side cannot exceed `0` (or superview's left side), otherwise whitespace will be shown on left.
            $0.left.lessThanOrEqualToSuperview()
            
            // the right side cannot drop under `width` (or superview's right side), otherwise whitespace will be shown on right.
            $0.right.greaterThanOrEqualToSuperview()
            
            // Same as left / right above but necessary for landscape y centering (to prevent overflow)
            $0.top.lessThanOrEqualToSuperview()
            $0.bottom.greaterThanOrEqualToSuperview()

            // If for some reason the image cannot fill full width (e.g. not a landscape image), then these constraints
            //  will fail. A constraint will be broken, since cannot keep both left and right side's pinned
            //  (due to the width multiplier being < 1
            
            // Using `high` priority so that it will not be applied / broken  if out-of-bounds.
            // Offset updated / calculated during view layout as views are not setup yet.
            let portraitCenterConstraint = $0.left.equalTo(view.snp.centerX).priority(ConstraintPriority.high).constraint
            self.backgroundViewInfo = (imageView, portraitCenterConstraint, landscapeCenterConstraint)
        }
    }
    
    fileprivate func gradientOverlay() -> CAGradientLayer {
        
        // Fades from half-black to transparent
        let colorTop = UIColor(white: 0.0, alpha: 0.5).cgColor
        let colorMid = UIColor(white: 0.0, alpha: 0.0).cgColor
        let colorBottom = UIColor(white: 0.0, alpha: 0.3).cgColor
        
        let gl = CAGradientLayer()
        gl.colors = [colorTop, colorMid, colorBottom]
        
        // Gradient cover percentage
        gl.locations = [0.0, 0.5, 0.8]
        
        // Making a squrare to handle rotation events
        let maxSide = max(view.bounds.height, view.bounds.width)
        gl.frame = CGRect(size: CGSize(width: maxSide, height: maxSide))
        
        return gl
    }
    
    // MARK: DuckDuckGo
    
    func shouldShowDuckDuckGoCallout() -> Bool {
        let isSearchEngineSet = profile.searchEngines.defaultEngine(forType: .privateMode).shortName == OpenSearchEngine.EngineNames.duckDuckGo
        let isPrivateBrowsing = PrivateBrowsingManager.shared.isPrivateBrowsing
        let shouldShowPromo = SearchEngines.shouldShowDuckDuckGoPromo
        return isPrivateBrowsing && !isSearchEngineSet && shouldShowPromo
    }
    
    func updateDuckDuckGoVisibility() {
        let isVisible = shouldShowDuckDuckGoCallout()
        let heightOfCallout = ddgButton.systemLayoutSizeFitting(UIView.layoutFittingExpandedSize).height + (UI.searchEngineCalloutPadding * 2.0)
        collection.contentInset.bottom = isVisible ? heightOfCallout : 0
        ddgButton.isHidden = !isVisible
    }
}

extension FavoritesViewController: UIScrollViewDelegate {
    func scrollViewDidScroll(_ scrollView: UIScrollView) {
        let pos = scrollView.contentOffset.x
        
        if pos > 0 {
            UIView.animate(withDuration: 0.1) {
                self.nextPageButton.alpha = 0
            }
        } else {
            UIView.animate(withDuration: 0.3) {
                self.nextPageButton.alpha = 1
            }
        }
        
        if pos >= view.frame.width {
            UIView.animate(withDuration: 0.3) {
                self.previousPageButton.alpha = 1
            }
        } else {
            UIView.animate(withDuration: 0.1) {
                self.previousPageButton.alpha = 0
            }
        }
    }
    
    func scrollViewDidEndDecelerating(_ scrollView: UIScrollView) {
        
    }
}

// MARK: - Delegates
extension FavoritesViewController: UICollectionViewDelegateFlowLayout {
    func collectionView(_ collectionView: UICollectionView, didSelectItemAt indexPath: IndexPath) {
        let fav = dataSource.favoriteBookmark(at: indexPath)
        
        guard let urlString = fav?.url else { return }
        
        delegate?.didSelect(input: urlString)
    }
    
    func collectionView(_ collectionView: UICollectionView, layout collectionViewLayout: UICollectionViewLayout, sizeForItemAt indexPath: IndexPath) -> CGSize {
        let width = collection.frame.width
        let padding: CGFloat = traitCollection.horizontalSizeClass == .compact ? 6 : 20
        
        let cellWidth = floor(width - padding) / CGFloat(dataSource.columnsPerRow)
        // The tile's height is determined the aspect ratio of the thumbnails width. We also take into account
        // some padding between the title and the image.
        let cellHeight = floor(cellWidth / (CGFloat(FavoriteCell.imageAspectRatio) - 0.1))
        
        return CGSize(width: cellWidth, height: cellHeight)
    }
    
    func collectionView(_ collectionView: UICollectionView, willDisplay cell: UICollectionViewCell, forItemAt indexPath: IndexPath) {
        guard let favoriteCell = cell as? FavoriteCell else { return }
        favoriteCell.delegate = self
    }
}

extension FavoritesViewController: FavoriteCellDelegate {
    func editFavorite(_ favoriteCell: FavoriteCell) {
        guard let indexPath = collection.indexPath(for: favoriteCell),
            let fav = dataSource.frc?.fetchedObjects?[indexPath.item] else { return }
        
        let actionSheet = UIAlertController(title: fav.displayTitle, message: nil, preferredStyle: .actionSheet)
        
        let deleteAction = UIAlertAction(title: Strings.removeFavorite, style: .destructive) { _ in
            fav.delete()
            
            // Remove cached icon.
            if let urlString = fav.url, let url = URL(string: urlString) {
                ImageCache.shared.remove(url, type: .square)
            }
            
            self.dataSource.isEditing = false
        }
        
        let editAction = UIAlertAction(title: Strings.editFavorite, style: .default) { _ in
            guard let title = fav.displayTitle, let urlString = fav.url else { return }
            
            let editPopup = UIAlertController.userTextInputAlert(title: Strings.editBookmark, message: urlString,
                                                                 startingText: title, startingText2: fav.url,
                                                                 placeholder2: urlString,
                                                                 keyboardType2: .URL) { callbackTitle, callbackUrl in
                                                                    if let cTitle = callbackTitle, !cTitle.isEmpty, let cUrl = callbackUrl, !cUrl.isEmpty {
                                                                        if URL(string: cUrl) != nil {
                                                                            fav.update(customTitle: cTitle, url: cUrl)
                                                                        }
                                                                    }
                                                                    self.dataSource.isEditing = false
            }
            
            self.present(editPopup, animated: true)
        }
        
        let cancelAction = UIAlertAction(title: Strings.cancelButtonTitle, style: .cancel, handler: nil)
        
        actionSheet.addAction(editAction)
        actionSheet.addAction(deleteAction)
        actionSheet.addAction(cancelAction)
        
        if UIDevice.current.userInterfaceIdiom == .pad {
            actionSheet.popoverPresentationController?.permittedArrowDirections = .any
            actionSheet.popoverPresentationController?.sourceView = favoriteCell
            actionSheet.popoverPresentationController?.sourceRect = favoriteCell.bounds
            present(actionSheet, animated: true)
        } else {
            present(actionSheet, animated: true) {
                self.dataSource.isEditing = false
            }
        }
    }
}

extension FavoritesViewController: PreferencesObserver {
    func preferencesDidChange(for key: String) {
        self.resetBackgroundImage()
    }
}<|MERGE_RESOLUTION|>--- conflicted
+++ resolved
@@ -80,6 +80,7 @@
     private lazy var widgetsView = WidgetsView()
     
     // MARK: - Favorites collection view properties
+    private let collectionContainer = UIView()
     private (set) internal lazy var collection: UICollectionView = {
         let layout = UICollectionViewFlowLayout()
         layout.minimumInteritemSpacing = 0
@@ -91,6 +92,7 @@
         
             let cellIdentifier = FavoriteCell.identifier
             $0.register(FavoriteCell.self, forCellWithReuseIdentifier: cellIdentifier)
+            $0.keyboardDismissMode = .onDrag
             $0.alwaysBounceVertical = true
             $0.accessibilityIdentifier = "Top Sites View"
             // Entire site panel, including the stats view insets
@@ -279,19 +281,9 @@
         
         let longPressGesture = UILongPressGestureRecognizer(target: self, action: #selector(handleLongGesture(gesture:)))
         collection.addGestureRecognizer(longPressGesture)
-        
-<<<<<<< HEAD
-        let tapGesture = UITapGestureRecognizer(target: self, action: #selector(handleTapGesture(gesture:)))
-        // Adding a clear background for tap gestures, otherwise impossible to tap other buttons / icons on NTP
-        let background = UIView()
-        background.backgroundColor = .clear
-        background.addGestureRecognizer(tapGesture)
-        collection.backgroundView = background
-        
-        scrollView.addSubview(collection)
-=======
-        view.addSubview(collection)
->>>>>>> 7a71b225
+
+        collectionContainer.addSubview(collection)
+        scrollView.addSubview(collectionContainer)
         collection.dataSource = dataSource
         dataSource.collectionView = collection
         
@@ -315,8 +307,8 @@
         collection.addSubview(braveShieldStatsView)
         collection.addSubview(favoritesOverflowButton)
         collection.addSubview(ddgButton)
-        view.addSubview(imageCreditButton)
-        view.addSubview(imageSponsorButton)
+        scrollView.addSubview(imageCreditButton)
+        scrollView.addSubview(imageSponsorButton)
         
         ddgButton.addSubview(ddgLogo)
         ddgButton.addSubview(ddgLabel)
@@ -444,7 +436,7 @@
         super.viewDidLayoutSubviews()
         
         // This makes collection view layout to recalculate its cell size.
-//        collection.collectionViewLayout.invalidateLayout()
+        collection.collectionViewLayout.invalidateLayout()
         favoritesOverflowButton.isHidden = !dataSource.hasOverflow
         collection.reloadSections(IndexSet(arrayLiteral: 0))
         
@@ -535,9 +527,13 @@
     
     // MARK: - Constraints setup
     fileprivate func makeConstraints() {
-<<<<<<< HEAD
         scrollView.snp.makeConstraints {
             $0.edges.equalTo(self.view)
+        }
+        
+        collectionContainer.snp.makeConstraints {
+            $0.left.top.bottom.equalTo(0)
+            $0.width.equalTo(self.view)
         }
         
         collection.snp.makeConstraints {
@@ -548,27 +544,22 @@
         
         widgetsView.snp.makeConstraints {
             $0.top.right.equalTo(0)
-            $0.left.equalTo(collection.snp.right)
+            $0.left.equalTo(collectionContainer.snp.right)
             $0.width.equalTo(self.view)
             $0.height.equalTo(self.view)
-=======
+        }
+        
         ddgLogo.snp.makeConstraints { make in
             make.top.left.bottom.equalTo(0)
             make.size.equalTo(38)
->>>>>>> 7a71b225
-        }
-        
-        ddgLogo.snp.makeConstraints {
-            $0.top.left.bottom.equalTo(0)
-            $0.size.equalTo(38)
-        }
-        
-        ddgLabel.snp.makeConstraints {
-            $0.top.bottom.equalTo(0)
-            $0.right.equalToSuperview().offset(-5)
-            $0.left.equalTo(self.ddgLogo.snp.right).offset(5)
-            $0.width.equalTo(180)
-            $0.centerY.equalTo(self.ddgLogo)
+        }
+        
+        ddgLabel.snp.makeConstraints { make in
+            make.top.bottom.equalTo(0)
+            make.right.equalToSuperview().offset(-5)
+            make.left.equalTo(self.ddgLogo.snp.right).offset(5)
+            make.width.equalTo(180)
+            make.centerY.equalTo(self.ddgLogo)
         }
         
         favoritesOverflowButton.snp.makeConstraints {
@@ -638,7 +629,7 @@
                 right = self.view.snp.centerX
             }
         }
-        
+
         collection.snp.remakeConstraints { make in
             make.right.equalTo(right)
             make.left.equalTo(left)
