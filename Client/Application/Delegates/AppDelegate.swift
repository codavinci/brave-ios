/* This Source Code Form is subject to the terms of the Mozilla Public
 * License, v. 2.0. If a copy of the MPL was not distributed with this
 * file, You can obtain one at http://mozilla.org/MPL/2.0/. */

import Shared
import Storage
import AVFoundation
import XCGLogger
import MessageUI
import SDWebImage
import SwiftKeychainWrapper
import LocalAuthentication
import CoreSpotlight
import UserNotifications
import BraveShared
import Data

private let log = Logger.browserLogger

let LatestAppVersionProfileKey = "latestAppVersion"
private let InitialPingSentKey = "initialPingSent"

class AppDelegate: UIResponder, UIApplicationDelegate, UIViewControllerRestoration {
    public static func viewController(withRestorationIdentifierPath identifierComponents: [String], coder: NSCoder) -> UIViewController? {
        return nil
    }

    var window: UIWindow?
    var browserViewController: BrowserViewController!
    var rootViewController: UIViewController!
    weak var profile: Profile?
    var tabManager: TabManager!

    weak var application: UIApplication?
    var launchOptions: [AnyHashable: Any]?

    let appVersion = Bundle.main.infoDictionaryString(forKey: "CFBundleShortVersionString")

    var receivedURLs: [URL]?
    
    var authenticator: AppAuthenticator?
    
    /// Object used to handle server pings
    let dau = DAU()

    @discardableResult func application(_ application: UIApplication, willFinishLaunchingWithOptions launchOptions: [UIApplication.LaunchOptionsKey: Any]?) -> Bool {
        //
        // Determine if the application cleanly exited last time it was used. We default to true in
        // case we have never done this before. Then check if the "ApplicationCleanlyBackgrounded" user
        // default exists and whether was properly set to true on app exit.
        //
        // Then we always set the user default to false. It will be set to true when we the application
        // is backgrounded.
        //

        // Hold references to willFinishLaunching parameters for delayed app launch
        self.application = application
        self.launchOptions = launchOptions
        self.window = UIWindow(frame: UIScreen.main.bounds)
<<<<<<< HEAD
        self.window!.backgroundColor = .black
=======
        self.window!.backgroundColor = UIColor.Photon.white100
>>>>>>> 7a71b225
        
        SceneObserver.setupApplication(window: self.window!)

        AdBlockStats.shared.startLoading()
        HttpsEverywhereStats.shared.startLoading()
        
        updateShortcutItems(application)
        
        // Must happen before passcode check, otherwise may unnecessarily reset keychain
        Migration.moveDatabaseToApplicationDirectory()
        
        // Passcode checking, must happen on immediate launch
        if !DataController.shared.storeExists() {
            // Since passcode is stored in keychain it persists between installations.
            //  If there is no database (either fresh install, or deleted in file system), there is no real reason
            //  to passcode the browser (no data to protect).
            // Main concern is user installs Brave after a long period of time, cannot recall passcode, and can
            //  literally never use Brave. This bypasses this situation, while not using a modifiable pref.
            KeychainWrapper.sharedAppContainerKeychain.setAuthenticationInfo(nil)
        }
        
        return startApplication(application, withLaunchOptions: launchOptions)
    }

    @discardableResult fileprivate func startApplication(_ application: UIApplication, withLaunchOptions launchOptions: [AnyHashable: Any]?) -> Bool {
        log.info("startApplication begin")
        
        UNUserNotificationCenter.current().delegate = self
        
        // Set the Firefox UA for browsing.
        setUserAgent()

        // Start the keyboard helper to monitor and cache keyboard state.
        KeyboardHelper.defaultHelper.startObserving()

        DynamicFontHelper.defaultHelper.startObserving()

        MenuHelper.defaultHelper.setItems()

        let logDate = Date()
        // Create a new sync log file on cold app launch. Note that this doesn't roll old logs.
        Logger.syncLogger.newLogWithDate(logDate)

        Logger.browserLogger.newLogWithDate(logDate)

        let profile = getProfile(application)
        let profilePrefix = profile.prefs.getBranchPrefix()
        Migration.launchMigrations(keyPrefix: profilePrefix)
        
        // An attempt to fix #2185.
        // There's an unknown crash related to database creation, which happens when tabs are being restored.
        // Our DataControllers uses a mix of static and lazy properties, there is a chance that some
        // concurrency problems are occuring.
        // This forces the database to initialize most important lazy properties before doing any other
        // database related code.
        // Please note that this is called after bookmark and keychain restoration processes.
        DataController.shared.lazyInitialization()
        setUpWebServer(profile)
        
        var imageStore: DiskImageStore?
        do {
            imageStore = try DiskImageStore(files: profile.files, namespace: "TabManagerScreenshots", quality: UIConstants.screenshotQuality)
        } catch {
            log.error("Failed to create an image store for files: \(profile.files) and namespace: \"TabManagerScreenshots\": \(error.localizedDescription)")
            assertionFailure()
        }
        
        // Temporary fix for Bug 1390871 - NSInvalidArgumentException: -[WKContentView menuHelperFindInPage]: unrecognized selector
        if let clazz = NSClassFromString("WKCont" + "ent" + "View"), let swizzledMethod = class_getInstanceMethod(TabWebViewMenuHelper.self, #selector(TabWebViewMenuHelper.swizzledMenuHelperFindInPage)) {
            class_addMethod(clazz, MenuHelper.selectorFindInPage, method_getImplementation(swizzledMethod), method_getTypeEncoding(swizzledMethod))
        }

        self.tabManager = TabManager(prefs: profile.prefs, imageStore: imageStore)

        // Make sure current private browsing flag respects the private browsing only user preference
        PrivateBrowsingManager.shared.isPrivateBrowsing = Preferences.Privacy.privateBrowsingOnly.value
        
        // Don't track crashes if we're building the development environment due to the fact that terminating/stopping
        // the simulator via Xcode will count as a "crash" and lead to restore popups in the subsequent launch
        let crashedLastSession = !Preferences.AppState.backgroundedCleanly.value && AppConstants.buildChannel != .developer
        Preferences.AppState.backgroundedCleanly.value = false
        browserViewController = BrowserViewController(profile: self.profile!, tabManager: self.tabManager, crashedLastSession: crashedLastSession)
        browserViewController.edgesForExtendedLayout = []

        // Add restoration class, the factory that will return the ViewController we will restore with.
        browserViewController.restorationIdentifier = NSStringFromClass(BrowserViewController.self)
        browserViewController.restorationClass = AppDelegate.self

        let navigationController = UINavigationController(rootViewController: browserViewController)
        navigationController.delegate = self
        navigationController.isNavigationBarHidden = true
        navigationController.edgesForExtendedLayout = UIRectEdge(rawValue: 0)
        rootViewController = navigationController

        self.window!.rootViewController = rootViewController

        self.updateAuthenticationInfo()
        SystemUtils.onFirstRun()

        log.info("startApplication end")
        return true
    }

    func applicationWillTerminate(_ application: UIApplication) {
        // We have only five seconds here, so let's hope this doesn't take too long.
        self.profile?.shutdown()

        // Allow deinitializers to close our database connections.
        self.profile = nil
        self.tabManager = nil
        self.browserViewController = nil
        self.rootViewController = nil
    }

    /**
     * We maintain a weak reference to the profile so that we can pause timed
     * syncs when we're backgrounded.
     *
     * The long-lasting ref to the profile lives in BrowserViewController,
     * which we set in application:willFinishLaunchingWithOptions:.
     *
     * If that ever disappears, we won't be able to grab the profile to stop
     * syncing... but in that case the profile's deinit will take care of things.
     */
    func getProfile(_ application: UIApplication) -> Profile {
        if let profile = self.profile {
            return profile
        }
        let p = BrowserProfile(localName: "profile")
        self.profile = p
        return p
    }
    
    func updateShortcutItems(_ application: UIApplication) {
        let newTabItem = UIMutableApplicationShortcutItem(type: "\(Bundle.main.bundleIdentifier ?? "").NewTab",
            localizedTitle: Strings.quickActionNewTab,
            localizedSubtitle: nil,
            icon: UIApplicationShortcutIcon(templateImageName: "quick_action_new_tab"),
            userInfo: [:])
        
        let privateTabItem = UIMutableApplicationShortcutItem(type: "\(Bundle.main.bundleIdentifier ?? "").NewPrivateTab",
            localizedTitle: Strings.quickActionNewPrivateTab,
            localizedSubtitle: nil,
            icon: UIApplicationShortcutIcon(templateImageName: "quick_action_new_private_tab"),
            userInfo: [:])
        
        application.shortcutItems = Preferences.Privacy.privateBrowsingOnly.value ? [privateTabItem] : [newTabItem, privateTabItem]
    }

    func application(_ application: UIApplication, didFinishLaunchingWithOptions launchOptions: [UIApplication.LaunchOptionsKey: Any]?) -> Bool {
        // Override point for customization after application launch.
        var shouldPerformAdditionalDelegateHandling = true

        // BVC generally handles theme applying, but in some instances views are established
        // before then (e.g. passcode, so can be privacy concern, meaning this should be called ASAP)
        // In order to properly apply background and align this with the rest of the UI (keyboard / header)
        // this needs to be called. UI could be handled internally to view systems,
        // but then keyboard may misalign with Brave selected theme override
        Theme.of(nil).applyAppearanceProperties()
        
        UIScrollView.doBadSwizzleStuff()
        
        window!.makeKeyAndVisible()
        
        authenticator = AppAuthenticator(protectedWindow: window!, promptImmediately: true, isPasscodeEntryCancellable: false)

        if Preferences.Rewards.isUsingBAP.value == nil {
            Preferences.Rewards.isUsingBAP.value = Locale.current.isJapan
        }
        
        // Now roll logs.
        DispatchQueue.global(qos: DispatchQoS.background.qosClass).async {
            Logger.syncLogger.deleteOldLogsDownToSizeLimit()
            Logger.browserLogger.deleteOldLogsDownToSizeLimit()
        }

        // If a shortcut was launched, display its information and take the appropriate action
        if let shortcutItem = launchOptions?[UIApplication.LaunchOptionsKey.shortcutItem] as? UIApplicationShortcutItem {

            QuickActions.sharedInstance.launchedShortcutItem = shortcutItem
            // This will block "performActionForShortcutItem:completionHandler" from being called.
            shouldPerformAdditionalDelegateHandling = false
        }

        // Force the ToolbarTextField in LTR mode - without this change the UITextField's clear
        // button will be in the incorrect position and overlap with the input text. Not clear if
        // that is an iOS bug or not.
        AutocompleteTextField.appearance().semanticContentAttribute = .forceLeftToRight
        
        let isFirstLaunch = Preferences.General.isFirstLaunch.value
        if Preferences.General.basicOnboardingCompleted.value == OnboardingState.undetermined.rawValue {
            Preferences.General.basicOnboardingCompleted.value =
                isFirstLaunch ? OnboardingState.unseen.rawValue : OnboardingState.completed.rawValue
        }
        Preferences.General.isFirstLaunch.value = false
        Preferences.Review.launchCount.value += 1
        
        if isFirstLaunch {
            FavoritesHelper.addDefaultFavorites()
            profile?.searchEngines.regionalSearchEngineSetup()
        }
        if let urp = UserReferralProgram.shared {
            if isFirstLaunch {
                urp.referralLookup { url in
                    guard let url = url?.asURL else { return }
                    self.browserViewController.openReferralLink(url: url)
                }
            } else {
                urp.pingIfEnoughTimePassed()
            }
        } else {
            log.error("Failed to initialize user referral program")
            UrpLog.log("Failed to initialize user referral program")
        }
        
        AdblockResourceDownloader.shared.startLoading()
      
        return shouldPerformAdditionalDelegateHandling
    }

    func application(_ application: UIApplication, open url: URL, options: [UIApplication.OpenURLOptionsKey: Any] = [:]) -> Bool {
        guard let routerpath = NavigationPath(url: url) else {
            return false
        }
        self.browserViewController.handleNavigationPath(path: routerpath)
        return true
    }
    
    func application(_ application: UIApplication, supportedInterfaceOrientationsFor window: UIWindow?) -> UIInterfaceOrientationMask {
        if let presentedViewController = rootViewController.presentedViewController {
            return presentedViewController.supportedInterfaceOrientations
        } else {
            return rootViewController.supportedInterfaceOrientations
        }
    }

    // We sync in the foreground only, to avoid the possibility of runaway resource usage.
    // Eventually we'll sync in response to notifications.
    func applicationDidBecomeActive(_ application: UIApplication) {
        authenticator?.hideBackgroundedBlur()
        
        Preferences.AppState.backgroundedCleanly.value = false

        if let profile = self.profile {
            profile.reopen()
        }
        
        self.receivedURLs = nil
        application.applicationIconBadgeNumber = 0

        // handle quick actions is available
        let quickActions = QuickActions.sharedInstance
        if let shortcut = quickActions.launchedShortcutItem {
            // dispatch asynchronously so that BVC is all set up for handling new tabs
            // when we try and open them
            quickActions.handleShortCutItem(shortcut, withBrowserViewController: browserViewController)
            quickActions.launchedShortcutItem = nil
        }
        
        // We try to send DAU ping each time the app goes to foreground to work around network edge cases
        // (offline, bad connection etc.)
        dau.sendPingToServer()
    }

    func applicationDidEnterBackground(_ application: UIApplication) {
        syncOnDidEnterBackground(application: application)
    }

    fileprivate func syncOnDidEnterBackground(application: UIApplication) {
        guard let profile = self.profile else {
            return
        }
      
        // BRAVE TODO: Decide whether or not we want to use this for our own sync down the road

        var taskId: UIBackgroundTaskIdentifier = UIBackgroundTaskIdentifier(rawValue: 0)
        taskId = application.beginBackgroundTask {
            print("Running out of background time, but we have a profile shutdown pending.")
            self.shutdownProfileWhenNotActive(application)
            application.endBackgroundTask(taskId)
        }

//        if profile.hasSyncableAccount() {
//            profile.syncManager.syncEverything(why: .backgrounded).uponQueue(.main) { _ in
//                self.shutdownProfileWhenNotActive(application)
//                application.endBackgroundTask(taskId)
//            }
//        } else {
            profile.shutdown()
            application.endBackgroundTask(taskId)
//        }
    }

    fileprivate func shutdownProfileWhenNotActive(_ application: UIApplication) {
        // Only shutdown the profile if we are not in the foreground
        guard application.applicationState != .active else {
            return
        }

        profile?.shutdown()
    }

    func applicationWillEnterForeground(_ application: UIApplication) {
        // The reason we need to call this method here instead of `applicationDidBecomeActive`
        // is that this method is only invoked whenever the application is entering the foreground where as
        // `applicationDidBecomeActive` will get called whenever the Touch ID authentication overlay disappears.
        self.updateAuthenticationInfo()
        
        if let authInfo = KeychainWrapper.sharedAppContainerKeychain.authenticationInfo(), authInfo.isPasscodeRequiredImmediately {
            authenticator?.willEnterForeground()
        }
    }
    
    func applicationWillResignActive(_ application: UIApplication) {
        if KeychainWrapper.sharedAppContainerKeychain.authenticationInfo() != nil {
            authenticator?.showBackgroundBlur()
        }
        
        Preferences.AppState.backgroundedCleanly.value = true
    }

    fileprivate func updateAuthenticationInfo() {
        if let authInfo = KeychainWrapper.sharedAppContainerKeychain.authenticationInfo() {
            if !LAContext().canEvaluatePolicy(.deviceOwnerAuthenticationWithBiometrics, error: nil) {
                authInfo.useTouchID = false
                KeychainWrapper.sharedAppContainerKeychain.setAuthenticationInfo(authInfo)
            }
        }
    }

    fileprivate func setUpWebServer(_ profile: Profile) {
        let server = WebServer.sharedInstance
        ReaderModeHandlers.register(server, profile: profile)
        ErrorPageHelper.register(server, certStore: profile.certStore)
        SafeBrowsingHandler.register(server)
        AboutHomeHandler.register(server)
        AboutLicenseHandler.register(server)
        SessionRestoreHandler.register(server)

        // Bug 1223009 was an issue whereby CGDWebserver crashed when moving to a background task
        // catching and handling the error seemed to fix things, but we're not sure why.
        // Either way, not implicitly unwrapping a try is not a great way of doing things
        // so this is better anyway.
        do {
            try server.start()
        } catch let err as NSError {
            print("Error: Unable to start WebServer \(err)")
        }
    }

    fileprivate func setUserAgent() {
        let firefoxUA = UserAgent.defaultUserAgent()

        // Set the UA for WKWebView (via defaults), the favicon fetcher, and the image loader.
        // This only needs to be done once per runtime. Note that we use defaults here that are
        // readable from extensions, so they can just use the cached identifier.
        
        let defaults = UserDefaults(suiteName: AppInfo.sharedContainerIdentifier)!
        defaults.register(defaults: ["UserAgent": firefoxUA])

        SDWebImageDownloader.shared().setValue(firefoxUA, forHTTPHeaderField: "User-Agent")

        // Record the user agent for use by search suggestion clients.
        SearchViewController.userAgent = firefoxUA

        // Some sites will only serve HTML that points to .ico files.
        // The FaviconFetcher is explicitly for getting high-res icons, so use the desktop user agent.
        FaviconFetcher.userAgent = UserAgent.desktopUserAgent()
    }

    fileprivate func presentEmailComposerWithLogs() {
        if let buildNumber = Bundle.main.object(forInfoDictionaryKey: String(kCFBundleVersionKey)) as? NSString {
            let mailComposeViewController = MFMailComposeViewController()
            mailComposeViewController.mailComposeDelegate = self
            mailComposeViewController.setSubject("Debug Info for iOS client version v\(appVersion) (\(buildNumber))")

            self.window?.rootViewController?.present(mailComposeViewController, animated: true, completion: nil)
        }
    }

    func application(_ application: UIApplication, continue userActivity: NSUserActivity, restorationHandler: @escaping ([UIUserActivityRestoring]?) -> Void) -> Bool {

        // If the `NSUserActivity` has a `webpageURL`, it is either a deep link or an old history item
        // reached via a "Spotlight" search before we began indexing visited pages via CoreSpotlight.
        if let url = userActivity.webpageURL {
            let query = url.getQuery()
            
            // Per Adjust documenation, https://docs.adjust.com/en/universal-links/#running-campaigns-through-universal-links,
            // it is recommended that links contain the `deep_link` query parameter. This link will also
            // be url encoded.
            if let deepLink = query["deep_link"]?.removingPercentEncoding, let url = URL(string: deepLink) {
                browserViewController.switchToTabForURLOrOpen(url, isPrivileged: true)
                return true
            }

            browserViewController.switchToTabForURLOrOpen(url, isPrivileged: true)
            return true
        }

        // Otherwise, check if the `NSUserActivity` is a CoreSpotlight item and switch to its tab or
        // open a new one.
        if userActivity.activityType == CSSearchableItemActionType {
            if let userInfo = userActivity.userInfo,
                let urlString = userInfo[CSSearchableItemActivityIdentifier] as? String,
                let url = URL(string: urlString) {
                browserViewController.switchToTabForURLOrOpen(url, isPrivileged: true)
                return true
            }
        }

        return false
    }

    func application(_ application: UIApplication, performActionFor shortcutItem: UIApplicationShortcutItem, completionHandler: @escaping (Bool) -> Void) {
        let handledShortCutItem = QuickActions.sharedInstance.handleShortCutItem(shortcutItem, withBrowserViewController: browserViewController)

        completionHandler(handledShortCutItem)
    }
}

// MARK: - Root View Controller Animations
extension AppDelegate: UINavigationControllerDelegate {
    func navigationController(_ navigationController: UINavigationController, animationControllerFor operation: UINavigationController.Operation, from fromVC: UIViewController, to toVC: UIViewController) -> UIViewControllerAnimatedTransitioning? {
        switch operation {
        case .push:
            return BrowserToTrayAnimator()
        case .pop:
            return TrayToBrowserAnimator()
        default:
            return nil
        }
    }
}

extension AppDelegate: MFMailComposeViewControllerDelegate {
    func mailComposeController(_ controller: MFMailComposeViewController, didFinishWith result: MFMailComposeResult, error: Error?) {
        // Dismiss the view controller and start the app up
        controller.dismiss(animated: true, completion: nil)
        startApplication(application!, withLaunchOptions: self.launchOptions)
    }
}

extension AppDelegate: UNUserNotificationCenterDelegate {
    func userNotificationCenter(_ center: UNUserNotificationCenter, didReceive response: UNNotificationResponse, withCompletionHandler completionHandler: @escaping () -> Void) {
        if MonthlyAdsGrantReminder.isMonthlyAdsReminderNotification(response.notification) {
            // Open the rewards panel, showing the user their grant
            if UIApplication.shared.applicationState != .active {
                DispatchQueue.main.asyncAfter(deadline: .now() + 1) {
                    // Give the UI a chance to be put together first
                    self.browserViewController.showBraveRewardsPanel()
                }
            } else {
                browserViewController.showBraveRewardsPanel()
            }
        }
    }
}<|MERGE_RESOLUTION|>--- conflicted
+++ resolved
@@ -57,11 +57,7 @@
         self.application = application
         self.launchOptions = launchOptions
         self.window = UIWindow(frame: UIScreen.main.bounds)
-<<<<<<< HEAD
         self.window!.backgroundColor = .black
-=======
-        self.window!.backgroundColor = UIColor.Photon.white100
->>>>>>> 7a71b225
         
         SceneObserver.setupApplication(window: self.window!)
 
